--- conflicted
+++ resolved
@@ -296,10 +296,6 @@
 		534402D1247FCBFE00866F32 /* mongo_timestamp.hpp in Headers */ = {isa = PBXBuildFile; fileRef = 534402CF247FCBFD00866F32 /* mongo_timestamp.hpp */; settings = {ATTRIBUTES = (Public, ); }; };
 		534402D2247FCCA300866F32 /* bson.cpp in Sources */ = {isa = PBXBuildFile; fileRef = 49AD39F2244E1A370097500E /* bson.cpp */; };
 		5346E7322487AC9D00595C68 /* RLMBSONTests.mm in Sources */ = {isa = PBXBuildFile; fileRef = 5346E7312487AC9D00595C68 /* RLMBSONTests.mm */; };
-<<<<<<< HEAD
-		53606EFD248FC42300672CB3 /* RLMNetworkTransport_Private.hpp in Headers */ = {isa = PBXBuildFile; fileRef = 53606EFC248FC42300672CB3 /* RLMNetworkTransport_Private.hpp */; };
-		53606EFE248FC42300672CB3 /* RLMNetworkTransport_Private.hpp in Headers */ = {isa = PBXBuildFile; fileRef = 53606EFC248FC42300672CB3 /* RLMNetworkTransport_Private.hpp */; };
-=======
 		536B7C0C24A4C223006B535D /* dependencies.list in Resources */ = {isa = PBXBuildFile; fileRef = 536B7C0B24A4C223006B535D /* dependencies.list */; };
 		536B7C1024A509AC006B535D /* setup_baas.rb in Resources */ = {isa = PBXBuildFile; fileRef = 49D9DFC4246C8E48003AD31D /* setup_baas.rb */; };
 		537130C824A9E417001FDBBC /* RealmServer.swift in Sources */ = {isa = PBXBuildFile; fileRef = 537130C724A9E417001FDBBC /* RealmServer.swift */; };
@@ -310,7 +306,6 @@
 		53ECFDB624AA0C3F00A4CB89 /* transpiler in Resources */ = {isa = PBXBuildFile; fileRef = 53ECFDB524AA0C3F00A4CB89 /* transpiler */; };
 		53ECFDB824AA0C4900A4CB89 /* test_config.json in Resources */ = {isa = PBXBuildFile; fileRef = 53ECFDB724AA0C4900A4CB89 /* test_config.json */; };
 		53ECFDB924AA0DE500A4CB89 /* libstitch_support.dylib in Resources */ = {isa = PBXBuildFile; fileRef = 53ECFDB324AA0C3500A4CB89 /* libstitch_support.dylib */; };
->>>>>>> 9e2d67d2
 		5B77EACE1DCC5614006AB51D /* ObjectiveCSupport.swift in Sources */ = {isa = PBXBuildFile; fileRef = 5B77EACD1DCC5614006AB51D /* ObjectiveCSupport.swift */; };
 		5D03FB1F1E0DAFBA007D53EA /* PredicateUtilTests.mm in Sources */ = {isa = PBXBuildFile; fileRef = 5D03FB1E1E0DAFBA007D53EA /* PredicateUtilTests.mm */; };
 		5D03FB201E0DAFBA007D53EA /* PredicateUtilTests.mm in Sources */ = {isa = PBXBuildFile; fileRef = 5D03FB1E1E0DAFBA007D53EA /* PredicateUtilTests.mm */; };
@@ -975,9 +970,6 @@
 		532E916E24AA533A003FD9DB /* TimeoutProxyServer.swift */ = {isa = PBXFileReference; lastKnownFileType = sourcecode.swift; name = TimeoutProxyServer.swift; path = Realm/ObjectServerTests/TimeoutProxyServer.swift; sourceTree = "<group>"; };
 		534402CF247FCBFD00866F32 /* mongo_timestamp.hpp */ = {isa = PBXFileReference; fileEncoding = 4; lastKnownFileType = sourcecode.cpp.h; path = mongo_timestamp.hpp; sourceTree = "<group>"; };
 		5346E7312487AC9D00595C68 /* RLMBSONTests.mm */ = {isa = PBXFileReference; lastKnownFileType = sourcecode.cpp.objcpp; name = RLMBSONTests.mm; path = Realm/ObjectServerTests/RLMBSONTests.mm; sourceTree = "<group>"; };
-<<<<<<< HEAD
-		53606EFC248FC42300672CB3 /* RLMNetworkTransport_Private.hpp */ = {isa = PBXFileReference; lastKnownFileType = sourcecode.cpp.h; name = RLMNetworkTransport_Private.hpp; path = Realm/RLMNetworkTransport_Private.hpp; sourceTree = SOURCE_ROOT; };
-=======
 		536B7C0B24A4C223006B535D /* dependencies.list */ = {isa = PBXFileReference; fileEncoding = 4; lastKnownFileType = text; path = dependencies.list; sourceTree = "<group>"; };
 		537130C724A9E417001FDBBC /* RealmServer.swift */ = {isa = PBXFileReference; lastKnownFileType = sourcecode.swift; name = RealmServer.swift; path = Realm/ObjectServerTests/RealmServer.swift; sourceTree = "<group>"; };
 		53ECFDAB24AA0C0D00A4CB89 /* assisted_agg */ = {isa = PBXFileReference; lastKnownFileType = "compiled.mach-o.executable"; name = assisted_agg; path = build/go/src/github.com/10gen/stitch/assisted_agg; sourceTree = "<group>"; };
@@ -987,7 +979,6 @@
 		53ECFDB324AA0C3500A4CB89 /* libstitch_support.dylib */ = {isa = PBXFileReference; lastKnownFileType = "compiled.mach-o.dylib"; name = libstitch_support.dylib; path = build/go/src/github.com/10gen/stitch/etc/dylib/lib/libstitch_support.dylib; sourceTree = "<group>"; };
 		53ECFDB524AA0C3F00A4CB89 /* transpiler */ = {isa = PBXFileReference; lastKnownFileType = "compiled.mach-o.executable"; name = transpiler; path = build/go/src/github.com/10gen/stitch/etc/transpiler/bin/transpiler; sourceTree = "<group>"; };
 		53ECFDB724AA0C4900A4CB89 /* test_config.json */ = {isa = PBXFileReference; fileEncoding = 4; lastKnownFileType = text.json; name = test_config.json; path = build/go/src/github.com/10gen/stitch/etc/configs/test_config.json; sourceTree = "<group>"; };
->>>>>>> 9e2d67d2
 		5B77EACD1DCC5614006AB51D /* ObjectiveCSupport.swift */ = {isa = PBXFileReference; fileEncoding = 4; lastKnownFileType = sourcecode.swift; path = ObjectiveCSupport.swift; sourceTree = "<group>"; };
 		5BC537151DD5B8D70055C524 /* ObjectiveCSupportTests.swift */ = {isa = PBXFileReference; fileEncoding = 4; lastKnownFileType = sourcecode.swift; path = ObjectiveCSupportTests.swift; sourceTree = "<group>"; };
 		5D03FB1E1E0DAFBA007D53EA /* PredicateUtilTests.mm */ = {isa = PBXFileReference; fileEncoding = 4; lastKnownFileType = sourcecode.cpp.objcpp; path = PredicateUtilTests.mm; sourceTree = "<group>"; };
@@ -2070,12 +2061,7 @@
 				5DD755AA1BE056DE002800DA /* RLMConstants.h in Headers */,
 				4993220B24129DCE00A0EC8E /* RLMCredentials.h in Headers */,
 				3F4F3ADE23F71C790048DB43 /* RLMDecimal128.h in Headers */,
-<<<<<<< HEAD
-				CF76F7E024816AAB00890DD2 /* RLMUpdateResult.h in Headers */,
-				53606EFE248FC42300672CB3 /* RLMNetworkTransport_Private.hpp in Headers */,
-=======
 				CF6E048D242A4B7400DB7F14 /* RLMEmailPasswordAuth.h in Headers */,
->>>>>>> 9e2d67d2
 				3FC3F913241808B400E27322 /* RLMEmbeddedObject.h in Headers */,
 				CF76F7F424816AAB00890DD2 /* RLMFindOneAndModifyOptions.h in Headers */,
 				CF76F7F624816AAB00890DD2 /* RLMFindOptions.h in Headers */,
