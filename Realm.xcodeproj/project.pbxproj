// !$*UTF8*$!
{
	archiveVersion = 1;
	classes = {
	};
	objectVersion = 46;
	objects = {

/* Begin PBXAggregateTarget section */
		420EB1AB192B791C00A2F425 /* Framework */ = {
			isa = PBXAggregateTarget;
			buildConfigurationList = 420EB1AC192B791C00A2F425 /* Build configuration list for PBXAggregateTarget "Framework" */;
			buildPhases = (
				420EB1B1192B79AB00A2F425 /* ShellScript */,
			);
			dependencies = (
				420EB1B0192B795700A2F425 /* PBXTargetDependency */,
			);
			name = Framework;
			productName = Framework;
		};
/* End PBXAggregateTarget section */

/* Begin PBXBuildFile section */
<<<<<<< HEAD
		420EB1B5192B81BB00A2F425 /* RealmCore.framework in Frameworks */ = {isa = PBXBuildFile; fileRef = 420EB1B4192B81BB00A2F425 /* RealmCore.framework */; settings = {ATTRIBUTES = (Required, ); }; };
		423FAD22192B608E00CDC320 /* NSData+RLMGetBinaryData.mm in Sources */ = {isa = PBXBuildFile; fileRef = 423FAD21192B608E00CDC320 /* NSData+RLMGetBinaryData.mm */; };
		423FAD38192B609E00CDC320 /* RLMAccesor.mm in Sources */ = {isa = PBXBuildFile; fileRef = 423FAD25192B609E00CDC320 /* RLMAccesor.mm */; };
		423FAD39192B609E00CDC320 /* RLMArray.mm in Sources */ = {isa = PBXBuildFile; fileRef = 423FAD27192B609E00CDC320 /* RLMArray.mm */; };
		423FAD3A192B609E00CDC320 /* RLMObject.mm in Sources */ = {isa = PBXBuildFile; fileRef = 423FAD2B192B609E00CDC320 /* RLMObject.mm */; };
		423FAD3B192B609E00CDC320 /* RLMObjectStore.mm in Sources */ = {isa = PBXBuildFile; fileRef = 423FAD2E192B609E00CDC320 /* RLMObjectStore.mm */; };
		423FAD3C192B609E00CDC320 /* RLMProperty.mm in Sources */ = {isa = PBXBuildFile; fileRef = 423FAD31192B609E00CDC320 /* RLMProperty.mm */; };
		423FAD3D192B609E00CDC320 /* RLMQueryUtil.mm in Sources */ = {isa = PBXBuildFile; fileRef = 423FAD33192B609E00CDC320 /* RLMQueryUtil.mm */; };
		423FAD3E192B609E00CDC320 /* RLMRealm.mm in Sources */ = {isa = PBXBuildFile; fileRef = 423FAD35192B609E00CDC320 /* RLMRealm.mm */; };
		423FAD3F192B609E00CDC320 /* RLMUtil.mm in Sources */ = {isa = PBXBuildFile; fileRef = 423FAD37192B609E00CDC320 /* RLMUtil.mm */; };
		423FAD4F192B752E00CDC320 /* Realm.h in Headers */ = {isa = PBXBuildFile; fileRef = 423FAD23192B609E00CDC320 /* Realm.h */; settings = {ATTRIBUTES = (Public, ); }; };
		423FAD50192B752E00CDC320 /* RLMAccesor.h in Headers */ = {isa = PBXBuildFile; fileRef = 423FAD24192B609E00CDC320 /* RLMAccesor.h */; settings = {ATTRIBUTES = (Public, ); }; };
		423FAD51192B752E00CDC320 /* RLMArray.h in Headers */ = {isa = PBXBuildFile; fileRef = 423FAD26192B609E00CDC320 /* RLMArray.h */; settings = {ATTRIBUTES = (Public, ); }; };
		423FAD52192B752E00CDC320 /* RLMConstants.h in Headers */ = {isa = PBXBuildFile; fileRef = 423FAD28192B609E00CDC320 /* RLMConstants.h */; settings = {ATTRIBUTES = (Public, ); }; };
		423FAD53192B752E00CDC320 /* RLMMigration.h in Headers */ = {isa = PBXBuildFile; fileRef = 423FAD29192B609E00CDC320 /* RLMMigration.h */; settings = {ATTRIBUTES = (Public, ); }; };
		423FAD54192B752E00CDC320 /* RLMObject.h in Headers */ = {isa = PBXBuildFile; fileRef = 423FAD2A192B609E00CDC320 /* RLMObject.h */; settings = {ATTRIBUTES = (Public, ); }; };
		423FAD55192B752E00CDC320 /* RLMObjectDescriptor.h in Headers */ = {isa = PBXBuildFile; fileRef = 423FAD2C192B609E00CDC320 /* RLMObjectDescriptor.h */; settings = {ATTRIBUTES = (Public, ); }; };
		423FAD56192B752E00CDC320 /* RLMObjectStore.h in Headers */ = {isa = PBXBuildFile; fileRef = 423FAD2D192B609E00CDC320 /* RLMObjectStore.h */; settings = {ATTRIBUTES = (Public, ); }; };
		423FAD57192B752E00CDC320 /* RLMPrivate.hpp in Headers */ = {isa = PBXBuildFile; fileRef = 423FAD2F192B609E00CDC320 /* RLMPrivate.hpp */; settings = {ATTRIBUTES = (Private, ); }; };
		423FAD58192B752E00CDC320 /* RLMProperty.h in Headers */ = {isa = PBXBuildFile; fileRef = 423FAD30192B609E00CDC320 /* RLMProperty.h */; settings = {ATTRIBUTES = (Public, ); }; };
		423FAD59192B752E00CDC320 /* RLMQueryUtil.h in Headers */ = {isa = PBXBuildFile; fileRef = 423FAD32192B609E00CDC320 /* RLMQueryUtil.h */; settings = {ATTRIBUTES = (Public, ); }; };
		423FAD5A192B752E00CDC320 /* RLMRealm.h in Headers */ = {isa = PBXBuildFile; fileRef = 423FAD34192B609E00CDC320 /* RLMRealm.h */; settings = {ATTRIBUTES = (Public, ); }; };
		423FAD5B192B752E00CDC320 /* RLMUtil.h in Headers */ = {isa = PBXBuildFile; fileRef = 423FAD36192B609E00CDC320 /* RLMUtil.h */; settings = {ATTRIBUTES = (Public, ); }; };
		423FAD5C192B752E00CDC320 /* NSData+RLMGetBinaryData.h in Headers */ = {isa = PBXBuildFile; fileRef = 423FAD20192B608D00CDC320 /* NSData+RLMGetBinaryData.h */; settings = {ATTRIBUTES = (Public, ); }; };
		42B68BCC192B96AA00E325F9 /* LinkTests.m in Sources */ = {isa = PBXBuildFile; fileRef = 42B68BCB192B96AA00E325F9 /* LinkTests.m */; };
		42B68BD4192B96C800E325F9 /* ObjectTests.m in Sources */ = {isa = PBXBuildFile; fileRef = 42B68BCD192B96C800E325F9 /* ObjectTests.m */; };
		42B68BD5192B96C800E325F9 /* QueryTests.m in Sources */ = {isa = PBXBuildFile; fileRef = 42B68BCE192B96C800E325F9 /* QueryTests.m */; };
		42B68BD6192B96C800E325F9 /* RealmTests.m in Sources */ = {isa = PBXBuildFile; fileRef = 42B68BCF192B96C800E325F9 /* RealmTests.m */; };
		42B68BD7192B96C800E325F9 /* RLMTestCase.m in Sources */ = {isa = PBXBuildFile; fileRef = 42B68BD1192B96C800E325F9 /* RLMTestCase.m */; };
		42B68BD8192B96C800E325F9 /* XCTestCase+AsyncTesting.m in Sources */ = {isa = PBXBuildFile; fileRef = 42B68BD3192B96C800E325F9 /* XCTestCase+AsyncTesting.m */; };
		42B68BDB192B96E000E325F9 /* RLMConstants.m in Sources */ = {isa = PBXBuildFile; fileRef = 42B68BD9192B96E000E325F9 /* RLMConstants.m */; };
		42B68BDC192B96E000E325F9 /* RLMObjectDescriptor.m in Sources */ = {isa = PBXBuildFile; fileRef = 42B68BDA192B96E000E325F9 /* RLMObjectDescriptor.m */; };
		42B68BDD192B982300E325F9 /* RealmCore.framework in Frameworks */ = {isa = PBXBuildFile; fileRef = 420EB1B4192B81BB00A2F425 /* RealmCore.framework */; };
		42D1F306192CBA13007D5B97 /* libstdc++.6.dylib in Frameworks */ = {isa = PBXBuildFile; fileRef = 42D1F305192CBA13007D5B97 /* libstdc++.6.dylib */; };
		42D48820192B5F0300F50523 /* Foundation.framework in Frameworks */ = {isa = PBXBuildFile; fileRef = 42D4881F192B5F0300F50523 /* Foundation.framework */; };
		42D4882E192B5F0300F50523 /* XCTest.framework in Frameworks */ = {isa = PBXBuildFile; fileRef = 42D4882D192B5F0300F50523 /* XCTest.framework */; };
		42D4882F192B5F0300F50523 /* Foundation.framework in Frameworks */ = {isa = PBXBuildFile; fileRef = 42D4881F192B5F0300F50523 /* Foundation.framework */; };
		42D48831192B5F0300F50523 /* UIKit.framework in Frameworks */ = {isa = PBXBuildFile; fileRef = 42D48830192B5F0300F50523 /* UIKit.framework */; };
		42D48834192B5F0300F50523 /* libRealm.a in Frameworks */ = {isa = PBXBuildFile; fileRef = 42D4881C192B5F0300F50523 /* libRealm.a */; };
=======
		02C4145F191DE49600F858D9 /* Cocoa.framework in Frameworks */ = {isa = PBXBuildFile; fileRef = E918909C177B677900653D7A /* Cocoa.framework */; };
		02C41465191DE49600F858D9 /* InfoPlist.strings in Resources */ = {isa = PBXBuildFile; fileRef = 02C41463191DE49600F858D9 /* InfoPlist.strings */; };
		02C4146F191DE49600F858D9 /* XCTest.framework in Frameworks */ = {isa = PBXBuildFile; fileRef = 4B7ACCD718FDD8E4008B7B95 /* XCTest.framework */; };
		02C41470191DE49600F858D9 /* Cocoa.framework in Frameworks */ = {isa = PBXBuildFile; fileRef = E918909C177B677900653D7A /* Cocoa.framework */; };
		02C41473191DE49600F858D9 /* Realm.framework in Frameworks */ = {isa = PBXBuildFile; fileRef = 02C4145E191DE49600F858D9 /* Realm.framework */; };
		02C41479191DE49600F858D9 /* InfoPlist.strings in Resources */ = {isa = PBXBuildFile; fileRef = 02C41477191DE49600F858D9 /* InfoPlist.strings */; };
		02C4147B191DE49600F858D9 /* RealmTests.m in Sources */ = {isa = PBXBuildFile; fileRef = 02C4147A191DE49600F858D9 /* RealmTests.m */; };
		02C41485191DE57600F858D9 /* RLMArray.h in Headers */ = {isa = PBXBuildFile; fileRef = 02C41482191DE57600F858D9 /* RLMArray.h */; settings = {ATTRIBUTES = (Public, ); }; };
		02C41486191DE57600F858D9 /* RLMObject.h in Headers */ = {isa = PBXBuildFile; fileRef = 02C41483191DE57600F858D9 /* RLMObject.h */; settings = {ATTRIBUTES = (Public, ); }; };
		02C41487191DE57600F858D9 /* RLMRealm.h in Headers */ = {isa = PBXBuildFile; fileRef = 02C41484191DE57600F858D9 /* RLMRealm.h */; settings = {ATTRIBUTES = (Public, ); }; };
		02C41489191DE58D00F858D9 /* RLMArray.mm in Sources */ = {isa = PBXBuildFile; fileRef = 02C41488191DE58D00F858D9 /* RLMArray.mm */; };
		02C4148B191DE5A600F858D9 /* RLMObject.mm in Sources */ = {isa = PBXBuildFile; fileRef = 02C4148A191DE5A600F858D9 /* RLMObject.mm */; };
		02C4148D191DE5B100F858D9 /* RLMRealm.mm in Sources */ = {isa = PBXBuildFile; fileRef = 02C4148C191DE5B100F858D9 /* RLMRealm.mm */; };
		02C41492191DE68900F858D9 /* RLMTestCase.m in Sources */ = {isa = PBXBuildFile; fileRef = 02C4148F191DE68900F858D9 /* RLMTestCase.m */; };
		02C41493191DE68900F858D9 /* XCTestCase+AsyncTesting.m in Sources */ = {isa = PBXBuildFile; fileRef = 02C41491191DE68900F858D9 /* XCTestCase+AsyncTesting.m */; };
		02C41496191DE95800F858D9 /* RLMConstants.m in Sources */ = {isa = PBXBuildFile; fileRef = 02C41495191DE95800F858D9 /* RLMConstants.m */; };
		02C41498191DECCF00F858D9 /* RLMMigration.h in Headers */ = {isa = PBXBuildFile; fileRef = 02C41497191DECCF00F858D9 /* RLMMigration.h */; settings = {ATTRIBUTES = (Public, ); }; };
		02C414A5191DF3EF00F858D9 /* RLMProperty.h in Headers */ = {isa = PBXBuildFile; fileRef = 02C414A1191DF3EF00F858D9 /* RLMProperty.h */; settings = {ATTRIBUTES = (Private, ); }; };
		02C414A6191DF3EF00F858D9 /* RLMProperty.mm in Sources */ = {isa = PBXBuildFile; fileRef = 02C414A2191DF3EF00F858D9 /* RLMProperty.mm */; };
		02C414A9191DF3EF00F858D9 /* RLMObjectStore.mm in Sources */ = {isa = PBXBuildFile; fileRef = 02C414A4191DF3EF00F858D9 /* RLMObjectStore.mm */; };
		02C414AF191DF44D00F858D9 /* RLMObjectDescriptor.h in Headers */ = {isa = PBXBuildFile; fileRef = 02C414AD191DF44D00F858D9 /* RLMObjectDescriptor.h */; settings = {ATTRIBUTES = (Private, ); }; };
		02C414B0191DF44D00F858D9 /* RLMObjectDescriptor.m in Sources */ = {isa = PBXBuildFile; fileRef = 02C414AE191DF44D00F858D9 /* RLMObjectDescriptor.m */; };
		02C414C2191F3D1500F858D9 /* libstdc++.6.dylib in Frameworks */ = {isa = PBXBuildFile; fileRef = 02C414C1191F3D1500F858D9 /* libstdc++.6.dylib */; };
		02C414C3191F3F9600F858D9 /* RLMObjectStore.h in Headers */ = {isa = PBXBuildFile; fileRef = 02C414A3191DF3EF00F858D9 /* RLMObjectStore.h */; settings = {ATTRIBUTES = (Private, ); }; };
		02C414C4191F41AE00F858D9 /* Realm.h in Headers */ = {isa = PBXBuildFile; fileRef = 02C41467191DE49600F858D9 /* Realm.h */; settings = {ATTRIBUTES = (Public, ); }; };
		02C414C5191F423300F858D9 /* RLMConstants.h in Headers */ = {isa = PBXBuildFile; fileRef = 02C41494191DE72100F858D9 /* RLMConstants.h */; settings = {ATTRIBUTES = (Private, ); }; };
		02C414CC19218A2500F858D9 /* RLMQueryUtil.h in Headers */ = {isa = PBXBuildFile; fileRef = 02C414CA19218A2500F858D9 /* RLMQueryUtil.h */; };
		02C414CD19218A2500F858D9 /* RLMQueryUtil.mm in Sources */ = {isa = PBXBuildFile; fileRef = 02C414CB19218A2500F858D9 /* RLMQueryUtil.mm */; };
		02C414D019218A5B00F858D9 /* NSData+RLMGetBinaryData.h in Headers */ = {isa = PBXBuildFile; fileRef = 02C414CE19218A5B00F858D9 /* NSData+RLMGetBinaryData.h */; };
		02C414D119218A5B00F858D9 /* NSData+RLMGetBinaryData.mm in Sources */ = {isa = PBXBuildFile; fileRef = 02C414CF19218A5B00F858D9 /* NSData+RLMGetBinaryData.mm */; };
		02C414D519218C4400F858D9 /* RLMUtil.h in Headers */ = {isa = PBXBuildFile; fileRef = 02C414D319218C4400F858D9 /* RLMUtil.h */; };
		02C414D619218C4400F858D9 /* RLMUtil.mm in Sources */ = {isa = PBXBuildFile; fileRef = 02C414D419218C4400F858D9 /* RLMUtil.mm */; };
		02C414D81921939D00F858D9 /* QueryTests.m in Sources */ = {isa = PBXBuildFile; fileRef = 02C414D71921939D00F858D9 /* QueryTests.m */; };
		02C415061921B0C400F858D9 /* Foundation.framework in Frameworks */ = {isa = PBXBuildFile; fileRef = 02C414DE1921B07200F858D9 /* Foundation.framework */; };
		02C415131921B0C400F858D9 /* XCTest.framework in Frameworks */ = {isa = PBXBuildFile; fileRef = 4B7ACCD718FDD8E4008B7B95 /* XCTest.framework */; };
		02C415141921B0C400F858D9 /* Foundation.framework in Frameworks */ = {isa = PBXBuildFile; fileRef = 02C414DE1921B07200F858D9 /* Foundation.framework */; };
		02C415151921B0C400F858D9 /* UIKit.framework in Frameworks */ = {isa = PBXBuildFile; fileRef = 02C414EE1921B07200F858D9 /* UIKit.framework */; };
		02C415181921B0C400F858D9 /* libRealm.a in Frameworks */ = {isa = PBXBuildFile; fileRef = 02C415051921B0C300F858D9 /* libRealm.a */; };
		02C415291921B10A00F858D9 /* RLMArray.mm in Sources */ = {isa = PBXBuildFile; fileRef = 02C41488191DE58D00F858D9 /* RLMArray.mm */; };
		02C4152B1921B10A00F858D9 /* RLMConstants.m in Sources */ = {isa = PBXBuildFile; fileRef = 02C41495191DE95800F858D9 /* RLMConstants.m */; };
		02C4152D1921B10A00F858D9 /* RLMObject.mm in Sources */ = {isa = PBXBuildFile; fileRef = 02C4148A191DE5A600F858D9 /* RLMObject.mm */; };
		02C4152F1921B10A00F858D9 /* RLMObjectDescriptor.m in Sources */ = {isa = PBXBuildFile; fileRef = 02C414AE191DF44D00F858D9 /* RLMObjectDescriptor.m */; };
		02C415321921B10A00F858D9 /* RLMProperty.mm in Sources */ = {isa = PBXBuildFile; fileRef = 02C414A2191DF3EF00F858D9 /* RLMProperty.mm */; };
		02C415341921B10A00F858D9 /* RLMObjectStore.mm in Sources */ = {isa = PBXBuildFile; fileRef = 02C414A4191DF3EF00F858D9 /* RLMObjectStore.mm */; };
		02C415361921B10A00F858D9 /* RLMQueryUtil.mm in Sources */ = {isa = PBXBuildFile; fileRef = 02C414CB19218A2500F858D9 /* RLMQueryUtil.mm */; };
		02C415391921B10A00F858D9 /* RLMRealm.mm in Sources */ = {isa = PBXBuildFile; fileRef = 02C4148C191DE5B100F858D9 /* RLMRealm.mm */; };
		02C4153C1921B10A00F858D9 /* RLMUtil.mm in Sources */ = {isa = PBXBuildFile; fileRef = 02C414D419218C4400F858D9 /* RLMUtil.mm */; };
		02C4153D1921B11000F858D9 /* NSData+RLMGetBinaryData.mm in Sources */ = {isa = PBXBuildFile; fileRef = 02C414CF19218A5B00F858D9 /* NSData+RLMGetBinaryData.mm */; };
		02C4153E1921B25000F858D9 /* QueryTests.m in Sources */ = {isa = PBXBuildFile; fileRef = 02C414D71921939D00F858D9 /* QueryTests.m */; };
		02C4153F1921B25000F858D9 /* RealmTests.m in Sources */ = {isa = PBXBuildFile; fileRef = 02C4147A191DE49600F858D9 /* RealmTests.m */; };
		02C415411921B25B00F858D9 /* libstdc++.6.dylib in Frameworks */ = {isa = PBXBuildFile; fileRef = 02C415401921B25B00F858D9 /* libstdc++.6.dylib */; };
		02C415431921B4FE00F858D9 /* RLMTestCase.m in Sources */ = {isa = PBXBuildFile; fileRef = 02C4148F191DE68900F858D9 /* RLMTestCase.m */; };
		02C415441921B50000F858D9 /* XCTestCase+AsyncTesting.m in Sources */ = {isa = PBXBuildFile; fileRef = 02C41491191DE68900F858D9 /* XCTestCase+AsyncTesting.m */; };
		02C4154B1921BE4700F858D9 /* Realm.h in Headers */ = {isa = PBXBuildFile; fileRef = 02C41467191DE49600F858D9 /* Realm.h */; settings = {ATTRIBUTES = (Public, ); }; };
		02C4154C1921BE4900F858D9 /* RLMArray.h in Headers */ = {isa = PBXBuildFile; fileRef = 02C41482191DE57600F858D9 /* RLMArray.h */; settings = {ATTRIBUTES = (Public, ); }; };
		02C4154D1921BE4E00F858D9 /* RLMRealm.h in Headers */ = {isa = PBXBuildFile; fileRef = 02C41484191DE57600F858D9 /* RLMRealm.h */; settings = {ATTRIBUTES = (Public, ); }; };
		02C4154E1921BE5200F858D9 /* RLMMigration.h in Headers */ = {isa = PBXBuildFile; fileRef = 02C41497191DECCF00F858D9 /* RLMMigration.h */; settings = {ATTRIBUTES = (Public, ); }; };
		02C4154F1921BE5500F858D9 /* RLMObject.h in Headers */ = {isa = PBXBuildFile; fileRef = 02C41483191DE57600F858D9 /* RLMObject.h */; settings = {ATTRIBUTES = (Public, ); }; };
		02C4155A1923DDFC00F858D9 /* RLMAccesor.h in Headers */ = {isa = PBXBuildFile; fileRef = 02C415581923DDFC00F858D9 /* RLMAccesor.h */; };
		02C4155B1923DDFC00F858D9 /* RLMAccesor.h in Headers */ = {isa = PBXBuildFile; fileRef = 02C415581923DDFC00F858D9 /* RLMAccesor.h */; };
		02C4155C1923DDFC00F858D9 /* RLMAccesor.mm in Sources */ = {isa = PBXBuildFile; fileRef = 02C415591923DDFC00F858D9 /* RLMAccesor.mm */; };
		02C4155D1923DDFC00F858D9 /* RLMAccesor.mm in Sources */ = {isa = PBXBuildFile; fileRef = 02C415591923DDFC00F858D9 /* RLMAccesor.mm */; };
		02D160E3192A716B007ACF50 /* RLMArrayAccessor.h in Headers */ = {isa = PBXBuildFile; fileRef = 02D160E1192A716B007ACF50 /* RLMArrayAccessor.h */; };
		02D160E4192A716B007ACF50 /* RLMArrayAccessor.h in Headers */ = {isa = PBXBuildFile; fileRef = 02D160E1192A716B007ACF50 /* RLMArrayAccessor.h */; };
		02D160E5192A716B007ACF50 /* RLMArrayAccessor.m in Sources */ = {isa = PBXBuildFile; fileRef = 02D160E2192A716B007ACF50 /* RLMArrayAccessor.m */; settings = {COMPILER_FLAGS = "-Wno-unused-parameter"; }; };
		02D160E6192A716B007ACF50 /* RLMArrayAccessor.m in Sources */ = {isa = PBXBuildFile; fileRef = 02D160E2192A716B007ACF50 /* RLMArrayAccessor.m */; settings = {COMPILER_FLAGS = "-Wno-unused-parameter"; }; };
		4D3F56501923668700240A75 /* ObjectTests.m in Sources */ = {isa = PBXBuildFile; fileRef = 4D3F564E1923667700240A75 /* ObjectTests.m */; };
		4D3F56511923668700240A75 /* ObjectTests.m in Sources */ = {isa = PBXBuildFile; fileRef = 4D3F564E1923667700240A75 /* ObjectTests.m */; };
>>>>>>> 8e6c3369
/* End PBXBuildFile section */

/* Begin PBXContainerItemProxy section */
		420EB1AF192B795700A2F425 /* PBXContainerItemProxy */ = {
			isa = PBXContainerItemProxy;
			containerPortal = 42D48814192B5F0300F50523 /* Project object */;
			proxyType = 1;
			remoteGlobalIDString = 42D4881B192B5F0300F50523;
			remoteInfo = Realm;
		};
		42D48832192B5F0300F50523 /* PBXContainerItemProxy */ = {
			isa = PBXContainerItemProxy;
			containerPortal = 42D48814192B5F0300F50523 /* Project object */;
			proxyType = 1;
			remoteGlobalIDString = 42D4881B192B5F0300F50523;
			remoteInfo = Realm;
		};
/* End PBXContainerItemProxy section */

/* Begin PBXCopyFilesBuildPhase section */
		42D4881A192B5F0300F50523 /* CopyFiles */ = {
			isa = PBXCopyFilesBuildPhase;
			buildActionMask = 2147483647;
			dstPath = "include/$(PRODUCT_NAME)";
			dstSubfolderSpec = 16;
			files = (
			);
			runOnlyForDeploymentPostprocessing = 0;
		};
/* End PBXCopyFilesBuildPhase section */

/* Begin PBXFileReference section */
<<<<<<< HEAD
		420EB1B2192B819200A2F425 /* libPods-realm core.a */ = {isa = PBXFileReference; lastKnownFileType = archive.ar; name = "libPods-realm core.a"; path = "Pods/build/Debug-iphoneos/libPods-realm core.a"; sourceTree = "<group>"; };
		420EB1B4192B81BB00A2F425 /* RealmCore.framework */ = {isa = PBXFileReference; lastKnownFileType = wrapper.framework; name = RealmCore.framework; path = "Pods/realm core/RealmCore.framework"; sourceTree = "<group>"; };
		423FAD20192B608D00CDC320 /* NSData+RLMGetBinaryData.h */ = {isa = PBXFileReference; fileEncoding = 4; lastKnownFileType = sourcecode.c.h; path = "NSData+RLMGetBinaryData.h"; sourceTree = "<group>"; };
		423FAD21192B608E00CDC320 /* NSData+RLMGetBinaryData.mm */ = {isa = PBXFileReference; fileEncoding = 4; lastKnownFileType = sourcecode.cpp.objcpp; path = "NSData+RLMGetBinaryData.mm"; sourceTree = "<group>"; };
		423FAD23192B609E00CDC320 /* Realm.h */ = {isa = PBXFileReference; fileEncoding = 4; lastKnownFileType = sourcecode.c.h; path = Realm.h; sourceTree = "<group>"; };
		423FAD24192B609E00CDC320 /* RLMAccesor.h */ = {isa = PBXFileReference; fileEncoding = 4; lastKnownFileType = sourcecode.c.h; path = RLMAccesor.h; sourceTree = "<group>"; };
		423FAD25192B609E00CDC320 /* RLMAccesor.mm */ = {isa = PBXFileReference; fileEncoding = 4; lastKnownFileType = sourcecode.cpp.objcpp; path = RLMAccesor.mm; sourceTree = "<group>"; };
		423FAD26192B609E00CDC320 /* RLMArray.h */ = {isa = PBXFileReference; fileEncoding = 4; lastKnownFileType = sourcecode.c.h; path = RLMArray.h; sourceTree = "<group>"; };
		423FAD27192B609E00CDC320 /* RLMArray.mm */ = {isa = PBXFileReference; fileEncoding = 4; lastKnownFileType = sourcecode.cpp.objcpp; path = RLMArray.mm; sourceTree = "<group>"; };
		423FAD28192B609E00CDC320 /* RLMConstants.h */ = {isa = PBXFileReference; fileEncoding = 4; lastKnownFileType = sourcecode.c.h; path = RLMConstants.h; sourceTree = "<group>"; };
		423FAD29192B609E00CDC320 /* RLMMigration.h */ = {isa = PBXFileReference; fileEncoding = 4; lastKnownFileType = sourcecode.c.h; path = RLMMigration.h; sourceTree = "<group>"; };
		423FAD2A192B609E00CDC320 /* RLMObject.h */ = {isa = PBXFileReference; fileEncoding = 4; lastKnownFileType = sourcecode.c.h; path = RLMObject.h; sourceTree = "<group>"; };
		423FAD2B192B609E00CDC320 /* RLMObject.mm */ = {isa = PBXFileReference; fileEncoding = 4; lastKnownFileType = sourcecode.cpp.objcpp; path = RLMObject.mm; sourceTree = "<group>"; };
		423FAD2C192B609E00CDC320 /* RLMObjectDescriptor.h */ = {isa = PBXFileReference; fileEncoding = 4; lastKnownFileType = sourcecode.c.h; path = RLMObjectDescriptor.h; sourceTree = "<group>"; };
		423FAD2D192B609E00CDC320 /* RLMObjectStore.h */ = {isa = PBXFileReference; fileEncoding = 4; lastKnownFileType = sourcecode.c.h; path = RLMObjectStore.h; sourceTree = "<group>"; };
		423FAD2E192B609E00CDC320 /* RLMObjectStore.mm */ = {isa = PBXFileReference; fileEncoding = 4; lastKnownFileType = sourcecode.cpp.objcpp; path = RLMObjectStore.mm; sourceTree = "<group>"; };
		423FAD2F192B609E00CDC320 /* RLMPrivate.hpp */ = {isa = PBXFileReference; fileEncoding = 4; lastKnownFileType = sourcecode.cpp.h; path = RLMPrivate.hpp; sourceTree = "<group>"; };
		423FAD30192B609E00CDC320 /* RLMProperty.h */ = {isa = PBXFileReference; fileEncoding = 4; lastKnownFileType = sourcecode.c.h; path = RLMProperty.h; sourceTree = "<group>"; };
		423FAD31192B609E00CDC320 /* RLMProperty.mm */ = {isa = PBXFileReference; fileEncoding = 4; lastKnownFileType = sourcecode.cpp.objcpp; path = RLMProperty.mm; sourceTree = "<group>"; };
		423FAD32192B609E00CDC320 /* RLMQueryUtil.h */ = {isa = PBXFileReference; fileEncoding = 4; lastKnownFileType = sourcecode.c.h; path = RLMQueryUtil.h; sourceTree = "<group>"; };
		423FAD33192B609E00CDC320 /* RLMQueryUtil.mm */ = {isa = PBXFileReference; fileEncoding = 4; lastKnownFileType = sourcecode.cpp.objcpp; path = RLMQueryUtil.mm; sourceTree = "<group>"; };
		423FAD34192B609E00CDC320 /* RLMRealm.h */ = {isa = PBXFileReference; fileEncoding = 4; lastKnownFileType = sourcecode.c.h; path = RLMRealm.h; sourceTree = "<group>"; };
		423FAD35192B609E00CDC320 /* RLMRealm.mm */ = {isa = PBXFileReference; fileEncoding = 4; lastKnownFileType = sourcecode.cpp.objcpp; path = RLMRealm.mm; sourceTree = "<group>"; };
		423FAD36192B609E00CDC320 /* RLMUtil.h */ = {isa = PBXFileReference; fileEncoding = 4; lastKnownFileType = sourcecode.c.h; path = RLMUtil.h; sourceTree = "<group>"; };
		423FAD37192B609E00CDC320 /* RLMUtil.mm */ = {isa = PBXFileReference; fileEncoding = 4; lastKnownFileType = sourcecode.cpp.objcpp; path = RLMUtil.mm; sourceTree = "<group>"; };
		42B68BCB192B96AA00E325F9 /* LinkTests.m */ = {isa = PBXFileReference; fileEncoding = 4; lastKnownFileType = sourcecode.c.objc; name = LinkTests.m; path = Realm/Tests/LinkTests.m; sourceTree = "<group>"; };
		42B68BCD192B96C800E325F9 /* ObjectTests.m */ = {isa = PBXFileReference; fileEncoding = 4; lastKnownFileType = sourcecode.c.objc; name = ObjectTests.m; path = Realm/Tests/ObjectTests.m; sourceTree = "<group>"; };
		42B68BCE192B96C800E325F9 /* QueryTests.m */ = {isa = PBXFileReference; fileEncoding = 4; lastKnownFileType = sourcecode.c.objc; name = QueryTests.m; path = Realm/Tests/QueryTests.m; sourceTree = "<group>"; };
		42B68BCF192B96C800E325F9 /* RealmTests.m */ = {isa = PBXFileReference; fileEncoding = 4; lastKnownFileType = sourcecode.c.objc; name = RealmTests.m; path = Realm/Tests/RealmTests.m; sourceTree = "<group>"; };
		42B68BD0192B96C800E325F9 /* RLMTestCase.h */ = {isa = PBXFileReference; fileEncoding = 4; lastKnownFileType = sourcecode.c.h; name = RLMTestCase.h; path = Realm/Tests/RLMTestCase.h; sourceTree = "<group>"; };
		42B68BD1192B96C800E325F9 /* RLMTestCase.m */ = {isa = PBXFileReference; fileEncoding = 4; lastKnownFileType = sourcecode.c.objc; name = RLMTestCase.m; path = Realm/Tests/RLMTestCase.m; sourceTree = "<group>"; };
		42B68BD2192B96C800E325F9 /* XCTestCase+AsyncTesting.h */ = {isa = PBXFileReference; fileEncoding = 4; lastKnownFileType = sourcecode.c.h; name = "XCTestCase+AsyncTesting.h"; path = "Realm/Tests/XCTestCase+AsyncTesting.h"; sourceTree = "<group>"; };
		42B68BD3192B96C800E325F9 /* XCTestCase+AsyncTesting.m */ = {isa = PBXFileReference; fileEncoding = 4; lastKnownFileType = sourcecode.c.objc; name = "XCTestCase+AsyncTesting.m"; path = "Realm/Tests/XCTestCase+AsyncTesting.m"; sourceTree = "<group>"; };
		42B68BD9192B96E000E325F9 /* RLMConstants.m */ = {isa = PBXFileReference; fileEncoding = 4; lastKnownFileType = sourcecode.c.objc; path = RLMConstants.m; sourceTree = "<group>"; };
		42B68BDA192B96E000E325F9 /* RLMObjectDescriptor.m */ = {isa = PBXFileReference; fileEncoding = 4; lastKnownFileType = sourcecode.c.objc; path = RLMObjectDescriptor.m; sourceTree = "<group>"; };
		42D1F305192CBA13007D5B97 /* libstdc++.6.dylib */ = {isa = PBXFileReference; lastKnownFileType = "compiled.mach-o.dylib"; name = "libstdc++.6.dylib"; path = "usr/lib/libstdc++.6.dylib"; sourceTree = SDKROOT; };
		42D4881C192B5F0300F50523 /* libRealm.a */ = {isa = PBXFileReference; explicitFileType = archive.ar; includeInIndex = 0; path = libRealm.a; sourceTree = BUILT_PRODUCTS_DIR; };
		42D4881F192B5F0300F50523 /* Foundation.framework */ = {isa = PBXFileReference; lastKnownFileType = wrapper.framework; name = Foundation.framework; path = System/Library/Frameworks/Foundation.framework; sourceTree = SDKROOT; };
		42D48823192B5F0300F50523 /* Realm-Prefix.pch */ = {isa = PBXFileReference; lastKnownFileType = sourcecode.c.h; path = "Realm-Prefix.pch"; sourceTree = "<group>"; };
		42D4882C192B5F0300F50523 /* RealmTests.xctest */ = {isa = PBXFileReference; explicitFileType = wrapper.cfbundle; includeInIndex = 0; path = RealmTests.xctest; sourceTree = BUILT_PRODUCTS_DIR; };
		42D4882D192B5F0300F50523 /* XCTest.framework */ = {isa = PBXFileReference; lastKnownFileType = wrapper.framework; name = XCTest.framework; path = Library/Frameworks/XCTest.framework; sourceTree = DEVELOPER_DIR; };
		42D48830192B5F0300F50523 /* UIKit.framework */ = {isa = PBXFileReference; lastKnownFileType = wrapper.framework; name = UIKit.framework; path = Library/Frameworks/UIKit.framework; sourceTree = DEVELOPER_DIR; };
		4B593DD048A64DA2BAA7A77B /* Pods.xcconfig */ = {isa = PBXFileReference; includeInIndex = 1; lastKnownFileType = text.xcconfig; name = Pods.xcconfig; path = Pods/Pods.xcconfig; sourceTree = "<group>"; };
		CB0E01DDA6644848803E5587 /* libPods.a */ = {isa = PBXFileReference; explicitFileType = archive.ar; includeInIndex = 0; path = libPods.a; sourceTree = BUILT_PRODUCTS_DIR; };
=======
		02C4145E191DE49600F858D9 /* Realm.framework */ = {isa = PBXFileReference; explicitFileType = wrapper.framework; includeInIndex = 0; path = Realm.framework; sourceTree = BUILT_PRODUCTS_DIR; };
		02C41462191DE49600F858D9 /* Realm-Info.plist */ = {isa = PBXFileReference; lastKnownFileType = text.plist.xml; path = "Realm-Info.plist"; sourceTree = "<group>"; };
		02C41464191DE49600F858D9 /* en */ = {isa = PBXFileReference; lastKnownFileType = text.plist.strings; name = en; path = en.lproj/InfoPlist.strings; sourceTree = "<group>"; };
		02C41466191DE49600F858D9 /* Realm-Prefix.pch */ = {isa = PBXFileReference; lastKnownFileType = sourcecode.c.h; path = "Realm-Prefix.pch"; sourceTree = "<group>"; };
		02C41467191DE49600F858D9 /* Realm.h */ = {isa = PBXFileReference; lastKnownFileType = sourcecode.c.h; path = Realm.h; sourceTree = "<group>"; };
		02C4146E191DE49600F858D9 /* RealmTests.xctest */ = {isa = PBXFileReference; explicitFileType = wrapper.cfbundle; includeInIndex = 0; path = RealmTests.xctest; sourceTree = BUILT_PRODUCTS_DIR; };
		02C41476191DE49600F858D9 /* RealmTests-Info.plist */ = {isa = PBXFileReference; lastKnownFileType = text.plist.xml; path = "RealmTests-Info.plist"; sourceTree = "<group>"; };
		02C41478191DE49600F858D9 /* en */ = {isa = PBXFileReference; lastKnownFileType = text.plist.strings; name = en; path = en.lproj/InfoPlist.strings; sourceTree = "<group>"; };
		02C4147A191DE49600F858D9 /* RealmTests.m */ = {isa = PBXFileReference; lastKnownFileType = sourcecode.c.objc; lineEnding = 0; path = RealmTests.m; sourceTree = "<group>"; xcLanguageSpecificationIdentifier = xcode.lang.objc; };
		02C41482191DE57600F858D9 /* RLMArray.h */ = {isa = PBXFileReference; fileEncoding = 4; lastKnownFileType = sourcecode.c.h; path = RLMArray.h; sourceTree = "<group>"; };
		02C41483191DE57600F858D9 /* RLMObject.h */ = {isa = PBXFileReference; fileEncoding = 4; lastKnownFileType = sourcecode.c.h; path = RLMObject.h; sourceTree = "<group>"; };
		02C41484191DE57600F858D9 /* RLMRealm.h */ = {isa = PBXFileReference; fileEncoding = 4; lastKnownFileType = sourcecode.c.h; path = RLMRealm.h; sourceTree = "<group>"; };
		02C41488191DE58D00F858D9 /* RLMArray.mm */ = {isa = PBXFileReference; fileEncoding = 4; lastKnownFileType = sourcecode.cpp.objcpp; path = RLMArray.mm; sourceTree = "<group>"; };
		02C4148A191DE5A600F858D9 /* RLMObject.mm */ = {isa = PBXFileReference; fileEncoding = 4; lastKnownFileType = sourcecode.cpp.objcpp; path = RLMObject.mm; sourceTree = "<group>"; };
		02C4148C191DE5B100F858D9 /* RLMRealm.mm */ = {isa = PBXFileReference; fileEncoding = 4; lastKnownFileType = sourcecode.cpp.objcpp; path = RLMRealm.mm; sourceTree = "<group>"; };
		02C4148E191DE68900F858D9 /* RLMTestCase.h */ = {isa = PBXFileReference; fileEncoding = 4; lastKnownFileType = sourcecode.c.h; path = RLMTestCase.h; sourceTree = "<group>"; };
		02C4148F191DE68900F858D9 /* RLMTestCase.m */ = {isa = PBXFileReference; fileEncoding = 4; lastKnownFileType = sourcecode.c.objc; path = RLMTestCase.m; sourceTree = "<group>"; };
		02C41490191DE68900F858D9 /* XCTestCase+AsyncTesting.h */ = {isa = PBXFileReference; fileEncoding = 4; lastKnownFileType = sourcecode.c.h; path = "XCTestCase+AsyncTesting.h"; sourceTree = "<group>"; };
		02C41491191DE68900F858D9 /* XCTestCase+AsyncTesting.m */ = {isa = PBXFileReference; fileEncoding = 4; lastKnownFileType = sourcecode.c.objc; path = "XCTestCase+AsyncTesting.m"; sourceTree = "<group>"; };
		02C41494191DE72100F858D9 /* RLMConstants.h */ = {isa = PBXFileReference; lastKnownFileType = sourcecode.c.h; path = RLMConstants.h; sourceTree = "<group>"; };
		02C41495191DE95800F858D9 /* RLMConstants.m */ = {isa = PBXFileReference; fileEncoding = 4; lastKnownFileType = sourcecode.c.objc; path = RLMConstants.m; sourceTree = "<group>"; };
		02C41497191DECCF00F858D9 /* RLMMigration.h */ = {isa = PBXFileReference; fileEncoding = 4; lastKnownFileType = sourcecode.c.h; path = RLMMigration.h; sourceTree = "<group>"; };
		02C41499191DED4400F858D9 /* RLMPrivate.hpp */ = {isa = PBXFileReference; lastKnownFileType = sourcecode.cpp.h; path = RLMPrivate.hpp; sourceTree = "<group>"; };
		02C414A1191DF3EF00F858D9 /* RLMProperty.h */ = {isa = PBXFileReference; fileEncoding = 4; lastKnownFileType = sourcecode.c.h; lineEnding = 0; path = RLMProperty.h; sourceTree = "<group>"; xcLanguageSpecificationIdentifier = xcode.lang.objcpp; };
		02C414A2191DF3EF00F858D9 /* RLMProperty.mm */ = {isa = PBXFileReference; fileEncoding = 4; lastKnownFileType = sourcecode.cpp.objcpp; lineEnding = 0; path = RLMProperty.mm; sourceTree = "<group>"; xcLanguageSpecificationIdentifier = xcode.lang.objcpp; };
		02C414A3191DF3EF00F858D9 /* RLMObjectStore.h */ = {isa = PBXFileReference; fileEncoding = 4; lastKnownFileType = sourcecode.c.h; path = RLMObjectStore.h; sourceTree = "<group>"; };
		02C414A4191DF3EF00F858D9 /* RLMObjectStore.mm */ = {isa = PBXFileReference; fileEncoding = 4; lastKnownFileType = sourcecode.cpp.objcpp; lineEnding = 0; path = RLMObjectStore.mm; sourceTree = "<group>"; xcLanguageSpecificationIdentifier = xcode.lang.objcpp; };
		02C414AD191DF44D00F858D9 /* RLMObjectDescriptor.h */ = {isa = PBXFileReference; fileEncoding = 4; lastKnownFileType = sourcecode.c.h; path = RLMObjectDescriptor.h; sourceTree = "<group>"; };
		02C414AE191DF44D00F858D9 /* RLMObjectDescriptor.m */ = {isa = PBXFileReference; fileEncoding = 4; lastKnownFileType = sourcecode.c.objc; path = RLMObjectDescriptor.m; sourceTree = "<group>"; };
		02C414C1191F3D1500F858D9 /* libstdc++.6.dylib */ = {isa = PBXFileReference; lastKnownFileType = "compiled.mach-o.dylib"; name = "libstdc++.6.dylib"; path = "usr/lib/libstdc++.6.dylib"; sourceTree = SDKROOT; };
		02C414CA19218A2500F858D9 /* RLMQueryUtil.h */ = {isa = PBXFileReference; fileEncoding = 4; lastKnownFileType = sourcecode.c.h; path = RLMQueryUtil.h; sourceTree = "<group>"; };
		02C414CB19218A2500F858D9 /* RLMQueryUtil.mm */ = {isa = PBXFileReference; fileEncoding = 4; lastKnownFileType = sourcecode.cpp.objcpp; lineEnding = 0; path = RLMQueryUtil.mm; sourceTree = "<group>"; xcLanguageSpecificationIdentifier = xcode.lang.objcpp; };
		02C414CE19218A5B00F858D9 /* NSData+RLMGetBinaryData.h */ = {isa = PBXFileReference; fileEncoding = 4; lastKnownFileType = sourcecode.c.h; path = "NSData+RLMGetBinaryData.h"; sourceTree = "<group>"; };
		02C414CF19218A5B00F858D9 /* NSData+RLMGetBinaryData.mm */ = {isa = PBXFileReference; fileEncoding = 4; lastKnownFileType = sourcecode.cpp.objcpp; path = "NSData+RLMGetBinaryData.mm"; sourceTree = "<group>"; };
		02C414D319218C4400F858D9 /* RLMUtil.h */ = {isa = PBXFileReference; fileEncoding = 4; lastKnownFileType = sourcecode.c.h; lineEnding = 0; path = RLMUtil.h; sourceTree = "<group>"; xcLanguageSpecificationIdentifier = xcode.lang.objcpp; };
		02C414D419218C4400F858D9 /* RLMUtil.mm */ = {isa = PBXFileReference; fileEncoding = 4; lastKnownFileType = sourcecode.cpp.objcpp; lineEnding = 0; path = RLMUtil.mm; sourceTree = "<group>"; xcLanguageSpecificationIdentifier = xcode.lang.objcpp; };
		02C414D71921939D00F858D9 /* QueryTests.m */ = {isa = PBXFileReference; fileEncoding = 4; lastKnownFileType = sourcecode.c.objc; path = QueryTests.m; sourceTree = "<group>"; };
		02C414DE1921B07200F858D9 /* Foundation.framework */ = {isa = PBXFileReference; lastKnownFileType = wrapper.framework; name = Foundation.framework; path = System/Library/Frameworks/Foundation.framework; sourceTree = SDKROOT; };
		02C414EE1921B07200F858D9 /* UIKit.framework */ = {isa = PBXFileReference; lastKnownFileType = wrapper.framework; name = UIKit.framework; path = Library/Frameworks/UIKit.framework; sourceTree = DEVELOPER_DIR; };
		02C415051921B0C300F858D9 /* libRealm.a */ = {isa = PBXFileReference; explicitFileType = archive.ar; includeInIndex = 0; path = libRealm.a; sourceTree = BUILT_PRODUCTS_DIR; };
		02C415121921B0C400F858D9 /* RealmTests-iOS.xctest */ = {isa = PBXFileReference; explicitFileType = wrapper.cfbundle; includeInIndex = 0; path = "RealmTests-iOS.xctest"; sourceTree = BUILT_PRODUCTS_DIR; };
		02C415401921B25B00F858D9 /* libstdc++.6.dylib */ = {isa = PBXFileReference; lastKnownFileType = "compiled.mach-o.dylib"; name = "libstdc++.6.dylib"; path = "Platforms/iPhoneOS.platform/Developer/SDKs/iPhoneOS7.1.sdk/usr/lib/libstdc++.6.dylib"; sourceTree = DEVELOPER_DIR; };
		02C415451921B79400F858D9 /* libtightdb-ios.a */ = {isa = PBXFileReference; lastKnownFileType = archive.ar; name = "libtightdb-ios.a"; path = "../tightdb/iphone-lib/libtightdb-ios.a"; sourceTree = "<group>"; };
		02C415481921B94400F858D9 /* libtightdb.a */ = {isa = PBXFileReference; lastKnownFileType = archive.ar; name = libtightdb.a; path = ../../../../../usr/local/lib/libtightdb.a; sourceTree = "<group>"; };
		02C415501921BF2500F858D9 /* Realm-iOSTests-Info.plist */ = {isa = PBXFileReference; fileEncoding = 4; lastKnownFileType = text.plist.xml; path = "Realm-iOSTests-Info.plist"; sourceTree = "<group>"; };
		02C415521921BF3C00F858D9 /* Realm-iOS-Prefix.pch */ = {isa = PBXFileReference; fileEncoding = 4; lastKnownFileType = sourcecode.c.h; path = "Realm-iOS-Prefix.pch"; sourceTree = "<group>"; };
		02C415581923DDFC00F858D9 /* RLMAccesor.h */ = {isa = PBXFileReference; fileEncoding = 4; lastKnownFileType = sourcecode.c.h; path = RLMAccesor.h; sourceTree = "<group>"; };
		02C415591923DDFC00F858D9 /* RLMAccesor.mm */ = {isa = PBXFileReference; fileEncoding = 4; lastKnownFileType = sourcecode.cpp.objcpp; lineEnding = 0; path = RLMAccesor.mm; sourceTree = "<group>"; xcLanguageSpecificationIdentifier = xcode.lang.objcpp; };
		02D160E1192A716B007ACF50 /* RLMArrayAccessor.h */ = {isa = PBXFileReference; fileEncoding = 4; lastKnownFileType = sourcecode.c.h; path = RLMArrayAccessor.h; sourceTree = "<group>"; };
		02D160E2192A716B007ACF50 /* RLMArrayAccessor.m */ = {isa = PBXFileReference; fileEncoding = 4; lastKnownFileType = sourcecode.c.objc; path = RLMArrayAccessor.m; sourceTree = "<group>"; };
		4B7ACCD718FDD8E4008B7B95 /* XCTest.framework */ = {isa = PBXFileReference; lastKnownFileType = wrapper.framework; name = XCTest.framework; path = Library/Frameworks/XCTest.framework; sourceTree = DEVELOPER_DIR; };
		4D3F564E1923667700240A75 /* ObjectTests.m */ = {isa = PBXFileReference; fileEncoding = 4; lastKnownFileType = sourcecode.c.objc; path = ObjectTests.m; sourceTree = "<group>"; };
		803BC78F1907C0D3006AB33A /* release_notes.md */ = {isa = PBXFileReference; lastKnownFileType = text; lineEnding = 0; path = release_notes.md; sourceTree = "<group>"; };
		E918909C177B677900653D7A /* Cocoa.framework */ = {isa = PBXFileReference; lastKnownFileType = wrapper.framework; name = Cocoa.framework; path = System/Library/Frameworks/Cocoa.framework; sourceTree = SDKROOT; };
		E918909F177B677900653D7A /* AppKit.framework */ = {isa = PBXFileReference; lastKnownFileType = wrapper.framework; name = AppKit.framework; path = System/Library/Frameworks/AppKit.framework; sourceTree = SDKROOT; };
		E91890A0177B677900653D7A /* CoreData.framework */ = {isa = PBXFileReference; lastKnownFileType = wrapper.framework; name = CoreData.framework; path = System/Library/Frameworks/CoreData.framework; sourceTree = SDKROOT; };
		E91890A1177B677900653D7A /* Foundation.framework */ = {isa = PBXFileReference; lastKnownFileType = wrapper.framework; name = Foundation.framework; path = System/Library/Frameworks/Foundation.framework; sourceTree = SDKROOT; };
>>>>>>> 8e6c3369
/* End PBXFileReference section */

/* Begin PBXFrameworksBuildPhase section */
		42D48819192B5F0300F50523 /* Frameworks */ = {
			isa = PBXFrameworksBuildPhase;
			buildActionMask = 2147483647;
			files = (
				42D48820192B5F0300F50523 /* Foundation.framework in Frameworks */,
				420EB1B5192B81BB00A2F425 /* RealmCore.framework in Frameworks */,
			);
			runOnlyForDeploymentPostprocessing = 0;
		};
		42D48829192B5F0300F50523 /* Frameworks */ = {
			isa = PBXFrameworksBuildPhase;
			buildActionMask = 2147483647;
			files = (
				42D1F306192CBA13007D5B97 /* libstdc++.6.dylib in Frameworks */,
				42D4882E192B5F0300F50523 /* XCTest.framework in Frameworks */,
				42D48834192B5F0300F50523 /* libRealm.a in Frameworks */,
				42D48831192B5F0300F50523 /* UIKit.framework in Frameworks */,
				42D4882F192B5F0300F50523 /* Foundation.framework in Frameworks */,
				42B68BDD192B982300E325F9 /* RealmCore.framework in Frameworks */,
			);
			runOnlyForDeploymentPostprocessing = 0;
		};
/* End PBXFrameworksBuildPhase section */

/* Begin PBXGroup section */
		42B68BCA192B968500E325F9 /* RealmTests */ = {
			isa = PBXGroup;
			children = (
<<<<<<< HEAD
				42B68BCD192B96C800E325F9 /* ObjectTests.m */,
				42B68BCE192B96C800E325F9 /* QueryTests.m */,
				42B68BCF192B96C800E325F9 /* RealmTests.m */,
				42B68BD0192B96C800E325F9 /* RLMTestCase.h */,
				42B68BD1192B96C800E325F9 /* RLMTestCase.m */,
				42B68BD2192B96C800E325F9 /* XCTestCase+AsyncTesting.h */,
				42B68BD3192B96C800E325F9 /* XCTestCase+AsyncTesting.m */,
				42B68BCB192B96AA00E325F9 /* LinkTests.m */,
=======
				02C414D219218A6100F858D9 /* Categories */,
				02C41467191DE49600F858D9 /* Realm.h */,
				02C415581923DDFC00F858D9 /* RLMAccesor.h */,
				02C415591923DDFC00F858D9 /* RLMAccesor.mm */,
				02C41482191DE57600F858D9 /* RLMArray.h */,
				02C41488191DE58D00F858D9 /* RLMArray.mm */,
				02D160E1192A716B007ACF50 /* RLMArrayAccessor.h */,
				02D160E2192A716B007ACF50 /* RLMArrayAccessor.m */,
				02C41494191DE72100F858D9 /* RLMConstants.h */,
				02C41495191DE95800F858D9 /* RLMConstants.m */,
				02C41483191DE57600F858D9 /* RLMObject.h */,
				02C4148A191DE5A600F858D9 /* RLMObject.mm */,
				02C414AD191DF44D00F858D9 /* RLMObjectDescriptor.h */,
				02C414AE191DF44D00F858D9 /* RLMObjectDescriptor.m */,
				02C41499191DED4400F858D9 /* RLMPrivate.hpp */,
				02C414A1191DF3EF00F858D9 /* RLMProperty.h */,
				02C414A2191DF3EF00F858D9 /* RLMProperty.mm */,
				02C414A3191DF3EF00F858D9 /* RLMObjectStore.h */,
				02C414A4191DF3EF00F858D9 /* RLMObjectStore.mm */,
				02C414CA19218A2500F858D9 /* RLMQueryUtil.h */,
				02C414CB19218A2500F858D9 /* RLMQueryUtil.mm */,
				02C41497191DECCF00F858D9 /* RLMMigration.h */,
				02C41484191DE57600F858D9 /* RLMRealm.h */,
				02C4148C191DE5B100F858D9 /* RLMRealm.mm */,
				02C414D319218C4400F858D9 /* RLMUtil.h */,
				02C414D419218C4400F858D9 /* RLMUtil.mm */,
				02C41461191DE49600F858D9 /* Supporting Files */,
			);
			path = Realm;
			sourceTree = "<group>";
		};
		02C41461191DE49600F858D9 /* Supporting Files */ = {
			isa = PBXGroup;
			children = (
				02C41462191DE49600F858D9 /* Realm-Info.plist */,
				02C41463191DE49600F858D9 /* InfoPlist.strings */,
				02C41466191DE49600F858D9 /* Realm-Prefix.pch */,
				02C415521921BF3C00F858D9 /* Realm-iOS-Prefix.pch */,
			);
			name = "Supporting Files";
			sourceTree = "<group>";
		};
		02C41474191DE49600F858D9 /* RealmTests */ = {
			isa = PBXGroup;
			children = (
				4D3F564E1923667700240A75 /* ObjectTests.m */,
				02C414D71921939D00F858D9 /* QueryTests.m */,
				02C4147A191DE49600F858D9 /* RealmTests.m */,
				02C4148E191DE68900F858D9 /* RLMTestCase.h */,
				02C4148F191DE68900F858D9 /* RLMTestCase.m */,
				02C41490191DE68900F858D9 /* XCTestCase+AsyncTesting.h */,
				02C41491191DE68900F858D9 /* XCTestCase+AsyncTesting.m */,
				02C41475191DE49600F858D9 /* Supporting Files */,
>>>>>>> 8e6c3369
			);
			name = RealmTests;
			sourceTree = "<group>";
		};
		42D48813192B5F0300F50523 = {
			isa = PBXGroup;
			children = (
				42B68BCA192B968500E325F9 /* RealmTests */,
				42D48821192B5F0300F50523 /* Realm */,
				42D4881E192B5F0300F50523 /* Frameworks */,
				42D4881D192B5F0300F50523 /* Products */,
				4B593DD048A64DA2BAA7A77B /* Pods.xcconfig */,
			);
			sourceTree = "<group>";
		};
		42D4881D192B5F0300F50523 /* Products */ = {
			isa = PBXGroup;
			children = (
				42D4881C192B5F0300F50523 /* libRealm.a */,
				42D4882C192B5F0300F50523 /* RealmTests.xctest */,
			);
			name = Products;
			sourceTree = "<group>";
		};
		42D4881E192B5F0300F50523 /* Frameworks */ = {
			isa = PBXGroup;
			children = (
				42D1F305192CBA13007D5B97 /* libstdc++.6.dylib */,
				420EB1B4192B81BB00A2F425 /* RealmCore.framework */,
				420EB1B2192B819200A2F425 /* libPods-realm core.a */,
				42D4881F192B5F0300F50523 /* Foundation.framework */,
				42D4882D192B5F0300F50523 /* XCTest.framework */,
				42D48830192B5F0300F50523 /* UIKit.framework */,
				CB0E01DDA6644848803E5587 /* libPods.a */,
			);
			name = Frameworks;
			sourceTree = "<group>";
		};
		42D48821192B5F0300F50523 /* Realm */ = {
			isa = PBXGroup;
			children = (
				42B68BD9192B96E000E325F9 /* RLMConstants.m */,
				42B68BDA192B96E000E325F9 /* RLMObjectDescriptor.m */,
				423FAD23192B609E00CDC320 /* Realm.h */,
				423FAD24192B609E00CDC320 /* RLMAccesor.h */,
				423FAD25192B609E00CDC320 /* RLMAccesor.mm */,
				423FAD26192B609E00CDC320 /* RLMArray.h */,
				423FAD27192B609E00CDC320 /* RLMArray.mm */,
				423FAD28192B609E00CDC320 /* RLMConstants.h */,
				423FAD29192B609E00CDC320 /* RLMMigration.h */,
				423FAD2A192B609E00CDC320 /* RLMObject.h */,
				423FAD2B192B609E00CDC320 /* RLMObject.mm */,
				423FAD2C192B609E00CDC320 /* RLMObjectDescriptor.h */,
				423FAD2D192B609E00CDC320 /* RLMObjectStore.h */,
				423FAD2E192B609E00CDC320 /* RLMObjectStore.mm */,
				423FAD2F192B609E00CDC320 /* RLMPrivate.hpp */,
				423FAD30192B609E00CDC320 /* RLMProperty.h */,
				423FAD31192B609E00CDC320 /* RLMProperty.mm */,
				423FAD32192B609E00CDC320 /* RLMQueryUtil.h */,
				423FAD33192B609E00CDC320 /* RLMQueryUtil.mm */,
				423FAD34192B609E00CDC320 /* RLMRealm.h */,
				423FAD35192B609E00CDC320 /* RLMRealm.mm */,
				423FAD36192B609E00CDC320 /* RLMUtil.h */,
				423FAD37192B609E00CDC320 /* RLMUtil.mm */,
				423FAD20192B608D00CDC320 /* NSData+RLMGetBinaryData.h */,
				423FAD21192B608E00CDC320 /* NSData+RLMGetBinaryData.mm */,
				42D48822192B5F0300F50523 /* Supporting Files */,
			);
			path = Realm;
			sourceTree = "<group>";
		};
		42D48822192B5F0300F50523 /* Supporting Files */ = {
			isa = PBXGroup;
			children = (
				42D48823192B5F0300F50523 /* Realm-Prefix.pch */,
			);
			name = "Supporting Files";
			sourceTree = "<group>";
		};
/* End PBXGroup section */

/* Begin PBXHeadersBuildPhase section */
<<<<<<< HEAD
		423FAD4E192B74CC00CDC320 /* Headers */ = {
			isa = PBXHeadersBuildPhase;
			buildActionMask = 2147483647;
			files = (
				423FAD4F192B752E00CDC320 /* Realm.h in Headers */,
				423FAD50192B752E00CDC320 /* RLMAccesor.h in Headers */,
				423FAD52192B752E00CDC320 /* RLMConstants.h in Headers */,
				423FAD53192B752E00CDC320 /* RLMMigration.h in Headers */,
				423FAD54192B752E00CDC320 /* RLMObject.h in Headers */,
				423FAD59192B752E00CDC320 /* RLMQueryUtil.h in Headers */,
				423FAD55192B752E00CDC320 /* RLMObjectDescriptor.h in Headers */,
				423FAD56192B752E00CDC320 /* RLMObjectStore.h in Headers */,
				423FAD5A192B752E00CDC320 /* RLMRealm.h in Headers */,
				423FAD5B192B752E00CDC320 /* RLMUtil.h in Headers */,
				423FAD58192B752E00CDC320 /* RLMProperty.h in Headers */,
				423FAD5C192B752E00CDC320 /* NSData+RLMGetBinaryData.h in Headers */,
				423FAD51192B752E00CDC320 /* RLMArray.h in Headers */,
				423FAD57192B752E00CDC320 /* RLMPrivate.hpp in Headers */,
=======
		02C4145B191DE49600F858D9 /* Headers */ = {
			isa = PBXHeadersBuildPhase;
			buildActionMask = 2147483647;
			files = (
				02C414C4191F41AE00F858D9 /* Realm.h in Headers */,
				02D160E3192A716B007ACF50 /* RLMArrayAccessor.h in Headers */,
				02C41487191DE57600F858D9 /* RLMRealm.h in Headers */,
				02C41486191DE57600F858D9 /* RLMObject.h in Headers */,
				02C4155A1923DDFC00F858D9 /* RLMAccesor.h in Headers */,
				02C414D019218A5B00F858D9 /* NSData+RLMGetBinaryData.h in Headers */,
				02C41485191DE57600F858D9 /* RLMArray.h in Headers */,
				02C41498191DECCF00F858D9 /* RLMMigration.h in Headers */,
				02C414C3191F3F9600F858D9 /* RLMObjectStore.h in Headers */,
				02C414D519218C4400F858D9 /* RLMUtil.h in Headers */,
				02C414A5191DF3EF00F858D9 /* RLMProperty.h in Headers */,
				02C414C5191F423300F858D9 /* RLMConstants.h in Headers */,
				02C414CC19218A2500F858D9 /* RLMQueryUtil.h in Headers */,
				02C414AF191DF44D00F858D9 /* RLMObjectDescriptor.h in Headers */,
			);
			runOnlyForDeploymentPostprocessing = 0;
		};
		02C4154A1921BE3F00F858D9 /* Headers */ = {
			isa = PBXHeadersBuildPhase;
			buildActionMask = 2147483647;
			files = (
				02C4154B1921BE4700F858D9 /* Realm.h in Headers */,
				02D160E4192A716B007ACF50 /* RLMArrayAccessor.h in Headers */,
				02C4154D1921BE4E00F858D9 /* RLMRealm.h in Headers */,
				02C4154C1921BE4900F858D9 /* RLMArray.h in Headers */,
				02C4154F1921BE5500F858D9 /* RLMObject.h in Headers */,
				02C4154E1921BE5200F858D9 /* RLMMigration.h in Headers */,
				02C4155B1923DDFC00F858D9 /* RLMAccesor.h in Headers */,
>>>>>>> 8e6c3369
			);
			runOnlyForDeploymentPostprocessing = 0;
		};
/* End PBXHeadersBuildPhase section */

/* Begin PBXNativeTarget section */
		42D4881B192B5F0300F50523 /* Realm */ = {
			isa = PBXNativeTarget;
			buildConfigurationList = 42D4883F192B5F0300F50523 /* Build configuration list for PBXNativeTarget "Realm" */;
			buildPhases = (
				17FE063FD8F54568AA9FB745 /* Check Pods Manifest.lock */,
				42D48818192B5F0300F50523 /* Sources */,
				42D48819192B5F0300F50523 /* Frameworks */,
				42D4881A192B5F0300F50523 /* CopyFiles */,
				C724B071A9C3409E9516597E /* Copy Pods Resources */,
				423FAD4E192B74CC00CDC320 /* Headers */,
				420EB1AA192B759800A2F425 /* ShellScript */,
			);
			buildRules = (
			);
			dependencies = (
			);
			name = Realm;
			productName = Realm;
			productReference = 42D4881C192B5F0300F50523 /* libRealm.a */;
			productType = "com.apple.product-type.library.static";
		};
		42D4882B192B5F0300F50523 /* RealmTests */ = {
			isa = PBXNativeTarget;
			buildConfigurationList = 42D48842192B5F0300F50523 /* Build configuration list for PBXNativeTarget "RealmTests" */;
			buildPhases = (
				42D48828192B5F0300F50523 /* Sources */,
				42D48829192B5F0300F50523 /* Frameworks */,
				42D4882A192B5F0300F50523 /* Resources */,
			);
			buildRules = (
			);
			dependencies = (
				42D48833192B5F0300F50523 /* PBXTargetDependency */,
			);
			name = RealmTests;
			productName = RealmTests;
			productReference = 42D4882C192B5F0300F50523 /* RealmTests.xctest */;
			productType = "com.apple.product-type.bundle.unit-test";
		};
/* End PBXNativeTarget section */

/* Begin PBXProject section */
		42D48814192B5F0300F50523 /* Project object */ = {
			isa = PBXProject;
			attributes = {
				LastUpgradeCheck = 0510;
				ORGANIZATIONNAME = realm;
			};
			buildConfigurationList = 42D48817192B5F0300F50523 /* Build configuration list for PBXProject "Realm" */;
			compatibilityVersion = "Xcode 3.2";
			developmentRegion = English;
			hasScannedForEncodings = 0;
			knownRegions = (
				en,
			);
			mainGroup = 42D48813192B5F0300F50523;
			productRefGroup = 42D4881D192B5F0300F50523 /* Products */;
			projectDirPath = "";
			projectRoot = "";
			targets = (
				42D4881B192B5F0300F50523 /* Realm */,
				42D4882B192B5F0300F50523 /* RealmTests */,
				420EB1AB192B791C00A2F425 /* Framework */,
			);
		};
/* End PBXProject section */

/* Begin PBXResourcesBuildPhase section */
		42D4882A192B5F0300F50523 /* Resources */ = {
			isa = PBXResourcesBuildPhase;
			buildActionMask = 2147483647;
			files = (
			);
			runOnlyForDeploymentPostprocessing = 0;
		};
/* End PBXResourcesBuildPhase section */

/* Begin PBXShellScriptBuildPhase section */
		17FE063FD8F54568AA9FB745 /* Check Pods Manifest.lock */ = {
			isa = PBXShellScriptBuildPhase;
			buildActionMask = 2147483647;
			files = (
			);
			inputPaths = (
			);
			name = "Check Pods Manifest.lock";
			outputPaths = (
			);
			runOnlyForDeploymentPostprocessing = 0;
			shellPath = /bin/sh;
			shellScript = "diff \"${PODS_ROOT}/../Podfile.lock\" \"${PODS_ROOT}/Manifest.lock\" > /dev/null\nif [[ $? != 0 ]] ; then\n    cat << EOM\nerror: The sandbox is not in sync with the Podfile.lock. Run 'pod install' or update your CocoaPods installation.\nEOM\n    exit 1\nfi\n";
			showEnvVarsInLog = 0;
		};
		420EB1AA192B759800A2F425 /* ShellScript */ = {
			isa = PBXShellScriptBuildPhase;
			buildActionMask = 2147483647;
			files = (
			);
			inputPaths = (
			);
			outputPaths = (
			);
			runOnlyForDeploymentPostprocessing = 0;
			shellPath = /bin/sh;
			shellScript = "set -e\n\nmkdir -p \"${BUILT_PRODUCTS_DIR}/${PRODUCT_NAME}.framework/Versions/A/Headers\"\n\n# Link the \"Current\" version to \"A\"\n/bin/ln -sfh A \"${BUILT_PRODUCTS_DIR}/${PRODUCT_NAME}.framework/Versions/Current\"\n/bin/ln -sfh Versions/Current/Headers \"${BUILT_PRODUCTS_DIR}/${PRODUCT_NAME}.framework/Headers\"\n/bin/ln -sfh \"Versions/Current/${PRODUCT_NAME}\" \"${BUILT_PRODUCTS_DIR}/${PRODUCT_NAME}.framework/${PRODUCT_NAME}\"\n\n# The -a ensures that the headers maintain the source modification date so that we don't constantly\n# cause propagating rebuilds of files that import these headers.\n/bin/cp -a \"${TARGET_BUILD_DIR}/${PUBLIC_HEADERS_FOLDER_PATH}/\" \"${BUILT_PRODUCTS_DIR}/${PRODUCT_NAME}.framework/Versions/A/Headers\"";
		};
		420EB1B1192B79AB00A2F425 /* ShellScript */ = {
			isa = PBXShellScriptBuildPhase;
			buildActionMask = 2147483647;
			files = (
<<<<<<< HEAD
			);
			inputPaths = (
			);
			outputPaths = (
=======
				02C4148B191DE5A600F858D9 /* RLMObject.mm in Sources */,
				02C414D619218C4400F858D9 /* RLMUtil.mm in Sources */,
				02C414B0191DF44D00F858D9 /* RLMObjectDescriptor.m in Sources */,
				02C414D119218A5B00F858D9 /* NSData+RLMGetBinaryData.mm in Sources */,
				02C414A6191DF3EF00F858D9 /* RLMProperty.mm in Sources */,
				02C414CD19218A2500F858D9 /* RLMQueryUtil.mm in Sources */,
				02C41496191DE95800F858D9 /* RLMConstants.m in Sources */,
				02C4155C1923DDFC00F858D9 /* RLMAccesor.mm in Sources */,
				02C41489191DE58D00F858D9 /* RLMArray.mm in Sources */,
				02C414A9191DF3EF00F858D9 /* RLMObjectStore.mm in Sources */,
				02D160E5192A716B007ACF50 /* RLMArrayAccessor.m in Sources */,
				02C4148D191DE5B100F858D9 /* RLMRealm.mm in Sources */,
>>>>>>> 8e6c3369
			);
			runOnlyForDeploymentPostprocessing = 0;
			shellPath = /bin/sh;
			shellScript = "set -e\nset +u\n# Avoid recursively calling this script.\nif [[ $SF_MASTER_SCRIPT_RUNNING ]]\nthen\n  exit 0\nfi\nset -u\nexport SF_MASTER_SCRIPT_RUNNING=1\n\nSF_TARGET_NAME=${PROJECT_NAME}\nSF_EXECUTABLE_PATH=\"lib${SF_TARGET_NAME}.a\"\nSF_WRAPPER_NAME=\"${SF_TARGET_NAME}.framework\"\n\n# The following conditionals come from\n# https://github.com/kstenerud/iOS-Universal-Framework\n\nif [[ \"$SDK_NAME\" =~ ([A-Za-z]+) ]]\nthen\n  SF_SDK_PLATFORM=${BASH_REMATCH[1]}\nelse\n  echo \"Could not find platform name from SDK_NAME: $SDK_NAME\"\n  exit 1\nfi\n\nif [[ \"$SDK_NAME\" =~ ([0-9]+.*$) ]]\nthen\n  SF_SDK_VERSION=${BASH_REMATCH[1]}\nelse\n  echo \"Could not find sdk version from SDK_NAME: $SDK_NAME\"\n  exit 1\nfi\n\nif [[ \"$SF_SDK_PLATFORM\" = \"iphoneos\" ]]\nthen\n  SF_OTHER_PLATFORM=iphonesimulator\nelse\n  SF_OTHER_PLATFORM=iphoneos\nfi\n\nif [[ \"$BUILT_PRODUCTS_DIR\" =~ (.*)$SF_SDK_PLATFORM$ ]]\nthen\n  SF_OTHER_BUILT_PRODUCTS_DIR=\"${BASH_REMATCH[1]}${SF_OTHER_PLATFORM}\"\nelse\n  echo \"Could not find platform name from build products directory: $BUILT_PRODUCTS_DIR\"\n  exit 1\nfi\n\n# Build the other platform.\nxcrun xcodebuild -project \"${PROJECT_FILE_PATH}\" -target \"${TARGET_NAME}\" -configuration \"${CONFIGURATION}\" -sdk ${SF_OTHER_PLATFORM}${SF_SDK_VERSION} BUILD_DIR=\"${BUILD_DIR}\" OBJROOT=\"${OBJROOT}\" BUILD_ROOT=\"${BUILD_ROOT}\" SYMROOT=\"${SYMROOT}\" $ACTION\n\n# Smash the two static libraries into one fat binary and store it in the .framework\nxcrun lipo -create \"${BUILT_PRODUCTS_DIR}/${SF_EXECUTABLE_PATH}\" \"${SF_OTHER_BUILT_PRODUCTS_DIR}/${SF_EXECUTABLE_PATH}\" -output \"${BUILT_PRODUCTS_DIR}/${SF_WRAPPER_NAME}/Versions/A/${SF_TARGET_NAME}\"\n\n# Copy the binary to the other architecture folder to have a complete framework in both.\ncp -a \"${BUILT_PRODUCTS_DIR}/${SF_WRAPPER_NAME}/Versions/A/${SF_TARGET_NAME}\" \"${SF_OTHER_BUILT_PRODUCTS_DIR}/${SF_WRAPPER_NAME}/Versions/A/${SF_TARGET_NAME}\"\n";
		};
		C724B071A9C3409E9516597E /* Copy Pods Resources */ = {
			isa = PBXShellScriptBuildPhase;
			buildActionMask = 2147483647;
			files = (
			);
			inputPaths = (
			);
			name = "Copy Pods Resources";
			outputPaths = (
			);
			runOnlyForDeploymentPostprocessing = 0;
			shellPath = /bin/sh;
			shellScript = "\"${SRCROOT}/Pods/Pods-resources.sh\"\n";
			showEnvVarsInLog = 0;
		};
/* End PBXShellScriptBuildPhase section */

/* Begin PBXSourcesBuildPhase section */
		42D48818192B5F0300F50523 /* Sources */ = {
			isa = PBXSourcesBuildPhase;
			buildActionMask = 2147483647;
			files = (
<<<<<<< HEAD
				423FAD38192B609E00CDC320 /* RLMAccesor.mm in Sources */,
				423FAD39192B609E00CDC320 /* RLMArray.mm in Sources */,
				423FAD3F192B609E00CDC320 /* RLMUtil.mm in Sources */,
				423FAD3C192B609E00CDC320 /* RLMProperty.mm in Sources */,
				423FAD3A192B609E00CDC320 /* RLMObject.mm in Sources */,
				42B68BDB192B96E000E325F9 /* RLMConstants.m in Sources */,
				423FAD3D192B609E00CDC320 /* RLMQueryUtil.mm in Sources */,
				423FAD3B192B609E00CDC320 /* RLMObjectStore.mm in Sources */,
				42B68BDC192B96E000E325F9 /* RLMObjectDescriptor.m in Sources */,
				423FAD22192B608E00CDC320 /* NSData+RLMGetBinaryData.mm in Sources */,
				423FAD3E192B609E00CDC320 /* RLMRealm.mm in Sources */,
=======
				02C415291921B10A00F858D9 /* RLMArray.mm in Sources */,
				02C4153D1921B11000F858D9 /* NSData+RLMGetBinaryData.mm in Sources */,
				02C4152B1921B10A00F858D9 /* RLMConstants.m in Sources */,
				02C4152D1921B10A00F858D9 /* RLMObject.mm in Sources */,
				02C4152F1921B10A00F858D9 /* RLMObjectDescriptor.m in Sources */,
				02C415321921B10A00F858D9 /* RLMProperty.mm in Sources */,
				02C415341921B10A00F858D9 /* RLMObjectStore.mm in Sources */,
				02C4155D1923DDFC00F858D9 /* RLMAccesor.mm in Sources */,
				02C415361921B10A00F858D9 /* RLMQueryUtil.mm in Sources */,
				02C415391921B10A00F858D9 /* RLMRealm.mm in Sources */,
				02D160E6192A716B007ACF50 /* RLMArrayAccessor.m in Sources */,
				02C4153C1921B10A00F858D9 /* RLMUtil.mm in Sources */,
>>>>>>> 8e6c3369
			);
			runOnlyForDeploymentPostprocessing = 0;
		};
		42D48828192B5F0300F50523 /* Sources */ = {
			isa = PBXSourcesBuildPhase;
			buildActionMask = 2147483647;
			files = (
				42B68BD5192B96C800E325F9 /* QueryTests.m in Sources */,
				42B68BD4192B96C800E325F9 /* ObjectTests.m in Sources */,
				42B68BCC192B96AA00E325F9 /* LinkTests.m in Sources */,
				42B68BD7192B96C800E325F9 /* RLMTestCase.m in Sources */,
				42B68BD8192B96C800E325F9 /* XCTestCase+AsyncTesting.m in Sources */,
				42B68BD6192B96C800E325F9 /* RealmTests.m in Sources */,
			);
			runOnlyForDeploymentPostprocessing = 0;
		};
/* End PBXSourcesBuildPhase section */

/* Begin PBXTargetDependency section */
		420EB1B0192B795700A2F425 /* PBXTargetDependency */ = {
			isa = PBXTargetDependency;
			target = 42D4881B192B5F0300F50523 /* Realm */;
			targetProxy = 420EB1AF192B795700A2F425 /* PBXContainerItemProxy */;
		};
		42D48833192B5F0300F50523 /* PBXTargetDependency */ = {
			isa = PBXTargetDependency;
			target = 42D4881B192B5F0300F50523 /* Realm */;
			targetProxy = 42D48832192B5F0300F50523 /* PBXContainerItemProxy */;
		};
/* End PBXTargetDependency section */

/* Begin XCBuildConfiguration section */
		420EB1AD192B791C00A2F425 /* Debug */ = {
			isa = XCBuildConfiguration;
			buildSettings = {
				PRODUCT_NAME = "$(TARGET_NAME)";
			};
			name = Debug;
		};
		420EB1AE192B791C00A2F425 /* Release */ = {
			isa = XCBuildConfiguration;
			buildSettings = {
				PRODUCT_NAME = "$(TARGET_NAME)";
			};
			name = Release;
		};
		42D4883D192B5F0300F50523 /* Debug */ = {
			isa = XCBuildConfiguration;
			buildSettings = {
				ALWAYS_SEARCH_USER_PATHS = NO;
				CLANG_CXX_LANGUAGE_STANDARD = "gnu++0x";
				CLANG_CXX_LIBRARY = "libc++";
				CLANG_ENABLE_MODULES = YES;
				CLANG_ENABLE_OBJC_ARC = YES;
				CLANG_WARN_BOOL_CONVERSION = YES;
				CLANG_WARN_CONSTANT_CONVERSION = YES;
				CLANG_WARN_DIRECT_OBJC_ISA_USAGE = YES_ERROR;
				CLANG_WARN_EMPTY_BODY = YES;
				CLANG_WARN_ENUM_CONVERSION = YES;
				CLANG_WARN_INT_CONVERSION = YES;
				CLANG_WARN_OBJC_ROOT_CLASS = YES_ERROR;
				CLANG_WARN__DUPLICATE_METHOD_MATCH = YES;
				COPY_PHASE_STRIP = NO;
				GCC_C_LANGUAGE_STANDARD = gnu99;
				GCC_DYNAMIC_NO_PIC = NO;
				GCC_OPTIMIZATION_LEVEL = 0;
				GCC_PREPROCESSOR_DEFINITIONS = (
					"DEBUG=1",
					"$(inherited)",
				);
				GCC_SYMBOLS_PRIVATE_EXTERN = NO;
				GCC_WARN_64_TO_32_BIT_CONVERSION = YES;
				GCC_WARN_ABOUT_RETURN_TYPE = YES_ERROR;
				GCC_WARN_UNDECLARED_SELECTOR = YES;
				GCC_WARN_UNINITIALIZED_AUTOS = YES_AGGRESSIVE;
				GCC_WARN_UNUSED_FUNCTION = YES;
<<<<<<< HEAD
				GCC_WARN_UNUSED_VARIABLE = YES;
				IPHONEOS_DEPLOYMENT_TARGET = 7.1;
				ONLY_ACTIVE_ARCH = YES;
				SDKROOT = iphoneos;
=======
				HEADER_SEARCH_PATHS = "";
				INFOPLIST_FILE = "Realm/Tests/RealmTests-Info.plist";
				MACOSX_DEPLOYMENT_TARGET = 10.9;
				OTHER_CFLAGS = "-Wall";
				PRODUCT_NAME = "$(TARGET_NAME)";
				TEST_HOST = "$(BUNDLE_LOADER)";
				WRAPPER_EXTENSION = xctest;
>>>>>>> 8e6c3369
			};
			name = Debug;
		};
		42D4883E192B5F0300F50523 /* Release */ = {
			isa = XCBuildConfiguration;
			buildSettings = {
				ALWAYS_SEARCH_USER_PATHS = NO;
				CLANG_CXX_LANGUAGE_STANDARD = "gnu++0x";
				CLANG_CXX_LIBRARY = "libc++";
				CLANG_ENABLE_MODULES = YES;
				CLANG_ENABLE_OBJC_ARC = YES;
				CLANG_WARN_BOOL_CONVERSION = YES;
				CLANG_WARN_CONSTANT_CONVERSION = YES;
				CLANG_WARN_DIRECT_OBJC_ISA_USAGE = YES_ERROR;
				CLANG_WARN_EMPTY_BODY = YES;
				CLANG_WARN_ENUM_CONVERSION = YES;
				CLANG_WARN_INT_CONVERSION = YES;
				CLANG_WARN_OBJC_ROOT_CLASS = YES_ERROR;
				CLANG_WARN__DUPLICATE_METHOD_MATCH = YES;
				COPY_PHASE_STRIP = YES;
				ENABLE_NS_ASSERTIONS = NO;
				GCC_C_LANGUAGE_STANDARD = gnu99;
				GCC_WARN_64_TO_32_BIT_CONVERSION = YES;
				GCC_WARN_ABOUT_RETURN_TYPE = YES_ERROR;
				GCC_WARN_UNDECLARED_SELECTOR = YES;
				GCC_WARN_UNINITIALIZED_AUTOS = YES_AGGRESSIVE;
				GCC_WARN_UNUSED_FUNCTION = YES;
<<<<<<< HEAD
				GCC_WARN_UNUSED_VARIABLE = YES;
				IPHONEOS_DEPLOYMENT_TARGET = 7.1;
				SDKROOT = iphoneos;
				VALIDATE_PRODUCT = YES;
=======
				HEADER_SEARCH_PATHS = "";
				INFOPLIST_FILE = "Realm/Tests/RealmTests-Info.plist";
				MACOSX_DEPLOYMENT_TARGET = 10.9;
				OTHER_CFLAGS = "-Wall";
				PRODUCT_NAME = "$(TARGET_NAME)";
				TEST_HOST = "$(BUNDLE_LOADER)";
				WRAPPER_EXTENSION = xctest;
>>>>>>> 8e6c3369
			};
			name = Release;
		};
		42D48840192B5F0300F50523 /* Debug */ = {
			isa = XCBuildConfiguration;
			baseConfigurationReference = 4B593DD048A64DA2BAA7A77B /* Pods.xcconfig */;
			buildSettings = {
				CLANG_CXX_LIBRARY = "libstdc++";
				DSTROOT = /tmp/Realm.dst;
				FRAMEWORK_SEARCH_PATHS = "$(inherited)";
				GCC_PRECOMPILE_PREFIX_HEADER = YES;
				GCC_PREFIX_HEADER = "Realm/Realm-Prefix.pch";
				HEADER_SEARCH_PATHS = (
					"\"${PODS_ROOT}/Headers\"",
					"\"${PODS_ROOT}/Headers/realm_core\"",
					"\"${PODS_ROOT}/realm_core/RealmCore.framework/Headers\"",
				);
				LIBRARY_SEARCH_PATHS = (
					"$(inherited)",
					"$(PROJECT_DIR)/Pods/build/Debug-iphoneos",
				);
				OTHER_LDFLAGS = "-ObjC";
				PRODUCT_NAME = "$(TARGET_NAME)";
				SKIP_INSTALL = YES;
			};
			name = Debug;
		};
		42D48841192B5F0300F50523 /* Release */ = {
			isa = XCBuildConfiguration;
			baseConfigurationReference = 4B593DD048A64DA2BAA7A77B /* Pods.xcconfig */;
			buildSettings = {
				CLANG_CXX_LIBRARY = "libstdc++";
				DSTROOT = /tmp/Realm.dst;
				FRAMEWORK_SEARCH_PATHS = "$(inherited)";
				GCC_PRECOMPILE_PREFIX_HEADER = YES;
				GCC_PREFIX_HEADER = "Realm/Realm-Prefix.pch";
				HEADER_SEARCH_PATHS = (
					"\"${PODS_ROOT}/Headers\"",
					"\"${PODS_ROOT}/Headers/realm_core\"",
					"\"${PODS_ROOT}/realm_core/RealmCore.framework/Headers\"",
				);
				LIBRARY_SEARCH_PATHS = (
					"$(inherited)",
					"$(PROJECT_DIR)/Pods/build/Debug-iphoneos",
				);
				OTHER_LDFLAGS = "-ObjC";
				PRODUCT_NAME = "$(TARGET_NAME)";
				SKIP_INSTALL = YES;
			};
			name = Release;
		};
		42D48843192B5F0300F50523 /* Debug */ = {
			isa = XCBuildConfiguration;
			buildSettings = {
				FRAMEWORK_SEARCH_PATHS = (
					"$(SDKROOT)/Developer/Library/Frameworks",
					"$(inherited)",
					"$(DEVELOPER_FRAMEWORKS_DIR)",
					"\"$(PROJECT_DIR)/Pods/realm core\"",
				);
				GCC_PRECOMPILE_PREFIX_HEADER = YES;
				GCC_PREFIX_HEADER = "Realm/Realm-Prefix.pch";
				GCC_PREPROCESSOR_DEFINITIONS = (
					"DEBUG=1",
					"$(inherited)",
				);
<<<<<<< HEAD
				INFOPLIST_FILE = "Realm/Tests/RealmTests-Info.plist";
=======
				GCC_WARN_ABOUT_RETURN_TYPE = YES_ERROR;
				GCC_WARN_UNDECLARED_SELECTOR = YES;
				GCC_WARN_UNINITIALIZED_AUTOS = YES_AGGRESSIVE;
				GCC_WARN_UNUSED_FUNCTION = YES;
				HEADER_SEARCH_PATHS = (
					src,
					"$(SRCROOT)/../tightdb/iphone-lib/include",
				);
				INFOPLIST_FILE = "Realm/Tests/Realm-iOSTests-Info.plist";
				IPHONEOS_DEPLOYMENT_TARGET = 7.1;
				LIBRARY_SEARCH_PATHS = "$(SRCROOT)/../tightdb/iphone-lib";
				OTHER_CFLAGS = "-Wall";
				OTHER_LDFLAGS = "-ltightdb-ios-dbg";
>>>>>>> 8e6c3369
				PRODUCT_NAME = "$(TARGET_NAME)";
				WRAPPER_EXTENSION = xctest;
			};
			name = Debug;
		};
		42D48844192B5F0300F50523 /* Release */ = {
			isa = XCBuildConfiguration;
			buildSettings = {
				FRAMEWORK_SEARCH_PATHS = (
					"$(SDKROOT)/Developer/Library/Frameworks",
					"$(inherited)",
					"$(DEVELOPER_FRAMEWORKS_DIR)",
					"\"$(PROJECT_DIR)/Pods/realm core\"",
				);
<<<<<<< HEAD
				GCC_PRECOMPILE_PREFIX_HEADER = YES;
				GCC_PREFIX_HEADER = "Realm/Realm-Prefix.pch";
				INFOPLIST_FILE = "Realm/Tests/RealmTests-Info.plist";
=======
				INFOPLIST_FILE = "Realm/Tests/Realm-iOSTests-Info.plist";
				IPHONEOS_DEPLOYMENT_TARGET = 7.1;
				LIBRARY_SEARCH_PATHS = "$(SRCROOT)/../tightdb/iphone-lib";
				OTHER_CFLAGS = "-Wall";
				OTHER_LDFLAGS = "-ltightdb-ios";
>>>>>>> 8e6c3369
				PRODUCT_NAME = "$(TARGET_NAME)";
				WRAPPER_EXTENSION = xctest;
			};
			name = Release;
		};
<<<<<<< HEAD
=======
		E91890BD177B677900653D7A /* Debug */ = {
			isa = XCBuildConfiguration;
			buildSettings = {
				ALWAYS_SEARCH_USER_PATHS = NO;
				CLANG_CXX_LANGUAGE_STANDARD = "compiler-default";
				CLANG_CXX_LIBRARY = "libstdc++";
				CLANG_ENABLE_OBJC_ARC = YES;
				CLANG_WARN_CONSTANT_CONVERSION = YES;
				CLANG_WARN_EMPTY_BODY = YES;
				CLANG_WARN_ENUM_CONVERSION = YES;
				CLANG_WARN_INT_CONVERSION = YES;
				CLANG_WARN__DUPLICATE_METHOD_MATCH = YES;
				COPY_PHASE_STRIP = NO;
				DYLIB_COMPATIBILITY_VERSION = "";
				DYLIB_CURRENT_VERSION = "";
				FRAMEWORK_SEARCH_PATHS = "";
				GCC_C_LANGUAGE_STANDARD = gnu11;
				GCC_DYNAMIC_NO_PIC = NO;
				GCC_ENABLE_OBJC_EXCEPTIONS = YES;
				GCC_OPTIMIZATION_LEVEL = 0;
				GCC_PREPROCESSOR_DEFINITIONS = (
					"TIGHTDB_MAX_LIST_SIZE=4",
					"DEBUG=1",
					TIGHTDB_DEBUG,
				);
				GCC_SYMBOLS_PRIVATE_EXTERN = NO;
				GCC_WARN_64_TO_32_BIT_CONVERSION = YES;
				GCC_WARN_ABOUT_RETURN_TYPE = YES;
				GCC_WARN_UNINITIALIZED_AUTOS = YES;
				GCC_WARN_UNUSED_VARIABLE = YES;
				HEADER_SEARCH_PATHS = (
					src,
					/usr/local/include,
				);
				LIBRARY_SEARCH_PATHS = /usr/local/lib;
				MACOSX_DEPLOYMENT_TARGET = 10.8;
				ONLY_ACTIVE_ARCH = YES;
				OTHER_CFLAGS = (
					"-Wall",
					"-Wextra",
				);
				OTHER_CPLUSPLUSFLAGS = "$(OTHER_CFLAGS)";
				OTHER_LDFLAGS = "-ltightdb-dbg";
				SDKROOT = macosx;
			};
			name = Debug;
		};
		E91890BE177B677900653D7A /* Release */ = {
			isa = XCBuildConfiguration;
			buildSettings = {
				ALWAYS_SEARCH_USER_PATHS = NO;
				CLANG_CXX_LANGUAGE_STANDARD = "compiler-default";
				CLANG_CXX_LIBRARY = "libstdc++";
				CLANG_ENABLE_OBJC_ARC = YES;
				CLANG_WARN_CONSTANT_CONVERSION = YES;
				CLANG_WARN_EMPTY_BODY = YES;
				CLANG_WARN_ENUM_CONVERSION = YES;
				CLANG_WARN_INT_CONVERSION = YES;
				CLANG_WARN__DUPLICATE_METHOD_MATCH = YES;
				COPY_PHASE_STRIP = YES;
				DEBUG_INFORMATION_FORMAT = "dwarf-with-dsym";
				DYLIB_COMPATIBILITY_VERSION = "";
				DYLIB_CURRENT_VERSION = "";
				FRAMEWORK_SEARCH_PATHS = "";
				GCC_C_LANGUAGE_STANDARD = gnu11;
				GCC_ENABLE_OBJC_EXCEPTIONS = YES;
				GCC_PREPROCESSOR_DEFINITIONS = "TIGHTDB_MAX_LIST_SIZE=4";
				GCC_WARN_64_TO_32_BIT_CONVERSION = YES;
				GCC_WARN_ABOUT_RETURN_TYPE = YES;
				GCC_WARN_UNINITIALIZED_AUTOS = YES;
				GCC_WARN_UNUSED_VARIABLE = YES;
				HEADER_SEARCH_PATHS = (
					src,
					/usr/local/include,
				);
				LIBRARY_SEARCH_PATHS = /usr/local/lib;
				MACOSX_DEPLOYMENT_TARGET = 10.8;
				OTHER_CFLAGS = (
					"-Wall",
					"-Wextra",
				);
				OTHER_CPLUSPLUSFLAGS = "$(OTHER_CFLAGS)";
				OTHER_LDFLAGS = "-ltightdb";
				SDKROOT = macosx;
			};
			name = Release;
		};
>>>>>>> 8e6c3369
/* End XCBuildConfiguration section */

/* Begin XCConfigurationList section */
		420EB1AC192B791C00A2F425 /* Build configuration list for PBXAggregateTarget "Framework" */ = {
			isa = XCConfigurationList;
			buildConfigurations = (
				420EB1AD192B791C00A2F425 /* Debug */,
				420EB1AE192B791C00A2F425 /* Release */,
			);
			defaultConfigurationIsVisible = 0;
			defaultConfigurationName = Release;
		};
		42D48817192B5F0300F50523 /* Build configuration list for PBXProject "Realm" */ = {
			isa = XCConfigurationList;
			buildConfigurations = (
				42D4883D192B5F0300F50523 /* Debug */,
				42D4883E192B5F0300F50523 /* Release */,
			);
			defaultConfigurationIsVisible = 0;
			defaultConfigurationName = Release;
		};
		42D4883F192B5F0300F50523 /* Build configuration list for PBXNativeTarget "Realm" */ = {
			isa = XCConfigurationList;
			buildConfigurations = (
				42D48840192B5F0300F50523 /* Debug */,
				42D48841192B5F0300F50523 /* Release */,
			);
			defaultConfigurationIsVisible = 0;
			defaultConfigurationName = Release;
		};
		42D48842192B5F0300F50523 /* Build configuration list for PBXNativeTarget "RealmTests" */ = {
			isa = XCConfigurationList;
			buildConfigurations = (
				42D48843192B5F0300F50523 /* Debug */,
				42D48844192B5F0300F50523 /* Release */,
			);
			defaultConfigurationIsVisible = 0;
			defaultConfigurationName = Release;
		};
/* End XCConfigurationList section */
	};
	rootObject = 42D48814192B5F0300F50523 /* Project object */;
}<|MERGE_RESOLUTION|>--- conflicted
+++ resolved
@@ -22,8 +22,7 @@
 /* End PBXAggregateTarget section */
 
 /* Begin PBXBuildFile section */
-<<<<<<< HEAD
-		420EB1B5192B81BB00A2F425 /* RealmCore.framework in Frameworks */ = {isa = PBXBuildFile; fileRef = 420EB1B4192B81BB00A2F425 /* RealmCore.framework */; settings = {ATTRIBUTES = (Required, ); }; };
+		420EB1B5192B81BB00A2F425 /* RealmCore.framework in Frameworks */ = {isa = PBXBuildFile; fileRef = 420EB1B4192B81BB00A2F425 /* RealmCore.framework */; };
 		423FAD22192B608E00CDC320 /* NSData+RLMGetBinaryData.mm in Sources */ = {isa = PBXBuildFile; fileRef = 423FAD21192B608E00CDC320 /* NSData+RLMGetBinaryData.mm */; };
 		423FAD38192B609E00CDC320 /* RLMAccesor.mm in Sources */ = {isa = PBXBuildFile; fileRef = 423FAD25192B609E00CDC320 /* RLMAccesor.mm */; };
 		423FAD39192B609E00CDC320 /* RLMArray.mm in Sources */ = {isa = PBXBuildFile; fileRef = 423FAD27192B609E00CDC320 /* RLMArray.mm */; };
@@ -47,6 +46,9 @@
 		423FAD5A192B752E00CDC320 /* RLMRealm.h in Headers */ = {isa = PBXBuildFile; fileRef = 423FAD34192B609E00CDC320 /* RLMRealm.h */; settings = {ATTRIBUTES = (Public, ); }; };
 		423FAD5B192B752E00CDC320 /* RLMUtil.h in Headers */ = {isa = PBXBuildFile; fileRef = 423FAD36192B609E00CDC320 /* RLMUtil.h */; settings = {ATTRIBUTES = (Public, ); }; };
 		423FAD5C192B752E00CDC320 /* NSData+RLMGetBinaryData.h in Headers */ = {isa = PBXBuildFile; fileRef = 423FAD20192B608D00CDC320 /* NSData+RLMGetBinaryData.h */; settings = {ATTRIBUTES = (Public, ); }; };
+		426DCC8A192D17EE005F0A60 /* RLMArrayAccessor.h in Headers */ = {isa = PBXBuildFile; fileRef = 426DCC88192D17EE005F0A60 /* RLMArrayAccessor.h */; settings = {ATTRIBUTES = (Public, ); }; };
+		426DCC8B192D17EE005F0A60 /* RLMArrayAccessor.m in Sources */ = {isa = PBXBuildFile; fileRef = 426DCC89192D17EE005F0A60 /* RLMArrayAccessor.m */; };
+		426DCC8C192D1902005F0A60 /* RLMMixedTests.m in Sources */ = {isa = PBXBuildFile; fileRef = 426DCC86192D17D6005F0A60 /* RLMMixedTests.m */; };
 		42B68BCC192B96AA00E325F9 /* LinkTests.m in Sources */ = {isa = PBXBuildFile; fileRef = 42B68BCB192B96AA00E325F9 /* LinkTests.m */; };
 		42B68BD4192B96C800E325F9 /* ObjectTests.m in Sources */ = {isa = PBXBuildFile; fileRef = 42B68BCD192B96C800E325F9 /* ObjectTests.m */; };
 		42B68BD5192B96C800E325F9 /* QueryTests.m in Sources */ = {isa = PBXBuildFile; fileRef = 42B68BCE192B96C800E325F9 /* QueryTests.m */; };
@@ -62,76 +64,6 @@
 		42D4882F192B5F0300F50523 /* Foundation.framework in Frameworks */ = {isa = PBXBuildFile; fileRef = 42D4881F192B5F0300F50523 /* Foundation.framework */; };
 		42D48831192B5F0300F50523 /* UIKit.framework in Frameworks */ = {isa = PBXBuildFile; fileRef = 42D48830192B5F0300F50523 /* UIKit.framework */; };
 		42D48834192B5F0300F50523 /* libRealm.a in Frameworks */ = {isa = PBXBuildFile; fileRef = 42D4881C192B5F0300F50523 /* libRealm.a */; };
-=======
-		02C4145F191DE49600F858D9 /* Cocoa.framework in Frameworks */ = {isa = PBXBuildFile; fileRef = E918909C177B677900653D7A /* Cocoa.framework */; };
-		02C41465191DE49600F858D9 /* InfoPlist.strings in Resources */ = {isa = PBXBuildFile; fileRef = 02C41463191DE49600F858D9 /* InfoPlist.strings */; };
-		02C4146F191DE49600F858D9 /* XCTest.framework in Frameworks */ = {isa = PBXBuildFile; fileRef = 4B7ACCD718FDD8E4008B7B95 /* XCTest.framework */; };
-		02C41470191DE49600F858D9 /* Cocoa.framework in Frameworks */ = {isa = PBXBuildFile; fileRef = E918909C177B677900653D7A /* Cocoa.framework */; };
-		02C41473191DE49600F858D9 /* Realm.framework in Frameworks */ = {isa = PBXBuildFile; fileRef = 02C4145E191DE49600F858D9 /* Realm.framework */; };
-		02C41479191DE49600F858D9 /* InfoPlist.strings in Resources */ = {isa = PBXBuildFile; fileRef = 02C41477191DE49600F858D9 /* InfoPlist.strings */; };
-		02C4147B191DE49600F858D9 /* RealmTests.m in Sources */ = {isa = PBXBuildFile; fileRef = 02C4147A191DE49600F858D9 /* RealmTests.m */; };
-		02C41485191DE57600F858D9 /* RLMArray.h in Headers */ = {isa = PBXBuildFile; fileRef = 02C41482191DE57600F858D9 /* RLMArray.h */; settings = {ATTRIBUTES = (Public, ); }; };
-		02C41486191DE57600F858D9 /* RLMObject.h in Headers */ = {isa = PBXBuildFile; fileRef = 02C41483191DE57600F858D9 /* RLMObject.h */; settings = {ATTRIBUTES = (Public, ); }; };
-		02C41487191DE57600F858D9 /* RLMRealm.h in Headers */ = {isa = PBXBuildFile; fileRef = 02C41484191DE57600F858D9 /* RLMRealm.h */; settings = {ATTRIBUTES = (Public, ); }; };
-		02C41489191DE58D00F858D9 /* RLMArray.mm in Sources */ = {isa = PBXBuildFile; fileRef = 02C41488191DE58D00F858D9 /* RLMArray.mm */; };
-		02C4148B191DE5A600F858D9 /* RLMObject.mm in Sources */ = {isa = PBXBuildFile; fileRef = 02C4148A191DE5A600F858D9 /* RLMObject.mm */; };
-		02C4148D191DE5B100F858D9 /* RLMRealm.mm in Sources */ = {isa = PBXBuildFile; fileRef = 02C4148C191DE5B100F858D9 /* RLMRealm.mm */; };
-		02C41492191DE68900F858D9 /* RLMTestCase.m in Sources */ = {isa = PBXBuildFile; fileRef = 02C4148F191DE68900F858D9 /* RLMTestCase.m */; };
-		02C41493191DE68900F858D9 /* XCTestCase+AsyncTesting.m in Sources */ = {isa = PBXBuildFile; fileRef = 02C41491191DE68900F858D9 /* XCTestCase+AsyncTesting.m */; };
-		02C41496191DE95800F858D9 /* RLMConstants.m in Sources */ = {isa = PBXBuildFile; fileRef = 02C41495191DE95800F858D9 /* RLMConstants.m */; };
-		02C41498191DECCF00F858D9 /* RLMMigration.h in Headers */ = {isa = PBXBuildFile; fileRef = 02C41497191DECCF00F858D9 /* RLMMigration.h */; settings = {ATTRIBUTES = (Public, ); }; };
-		02C414A5191DF3EF00F858D9 /* RLMProperty.h in Headers */ = {isa = PBXBuildFile; fileRef = 02C414A1191DF3EF00F858D9 /* RLMProperty.h */; settings = {ATTRIBUTES = (Private, ); }; };
-		02C414A6191DF3EF00F858D9 /* RLMProperty.mm in Sources */ = {isa = PBXBuildFile; fileRef = 02C414A2191DF3EF00F858D9 /* RLMProperty.mm */; };
-		02C414A9191DF3EF00F858D9 /* RLMObjectStore.mm in Sources */ = {isa = PBXBuildFile; fileRef = 02C414A4191DF3EF00F858D9 /* RLMObjectStore.mm */; };
-		02C414AF191DF44D00F858D9 /* RLMObjectDescriptor.h in Headers */ = {isa = PBXBuildFile; fileRef = 02C414AD191DF44D00F858D9 /* RLMObjectDescriptor.h */; settings = {ATTRIBUTES = (Private, ); }; };
-		02C414B0191DF44D00F858D9 /* RLMObjectDescriptor.m in Sources */ = {isa = PBXBuildFile; fileRef = 02C414AE191DF44D00F858D9 /* RLMObjectDescriptor.m */; };
-		02C414C2191F3D1500F858D9 /* libstdc++.6.dylib in Frameworks */ = {isa = PBXBuildFile; fileRef = 02C414C1191F3D1500F858D9 /* libstdc++.6.dylib */; };
-		02C414C3191F3F9600F858D9 /* RLMObjectStore.h in Headers */ = {isa = PBXBuildFile; fileRef = 02C414A3191DF3EF00F858D9 /* RLMObjectStore.h */; settings = {ATTRIBUTES = (Private, ); }; };
-		02C414C4191F41AE00F858D9 /* Realm.h in Headers */ = {isa = PBXBuildFile; fileRef = 02C41467191DE49600F858D9 /* Realm.h */; settings = {ATTRIBUTES = (Public, ); }; };
-		02C414C5191F423300F858D9 /* RLMConstants.h in Headers */ = {isa = PBXBuildFile; fileRef = 02C41494191DE72100F858D9 /* RLMConstants.h */; settings = {ATTRIBUTES = (Private, ); }; };
-		02C414CC19218A2500F858D9 /* RLMQueryUtil.h in Headers */ = {isa = PBXBuildFile; fileRef = 02C414CA19218A2500F858D9 /* RLMQueryUtil.h */; };
-		02C414CD19218A2500F858D9 /* RLMQueryUtil.mm in Sources */ = {isa = PBXBuildFile; fileRef = 02C414CB19218A2500F858D9 /* RLMQueryUtil.mm */; };
-		02C414D019218A5B00F858D9 /* NSData+RLMGetBinaryData.h in Headers */ = {isa = PBXBuildFile; fileRef = 02C414CE19218A5B00F858D9 /* NSData+RLMGetBinaryData.h */; };
-		02C414D119218A5B00F858D9 /* NSData+RLMGetBinaryData.mm in Sources */ = {isa = PBXBuildFile; fileRef = 02C414CF19218A5B00F858D9 /* NSData+RLMGetBinaryData.mm */; };
-		02C414D519218C4400F858D9 /* RLMUtil.h in Headers */ = {isa = PBXBuildFile; fileRef = 02C414D319218C4400F858D9 /* RLMUtil.h */; };
-		02C414D619218C4400F858D9 /* RLMUtil.mm in Sources */ = {isa = PBXBuildFile; fileRef = 02C414D419218C4400F858D9 /* RLMUtil.mm */; };
-		02C414D81921939D00F858D9 /* QueryTests.m in Sources */ = {isa = PBXBuildFile; fileRef = 02C414D71921939D00F858D9 /* QueryTests.m */; };
-		02C415061921B0C400F858D9 /* Foundation.framework in Frameworks */ = {isa = PBXBuildFile; fileRef = 02C414DE1921B07200F858D9 /* Foundation.framework */; };
-		02C415131921B0C400F858D9 /* XCTest.framework in Frameworks */ = {isa = PBXBuildFile; fileRef = 4B7ACCD718FDD8E4008B7B95 /* XCTest.framework */; };
-		02C415141921B0C400F858D9 /* Foundation.framework in Frameworks */ = {isa = PBXBuildFile; fileRef = 02C414DE1921B07200F858D9 /* Foundation.framework */; };
-		02C415151921B0C400F858D9 /* UIKit.framework in Frameworks */ = {isa = PBXBuildFile; fileRef = 02C414EE1921B07200F858D9 /* UIKit.framework */; };
-		02C415181921B0C400F858D9 /* libRealm.a in Frameworks */ = {isa = PBXBuildFile; fileRef = 02C415051921B0C300F858D9 /* libRealm.a */; };
-		02C415291921B10A00F858D9 /* RLMArray.mm in Sources */ = {isa = PBXBuildFile; fileRef = 02C41488191DE58D00F858D9 /* RLMArray.mm */; };
-		02C4152B1921B10A00F858D9 /* RLMConstants.m in Sources */ = {isa = PBXBuildFile; fileRef = 02C41495191DE95800F858D9 /* RLMConstants.m */; };
-		02C4152D1921B10A00F858D9 /* RLMObject.mm in Sources */ = {isa = PBXBuildFile; fileRef = 02C4148A191DE5A600F858D9 /* RLMObject.mm */; };
-		02C4152F1921B10A00F858D9 /* RLMObjectDescriptor.m in Sources */ = {isa = PBXBuildFile; fileRef = 02C414AE191DF44D00F858D9 /* RLMObjectDescriptor.m */; };
-		02C415321921B10A00F858D9 /* RLMProperty.mm in Sources */ = {isa = PBXBuildFile; fileRef = 02C414A2191DF3EF00F858D9 /* RLMProperty.mm */; };
-		02C415341921B10A00F858D9 /* RLMObjectStore.mm in Sources */ = {isa = PBXBuildFile; fileRef = 02C414A4191DF3EF00F858D9 /* RLMObjectStore.mm */; };
-		02C415361921B10A00F858D9 /* RLMQueryUtil.mm in Sources */ = {isa = PBXBuildFile; fileRef = 02C414CB19218A2500F858D9 /* RLMQueryUtil.mm */; };
-		02C415391921B10A00F858D9 /* RLMRealm.mm in Sources */ = {isa = PBXBuildFile; fileRef = 02C4148C191DE5B100F858D9 /* RLMRealm.mm */; };
-		02C4153C1921B10A00F858D9 /* RLMUtil.mm in Sources */ = {isa = PBXBuildFile; fileRef = 02C414D419218C4400F858D9 /* RLMUtil.mm */; };
-		02C4153D1921B11000F858D9 /* NSData+RLMGetBinaryData.mm in Sources */ = {isa = PBXBuildFile; fileRef = 02C414CF19218A5B00F858D9 /* NSData+RLMGetBinaryData.mm */; };
-		02C4153E1921B25000F858D9 /* QueryTests.m in Sources */ = {isa = PBXBuildFile; fileRef = 02C414D71921939D00F858D9 /* QueryTests.m */; };
-		02C4153F1921B25000F858D9 /* RealmTests.m in Sources */ = {isa = PBXBuildFile; fileRef = 02C4147A191DE49600F858D9 /* RealmTests.m */; };
-		02C415411921B25B00F858D9 /* libstdc++.6.dylib in Frameworks */ = {isa = PBXBuildFile; fileRef = 02C415401921B25B00F858D9 /* libstdc++.6.dylib */; };
-		02C415431921B4FE00F858D9 /* RLMTestCase.m in Sources */ = {isa = PBXBuildFile; fileRef = 02C4148F191DE68900F858D9 /* RLMTestCase.m */; };
-		02C415441921B50000F858D9 /* XCTestCase+AsyncTesting.m in Sources */ = {isa = PBXBuildFile; fileRef = 02C41491191DE68900F858D9 /* XCTestCase+AsyncTesting.m */; };
-		02C4154B1921BE4700F858D9 /* Realm.h in Headers */ = {isa = PBXBuildFile; fileRef = 02C41467191DE49600F858D9 /* Realm.h */; settings = {ATTRIBUTES = (Public, ); }; };
-		02C4154C1921BE4900F858D9 /* RLMArray.h in Headers */ = {isa = PBXBuildFile; fileRef = 02C41482191DE57600F858D9 /* RLMArray.h */; settings = {ATTRIBUTES = (Public, ); }; };
-		02C4154D1921BE4E00F858D9 /* RLMRealm.h in Headers */ = {isa = PBXBuildFile; fileRef = 02C41484191DE57600F858D9 /* RLMRealm.h */; settings = {ATTRIBUTES = (Public, ); }; };
-		02C4154E1921BE5200F858D9 /* RLMMigration.h in Headers */ = {isa = PBXBuildFile; fileRef = 02C41497191DECCF00F858D9 /* RLMMigration.h */; settings = {ATTRIBUTES = (Public, ); }; };
-		02C4154F1921BE5500F858D9 /* RLMObject.h in Headers */ = {isa = PBXBuildFile; fileRef = 02C41483191DE57600F858D9 /* RLMObject.h */; settings = {ATTRIBUTES = (Public, ); }; };
-		02C4155A1923DDFC00F858D9 /* RLMAccesor.h in Headers */ = {isa = PBXBuildFile; fileRef = 02C415581923DDFC00F858D9 /* RLMAccesor.h */; };
-		02C4155B1923DDFC00F858D9 /* RLMAccesor.h in Headers */ = {isa = PBXBuildFile; fileRef = 02C415581923DDFC00F858D9 /* RLMAccesor.h */; };
-		02C4155C1923DDFC00F858D9 /* RLMAccesor.mm in Sources */ = {isa = PBXBuildFile; fileRef = 02C415591923DDFC00F858D9 /* RLMAccesor.mm */; };
-		02C4155D1923DDFC00F858D9 /* RLMAccesor.mm in Sources */ = {isa = PBXBuildFile; fileRef = 02C415591923DDFC00F858D9 /* RLMAccesor.mm */; };
-		02D160E3192A716B007ACF50 /* RLMArrayAccessor.h in Headers */ = {isa = PBXBuildFile; fileRef = 02D160E1192A716B007ACF50 /* RLMArrayAccessor.h */; };
-		02D160E4192A716B007ACF50 /* RLMArrayAccessor.h in Headers */ = {isa = PBXBuildFile; fileRef = 02D160E1192A716B007ACF50 /* RLMArrayAccessor.h */; };
-		02D160E5192A716B007ACF50 /* RLMArrayAccessor.m in Sources */ = {isa = PBXBuildFile; fileRef = 02D160E2192A716B007ACF50 /* RLMArrayAccessor.m */; settings = {COMPILER_FLAGS = "-Wno-unused-parameter"; }; };
-		02D160E6192A716B007ACF50 /* RLMArrayAccessor.m in Sources */ = {isa = PBXBuildFile; fileRef = 02D160E2192A716B007ACF50 /* RLMArrayAccessor.m */; settings = {COMPILER_FLAGS = "-Wno-unused-parameter"; }; };
-		4D3F56501923668700240A75 /* ObjectTests.m in Sources */ = {isa = PBXBuildFile; fileRef = 4D3F564E1923667700240A75 /* ObjectTests.m */; };
-		4D3F56511923668700240A75 /* ObjectTests.m in Sources */ = {isa = PBXBuildFile; fileRef = 4D3F564E1923667700240A75 /* ObjectTests.m */; };
->>>>>>> 8e6c3369
 /* End PBXBuildFile section */
 
 /* Begin PBXContainerItemProxy section */
@@ -164,7 +96,6 @@
 /* End PBXCopyFilesBuildPhase section */
 
 /* Begin PBXFileReference section */
-<<<<<<< HEAD
 		420EB1B2192B819200A2F425 /* libPods-realm core.a */ = {isa = PBXFileReference; lastKnownFileType = archive.ar; name = "libPods-realm core.a"; path = "Pods/build/Debug-iphoneos/libPods-realm core.a"; sourceTree = "<group>"; };
 		420EB1B4192B81BB00A2F425 /* RealmCore.framework */ = {isa = PBXFileReference; lastKnownFileType = wrapper.framework; name = RealmCore.framework; path = "Pods/realm core/RealmCore.framework"; sourceTree = "<group>"; };
 		423FAD20192B608D00CDC320 /* NSData+RLMGetBinaryData.h */ = {isa = PBXFileReference; fileEncoding = 4; lastKnownFileType = sourcecode.c.h; path = "NSData+RLMGetBinaryData.h"; sourceTree = "<group>"; };
@@ -190,6 +121,9 @@
 		423FAD35192B609E00CDC320 /* RLMRealm.mm */ = {isa = PBXFileReference; fileEncoding = 4; lastKnownFileType = sourcecode.cpp.objcpp; path = RLMRealm.mm; sourceTree = "<group>"; };
 		423FAD36192B609E00CDC320 /* RLMUtil.h */ = {isa = PBXFileReference; fileEncoding = 4; lastKnownFileType = sourcecode.c.h; path = RLMUtil.h; sourceTree = "<group>"; };
 		423FAD37192B609E00CDC320 /* RLMUtil.mm */ = {isa = PBXFileReference; fileEncoding = 4; lastKnownFileType = sourcecode.cpp.objcpp; path = RLMUtil.mm; sourceTree = "<group>"; };
+		426DCC86192D17D6005F0A60 /* RLMMixedTests.m */ = {isa = PBXFileReference; fileEncoding = 4; lastKnownFileType = sourcecode.c.objc; name = RLMMixedTests.m; path = Realm/Tests/RLMMixedTests.m; sourceTree = "<group>"; };
+		426DCC88192D17EE005F0A60 /* RLMArrayAccessor.h */ = {isa = PBXFileReference; fileEncoding = 4; lastKnownFileType = sourcecode.c.h; path = RLMArrayAccessor.h; sourceTree = "<group>"; };
+		426DCC89192D17EE005F0A60 /* RLMArrayAccessor.m */ = {isa = PBXFileReference; fileEncoding = 4; lastKnownFileType = sourcecode.c.objc; path = RLMArrayAccessor.m; sourceTree = "<group>"; };
 		42B68BCB192B96AA00E325F9 /* LinkTests.m */ = {isa = PBXFileReference; fileEncoding = 4; lastKnownFileType = sourcecode.c.objc; name = LinkTests.m; path = Realm/Tests/LinkTests.m; sourceTree = "<group>"; };
 		42B68BCD192B96C800E325F9 /* ObjectTests.m */ = {isa = PBXFileReference; fileEncoding = 4; lastKnownFileType = sourcecode.c.objc; name = ObjectTests.m; path = Realm/Tests/ObjectTests.m; sourceTree = "<group>"; };
 		42B68BCE192B96C800E325F9 /* QueryTests.m */ = {isa = PBXFileReference; fileEncoding = 4; lastKnownFileType = sourcecode.c.objc; name = QueryTests.m; path = Realm/Tests/QueryTests.m; sourceTree = "<group>"; };
@@ -209,65 +143,6 @@
 		42D48830192B5F0300F50523 /* UIKit.framework */ = {isa = PBXFileReference; lastKnownFileType = wrapper.framework; name = UIKit.framework; path = Library/Frameworks/UIKit.framework; sourceTree = DEVELOPER_DIR; };
 		4B593DD048A64DA2BAA7A77B /* Pods.xcconfig */ = {isa = PBXFileReference; includeInIndex = 1; lastKnownFileType = text.xcconfig; name = Pods.xcconfig; path = Pods/Pods.xcconfig; sourceTree = "<group>"; };
 		CB0E01DDA6644848803E5587 /* libPods.a */ = {isa = PBXFileReference; explicitFileType = archive.ar; includeInIndex = 0; path = libPods.a; sourceTree = BUILT_PRODUCTS_DIR; };
-=======
-		02C4145E191DE49600F858D9 /* Realm.framework */ = {isa = PBXFileReference; explicitFileType = wrapper.framework; includeInIndex = 0; path = Realm.framework; sourceTree = BUILT_PRODUCTS_DIR; };
-		02C41462191DE49600F858D9 /* Realm-Info.plist */ = {isa = PBXFileReference; lastKnownFileType = text.plist.xml; path = "Realm-Info.plist"; sourceTree = "<group>"; };
-		02C41464191DE49600F858D9 /* en */ = {isa = PBXFileReference; lastKnownFileType = text.plist.strings; name = en; path = en.lproj/InfoPlist.strings; sourceTree = "<group>"; };
-		02C41466191DE49600F858D9 /* Realm-Prefix.pch */ = {isa = PBXFileReference; lastKnownFileType = sourcecode.c.h; path = "Realm-Prefix.pch"; sourceTree = "<group>"; };
-		02C41467191DE49600F858D9 /* Realm.h */ = {isa = PBXFileReference; lastKnownFileType = sourcecode.c.h; path = Realm.h; sourceTree = "<group>"; };
-		02C4146E191DE49600F858D9 /* RealmTests.xctest */ = {isa = PBXFileReference; explicitFileType = wrapper.cfbundle; includeInIndex = 0; path = RealmTests.xctest; sourceTree = BUILT_PRODUCTS_DIR; };
-		02C41476191DE49600F858D9 /* RealmTests-Info.plist */ = {isa = PBXFileReference; lastKnownFileType = text.plist.xml; path = "RealmTests-Info.plist"; sourceTree = "<group>"; };
-		02C41478191DE49600F858D9 /* en */ = {isa = PBXFileReference; lastKnownFileType = text.plist.strings; name = en; path = en.lproj/InfoPlist.strings; sourceTree = "<group>"; };
-		02C4147A191DE49600F858D9 /* RealmTests.m */ = {isa = PBXFileReference; lastKnownFileType = sourcecode.c.objc; lineEnding = 0; path = RealmTests.m; sourceTree = "<group>"; xcLanguageSpecificationIdentifier = xcode.lang.objc; };
-		02C41482191DE57600F858D9 /* RLMArray.h */ = {isa = PBXFileReference; fileEncoding = 4; lastKnownFileType = sourcecode.c.h; path = RLMArray.h; sourceTree = "<group>"; };
-		02C41483191DE57600F858D9 /* RLMObject.h */ = {isa = PBXFileReference; fileEncoding = 4; lastKnownFileType = sourcecode.c.h; path = RLMObject.h; sourceTree = "<group>"; };
-		02C41484191DE57600F858D9 /* RLMRealm.h */ = {isa = PBXFileReference; fileEncoding = 4; lastKnownFileType = sourcecode.c.h; path = RLMRealm.h; sourceTree = "<group>"; };
-		02C41488191DE58D00F858D9 /* RLMArray.mm */ = {isa = PBXFileReference; fileEncoding = 4; lastKnownFileType = sourcecode.cpp.objcpp; path = RLMArray.mm; sourceTree = "<group>"; };
-		02C4148A191DE5A600F858D9 /* RLMObject.mm */ = {isa = PBXFileReference; fileEncoding = 4; lastKnownFileType = sourcecode.cpp.objcpp; path = RLMObject.mm; sourceTree = "<group>"; };
-		02C4148C191DE5B100F858D9 /* RLMRealm.mm */ = {isa = PBXFileReference; fileEncoding = 4; lastKnownFileType = sourcecode.cpp.objcpp; path = RLMRealm.mm; sourceTree = "<group>"; };
-		02C4148E191DE68900F858D9 /* RLMTestCase.h */ = {isa = PBXFileReference; fileEncoding = 4; lastKnownFileType = sourcecode.c.h; path = RLMTestCase.h; sourceTree = "<group>"; };
-		02C4148F191DE68900F858D9 /* RLMTestCase.m */ = {isa = PBXFileReference; fileEncoding = 4; lastKnownFileType = sourcecode.c.objc; path = RLMTestCase.m; sourceTree = "<group>"; };
-		02C41490191DE68900F858D9 /* XCTestCase+AsyncTesting.h */ = {isa = PBXFileReference; fileEncoding = 4; lastKnownFileType = sourcecode.c.h; path = "XCTestCase+AsyncTesting.h"; sourceTree = "<group>"; };
-		02C41491191DE68900F858D9 /* XCTestCase+AsyncTesting.m */ = {isa = PBXFileReference; fileEncoding = 4; lastKnownFileType = sourcecode.c.objc; path = "XCTestCase+AsyncTesting.m"; sourceTree = "<group>"; };
-		02C41494191DE72100F858D9 /* RLMConstants.h */ = {isa = PBXFileReference; lastKnownFileType = sourcecode.c.h; path = RLMConstants.h; sourceTree = "<group>"; };
-		02C41495191DE95800F858D9 /* RLMConstants.m */ = {isa = PBXFileReference; fileEncoding = 4; lastKnownFileType = sourcecode.c.objc; path = RLMConstants.m; sourceTree = "<group>"; };
-		02C41497191DECCF00F858D9 /* RLMMigration.h */ = {isa = PBXFileReference; fileEncoding = 4; lastKnownFileType = sourcecode.c.h; path = RLMMigration.h; sourceTree = "<group>"; };
-		02C41499191DED4400F858D9 /* RLMPrivate.hpp */ = {isa = PBXFileReference; lastKnownFileType = sourcecode.cpp.h; path = RLMPrivate.hpp; sourceTree = "<group>"; };
-		02C414A1191DF3EF00F858D9 /* RLMProperty.h */ = {isa = PBXFileReference; fileEncoding = 4; lastKnownFileType = sourcecode.c.h; lineEnding = 0; path = RLMProperty.h; sourceTree = "<group>"; xcLanguageSpecificationIdentifier = xcode.lang.objcpp; };
-		02C414A2191DF3EF00F858D9 /* RLMProperty.mm */ = {isa = PBXFileReference; fileEncoding = 4; lastKnownFileType = sourcecode.cpp.objcpp; lineEnding = 0; path = RLMProperty.mm; sourceTree = "<group>"; xcLanguageSpecificationIdentifier = xcode.lang.objcpp; };
-		02C414A3191DF3EF00F858D9 /* RLMObjectStore.h */ = {isa = PBXFileReference; fileEncoding = 4; lastKnownFileType = sourcecode.c.h; path = RLMObjectStore.h; sourceTree = "<group>"; };
-		02C414A4191DF3EF00F858D9 /* RLMObjectStore.mm */ = {isa = PBXFileReference; fileEncoding = 4; lastKnownFileType = sourcecode.cpp.objcpp; lineEnding = 0; path = RLMObjectStore.mm; sourceTree = "<group>"; xcLanguageSpecificationIdentifier = xcode.lang.objcpp; };
-		02C414AD191DF44D00F858D9 /* RLMObjectDescriptor.h */ = {isa = PBXFileReference; fileEncoding = 4; lastKnownFileType = sourcecode.c.h; path = RLMObjectDescriptor.h; sourceTree = "<group>"; };
-		02C414AE191DF44D00F858D9 /* RLMObjectDescriptor.m */ = {isa = PBXFileReference; fileEncoding = 4; lastKnownFileType = sourcecode.c.objc; path = RLMObjectDescriptor.m; sourceTree = "<group>"; };
-		02C414C1191F3D1500F858D9 /* libstdc++.6.dylib */ = {isa = PBXFileReference; lastKnownFileType = "compiled.mach-o.dylib"; name = "libstdc++.6.dylib"; path = "usr/lib/libstdc++.6.dylib"; sourceTree = SDKROOT; };
-		02C414CA19218A2500F858D9 /* RLMQueryUtil.h */ = {isa = PBXFileReference; fileEncoding = 4; lastKnownFileType = sourcecode.c.h; path = RLMQueryUtil.h; sourceTree = "<group>"; };
-		02C414CB19218A2500F858D9 /* RLMQueryUtil.mm */ = {isa = PBXFileReference; fileEncoding = 4; lastKnownFileType = sourcecode.cpp.objcpp; lineEnding = 0; path = RLMQueryUtil.mm; sourceTree = "<group>"; xcLanguageSpecificationIdentifier = xcode.lang.objcpp; };
-		02C414CE19218A5B00F858D9 /* NSData+RLMGetBinaryData.h */ = {isa = PBXFileReference; fileEncoding = 4; lastKnownFileType = sourcecode.c.h; path = "NSData+RLMGetBinaryData.h"; sourceTree = "<group>"; };
-		02C414CF19218A5B00F858D9 /* NSData+RLMGetBinaryData.mm */ = {isa = PBXFileReference; fileEncoding = 4; lastKnownFileType = sourcecode.cpp.objcpp; path = "NSData+RLMGetBinaryData.mm"; sourceTree = "<group>"; };
-		02C414D319218C4400F858D9 /* RLMUtil.h */ = {isa = PBXFileReference; fileEncoding = 4; lastKnownFileType = sourcecode.c.h; lineEnding = 0; path = RLMUtil.h; sourceTree = "<group>"; xcLanguageSpecificationIdentifier = xcode.lang.objcpp; };
-		02C414D419218C4400F858D9 /* RLMUtil.mm */ = {isa = PBXFileReference; fileEncoding = 4; lastKnownFileType = sourcecode.cpp.objcpp; lineEnding = 0; path = RLMUtil.mm; sourceTree = "<group>"; xcLanguageSpecificationIdentifier = xcode.lang.objcpp; };
-		02C414D71921939D00F858D9 /* QueryTests.m */ = {isa = PBXFileReference; fileEncoding = 4; lastKnownFileType = sourcecode.c.objc; path = QueryTests.m; sourceTree = "<group>"; };
-		02C414DE1921B07200F858D9 /* Foundation.framework */ = {isa = PBXFileReference; lastKnownFileType = wrapper.framework; name = Foundation.framework; path = System/Library/Frameworks/Foundation.framework; sourceTree = SDKROOT; };
-		02C414EE1921B07200F858D9 /* UIKit.framework */ = {isa = PBXFileReference; lastKnownFileType = wrapper.framework; name = UIKit.framework; path = Library/Frameworks/UIKit.framework; sourceTree = DEVELOPER_DIR; };
-		02C415051921B0C300F858D9 /* libRealm.a */ = {isa = PBXFileReference; explicitFileType = archive.ar; includeInIndex = 0; path = libRealm.a; sourceTree = BUILT_PRODUCTS_DIR; };
-		02C415121921B0C400F858D9 /* RealmTests-iOS.xctest */ = {isa = PBXFileReference; explicitFileType = wrapper.cfbundle; includeInIndex = 0; path = "RealmTests-iOS.xctest"; sourceTree = BUILT_PRODUCTS_DIR; };
-		02C415401921B25B00F858D9 /* libstdc++.6.dylib */ = {isa = PBXFileReference; lastKnownFileType = "compiled.mach-o.dylib"; name = "libstdc++.6.dylib"; path = "Platforms/iPhoneOS.platform/Developer/SDKs/iPhoneOS7.1.sdk/usr/lib/libstdc++.6.dylib"; sourceTree = DEVELOPER_DIR; };
-		02C415451921B79400F858D9 /* libtightdb-ios.a */ = {isa = PBXFileReference; lastKnownFileType = archive.ar; name = "libtightdb-ios.a"; path = "../tightdb/iphone-lib/libtightdb-ios.a"; sourceTree = "<group>"; };
-		02C415481921B94400F858D9 /* libtightdb.a */ = {isa = PBXFileReference; lastKnownFileType = archive.ar; name = libtightdb.a; path = ../../../../../usr/local/lib/libtightdb.a; sourceTree = "<group>"; };
-		02C415501921BF2500F858D9 /* Realm-iOSTests-Info.plist */ = {isa = PBXFileReference; fileEncoding = 4; lastKnownFileType = text.plist.xml; path = "Realm-iOSTests-Info.plist"; sourceTree = "<group>"; };
-		02C415521921BF3C00F858D9 /* Realm-iOS-Prefix.pch */ = {isa = PBXFileReference; fileEncoding = 4; lastKnownFileType = sourcecode.c.h; path = "Realm-iOS-Prefix.pch"; sourceTree = "<group>"; };
-		02C415581923DDFC00F858D9 /* RLMAccesor.h */ = {isa = PBXFileReference; fileEncoding = 4; lastKnownFileType = sourcecode.c.h; path = RLMAccesor.h; sourceTree = "<group>"; };
-		02C415591923DDFC00F858D9 /* RLMAccesor.mm */ = {isa = PBXFileReference; fileEncoding = 4; lastKnownFileType = sourcecode.cpp.objcpp; lineEnding = 0; path = RLMAccesor.mm; sourceTree = "<group>"; xcLanguageSpecificationIdentifier = xcode.lang.objcpp; };
-		02D160E1192A716B007ACF50 /* RLMArrayAccessor.h */ = {isa = PBXFileReference; fileEncoding = 4; lastKnownFileType = sourcecode.c.h; path = RLMArrayAccessor.h; sourceTree = "<group>"; };
-		02D160E2192A716B007ACF50 /* RLMArrayAccessor.m */ = {isa = PBXFileReference; fileEncoding = 4; lastKnownFileType = sourcecode.c.objc; path = RLMArrayAccessor.m; sourceTree = "<group>"; };
-		4B7ACCD718FDD8E4008B7B95 /* XCTest.framework */ = {isa = PBXFileReference; lastKnownFileType = wrapper.framework; name = XCTest.framework; path = Library/Frameworks/XCTest.framework; sourceTree = DEVELOPER_DIR; };
-		4D3F564E1923667700240A75 /* ObjectTests.m */ = {isa = PBXFileReference; fileEncoding = 4; lastKnownFileType = sourcecode.c.objc; path = ObjectTests.m; sourceTree = "<group>"; };
-		803BC78F1907C0D3006AB33A /* release_notes.md */ = {isa = PBXFileReference; lastKnownFileType = text; lineEnding = 0; path = release_notes.md; sourceTree = "<group>"; };
-		E918909C177B677900653D7A /* Cocoa.framework */ = {isa = PBXFileReference; lastKnownFileType = wrapper.framework; name = Cocoa.framework; path = System/Library/Frameworks/Cocoa.framework; sourceTree = SDKROOT; };
-		E918909F177B677900653D7A /* AppKit.framework */ = {isa = PBXFileReference; lastKnownFileType = wrapper.framework; name = AppKit.framework; path = System/Library/Frameworks/AppKit.framework; sourceTree = SDKROOT; };
-		E91890A0177B677900653D7A /* CoreData.framework */ = {isa = PBXFileReference; lastKnownFileType = wrapper.framework; name = CoreData.framework; path = System/Library/Frameworks/CoreData.framework; sourceTree = SDKROOT; };
-		E91890A1177B677900653D7A /* Foundation.framework */ = {isa = PBXFileReference; lastKnownFileType = wrapper.framework; name = Foundation.framework; path = System/Library/Frameworks/Foundation.framework; sourceTree = SDKROOT; };
->>>>>>> 8e6c3369
 /* End PBXFileReference section */
 
 /* Begin PBXFrameworksBuildPhase section */
@@ -299,7 +174,7 @@
 		42B68BCA192B968500E325F9 /* RealmTests */ = {
 			isa = PBXGroup;
 			children = (
-<<<<<<< HEAD
+				426DCC86192D17D6005F0A60 /* RLMMixedTests.m */,
 				42B68BCD192B96C800E325F9 /* ObjectTests.m */,
 				42B68BCE192B96C800E325F9 /* QueryTests.m */,
 				42B68BCF192B96C800E325F9 /* RealmTests.m */,
@@ -308,61 +183,6 @@
 				42B68BD2192B96C800E325F9 /* XCTestCase+AsyncTesting.h */,
 				42B68BD3192B96C800E325F9 /* XCTestCase+AsyncTesting.m */,
 				42B68BCB192B96AA00E325F9 /* LinkTests.m */,
-=======
-				02C414D219218A6100F858D9 /* Categories */,
-				02C41467191DE49600F858D9 /* Realm.h */,
-				02C415581923DDFC00F858D9 /* RLMAccesor.h */,
-				02C415591923DDFC00F858D9 /* RLMAccesor.mm */,
-				02C41482191DE57600F858D9 /* RLMArray.h */,
-				02C41488191DE58D00F858D9 /* RLMArray.mm */,
-				02D160E1192A716B007ACF50 /* RLMArrayAccessor.h */,
-				02D160E2192A716B007ACF50 /* RLMArrayAccessor.m */,
-				02C41494191DE72100F858D9 /* RLMConstants.h */,
-				02C41495191DE95800F858D9 /* RLMConstants.m */,
-				02C41483191DE57600F858D9 /* RLMObject.h */,
-				02C4148A191DE5A600F858D9 /* RLMObject.mm */,
-				02C414AD191DF44D00F858D9 /* RLMObjectDescriptor.h */,
-				02C414AE191DF44D00F858D9 /* RLMObjectDescriptor.m */,
-				02C41499191DED4400F858D9 /* RLMPrivate.hpp */,
-				02C414A1191DF3EF00F858D9 /* RLMProperty.h */,
-				02C414A2191DF3EF00F858D9 /* RLMProperty.mm */,
-				02C414A3191DF3EF00F858D9 /* RLMObjectStore.h */,
-				02C414A4191DF3EF00F858D9 /* RLMObjectStore.mm */,
-				02C414CA19218A2500F858D9 /* RLMQueryUtil.h */,
-				02C414CB19218A2500F858D9 /* RLMQueryUtil.mm */,
-				02C41497191DECCF00F858D9 /* RLMMigration.h */,
-				02C41484191DE57600F858D9 /* RLMRealm.h */,
-				02C4148C191DE5B100F858D9 /* RLMRealm.mm */,
-				02C414D319218C4400F858D9 /* RLMUtil.h */,
-				02C414D419218C4400F858D9 /* RLMUtil.mm */,
-				02C41461191DE49600F858D9 /* Supporting Files */,
-			);
-			path = Realm;
-			sourceTree = "<group>";
-		};
-		02C41461191DE49600F858D9 /* Supporting Files */ = {
-			isa = PBXGroup;
-			children = (
-				02C41462191DE49600F858D9 /* Realm-Info.plist */,
-				02C41463191DE49600F858D9 /* InfoPlist.strings */,
-				02C41466191DE49600F858D9 /* Realm-Prefix.pch */,
-				02C415521921BF3C00F858D9 /* Realm-iOS-Prefix.pch */,
-			);
-			name = "Supporting Files";
-			sourceTree = "<group>";
-		};
-		02C41474191DE49600F858D9 /* RealmTests */ = {
-			isa = PBXGroup;
-			children = (
-				4D3F564E1923667700240A75 /* ObjectTests.m */,
-				02C414D71921939D00F858D9 /* QueryTests.m */,
-				02C4147A191DE49600F858D9 /* RealmTests.m */,
-				02C4148E191DE68900F858D9 /* RLMTestCase.h */,
-				02C4148F191DE68900F858D9 /* RLMTestCase.m */,
-				02C41490191DE68900F858D9 /* XCTestCase+AsyncTesting.h */,
-				02C41491191DE68900F858D9 /* XCTestCase+AsyncTesting.m */,
-				02C41475191DE49600F858D9 /* Supporting Files */,
->>>>>>> 8e6c3369
 			);
 			name = RealmTests;
 			sourceTree = "<group>";
@@ -404,6 +224,8 @@
 		42D48821192B5F0300F50523 /* Realm */ = {
 			isa = PBXGroup;
 			children = (
+				426DCC88192D17EE005F0A60 /* RLMArrayAccessor.h */,
+				426DCC89192D17EE005F0A60 /* RLMArrayAccessor.m */,
 				42B68BD9192B96E000E325F9 /* RLMConstants.m */,
 				42B68BDA192B96E000E325F9 /* RLMObjectDescriptor.m */,
 				423FAD23192B609E00CDC320 /* Realm.h */,
@@ -445,7 +267,6 @@
 /* End PBXGroup section */
 
 /* Begin PBXHeadersBuildPhase section */
-<<<<<<< HEAD
 		423FAD4E192B74CC00CDC320 /* Headers */ = {
 			isa = PBXHeadersBuildPhase;
 			buildActionMask = 2147483647;
@@ -461,43 +282,10 @@
 				423FAD5A192B752E00CDC320 /* RLMRealm.h in Headers */,
 				423FAD5B192B752E00CDC320 /* RLMUtil.h in Headers */,
 				423FAD58192B752E00CDC320 /* RLMProperty.h in Headers */,
+				426DCC8A192D17EE005F0A60 /* RLMArrayAccessor.h in Headers */,
 				423FAD5C192B752E00CDC320 /* NSData+RLMGetBinaryData.h in Headers */,
 				423FAD51192B752E00CDC320 /* RLMArray.h in Headers */,
 				423FAD57192B752E00CDC320 /* RLMPrivate.hpp in Headers */,
-=======
-		02C4145B191DE49600F858D9 /* Headers */ = {
-			isa = PBXHeadersBuildPhase;
-			buildActionMask = 2147483647;
-			files = (
-				02C414C4191F41AE00F858D9 /* Realm.h in Headers */,
-				02D160E3192A716B007ACF50 /* RLMArrayAccessor.h in Headers */,
-				02C41487191DE57600F858D9 /* RLMRealm.h in Headers */,
-				02C41486191DE57600F858D9 /* RLMObject.h in Headers */,
-				02C4155A1923DDFC00F858D9 /* RLMAccesor.h in Headers */,
-				02C414D019218A5B00F858D9 /* NSData+RLMGetBinaryData.h in Headers */,
-				02C41485191DE57600F858D9 /* RLMArray.h in Headers */,
-				02C41498191DECCF00F858D9 /* RLMMigration.h in Headers */,
-				02C414C3191F3F9600F858D9 /* RLMObjectStore.h in Headers */,
-				02C414D519218C4400F858D9 /* RLMUtil.h in Headers */,
-				02C414A5191DF3EF00F858D9 /* RLMProperty.h in Headers */,
-				02C414C5191F423300F858D9 /* RLMConstants.h in Headers */,
-				02C414CC19218A2500F858D9 /* RLMQueryUtil.h in Headers */,
-				02C414AF191DF44D00F858D9 /* RLMObjectDescriptor.h in Headers */,
-			);
-			runOnlyForDeploymentPostprocessing = 0;
-		};
-		02C4154A1921BE3F00F858D9 /* Headers */ = {
-			isa = PBXHeadersBuildPhase;
-			buildActionMask = 2147483647;
-			files = (
-				02C4154B1921BE4700F858D9 /* Realm.h in Headers */,
-				02D160E4192A716B007ACF50 /* RLMArrayAccessor.h in Headers */,
-				02C4154D1921BE4E00F858D9 /* RLMRealm.h in Headers */,
-				02C4154C1921BE4900F858D9 /* RLMArray.h in Headers */,
-				02C4154F1921BE5500F858D9 /* RLMObject.h in Headers */,
-				02C4154E1921BE5200F858D9 /* RLMMigration.h in Headers */,
-				02C4155B1923DDFC00F858D9 /* RLMAccesor.h in Headers */,
->>>>>>> 8e6c3369
 			);
 			runOnlyForDeploymentPostprocessing = 0;
 		};
@@ -614,29 +402,14 @@
 			isa = PBXShellScriptBuildPhase;
 			buildActionMask = 2147483647;
 			files = (
-<<<<<<< HEAD
 			);
 			inputPaths = (
 			);
 			outputPaths = (
-=======
-				02C4148B191DE5A600F858D9 /* RLMObject.mm in Sources */,
-				02C414D619218C4400F858D9 /* RLMUtil.mm in Sources */,
-				02C414B0191DF44D00F858D9 /* RLMObjectDescriptor.m in Sources */,
-				02C414D119218A5B00F858D9 /* NSData+RLMGetBinaryData.mm in Sources */,
-				02C414A6191DF3EF00F858D9 /* RLMProperty.mm in Sources */,
-				02C414CD19218A2500F858D9 /* RLMQueryUtil.mm in Sources */,
-				02C41496191DE95800F858D9 /* RLMConstants.m in Sources */,
-				02C4155C1923DDFC00F858D9 /* RLMAccesor.mm in Sources */,
-				02C41489191DE58D00F858D9 /* RLMArray.mm in Sources */,
-				02C414A9191DF3EF00F858D9 /* RLMObjectStore.mm in Sources */,
-				02D160E5192A716B007ACF50 /* RLMArrayAccessor.m in Sources */,
-				02C4148D191DE5B100F858D9 /* RLMRealm.mm in Sources */,
->>>>>>> 8e6c3369
 			);
 			runOnlyForDeploymentPostprocessing = 0;
 			shellPath = /bin/sh;
-			shellScript = "set -e\nset +u\n# Avoid recursively calling this script.\nif [[ $SF_MASTER_SCRIPT_RUNNING ]]\nthen\n  exit 0\nfi\nset -u\nexport SF_MASTER_SCRIPT_RUNNING=1\n\nSF_TARGET_NAME=${PROJECT_NAME}\nSF_EXECUTABLE_PATH=\"lib${SF_TARGET_NAME}.a\"\nSF_WRAPPER_NAME=\"${SF_TARGET_NAME}.framework\"\n\n# The following conditionals come from\n# https://github.com/kstenerud/iOS-Universal-Framework\n\nif [[ \"$SDK_NAME\" =~ ([A-Za-z]+) ]]\nthen\n  SF_SDK_PLATFORM=${BASH_REMATCH[1]}\nelse\n  echo \"Could not find platform name from SDK_NAME: $SDK_NAME\"\n  exit 1\nfi\n\nif [[ \"$SDK_NAME\" =~ ([0-9]+.*$) ]]\nthen\n  SF_SDK_VERSION=${BASH_REMATCH[1]}\nelse\n  echo \"Could not find sdk version from SDK_NAME: $SDK_NAME\"\n  exit 1\nfi\n\nif [[ \"$SF_SDK_PLATFORM\" = \"iphoneos\" ]]\nthen\n  SF_OTHER_PLATFORM=iphonesimulator\nelse\n  SF_OTHER_PLATFORM=iphoneos\nfi\n\nif [[ \"$BUILT_PRODUCTS_DIR\" =~ (.*)$SF_SDK_PLATFORM$ ]]\nthen\n  SF_OTHER_BUILT_PRODUCTS_DIR=\"${BASH_REMATCH[1]}${SF_OTHER_PLATFORM}\"\nelse\n  echo \"Could not find platform name from build products directory: $BUILT_PRODUCTS_DIR\"\n  exit 1\nfi\n\n# Build the other platform.\nxcrun xcodebuild -project \"${PROJECT_FILE_PATH}\" -target \"${TARGET_NAME}\" -configuration \"${CONFIGURATION}\" -sdk ${SF_OTHER_PLATFORM}${SF_SDK_VERSION} BUILD_DIR=\"${BUILD_DIR}\" OBJROOT=\"${OBJROOT}\" BUILD_ROOT=\"${BUILD_ROOT}\" SYMROOT=\"${SYMROOT}\" $ACTION\n\n# Smash the two static libraries into one fat binary and store it in the .framework\nxcrun lipo -create \"${BUILT_PRODUCTS_DIR}/${SF_EXECUTABLE_PATH}\" \"${SF_OTHER_BUILT_PRODUCTS_DIR}/${SF_EXECUTABLE_PATH}\" -output \"${BUILT_PRODUCTS_DIR}/${SF_WRAPPER_NAME}/Versions/A/${SF_TARGET_NAME}\"\n\n# Copy the binary to the other architecture folder to have a complete framework in both.\ncp -a \"${BUILT_PRODUCTS_DIR}/${SF_WRAPPER_NAME}/Versions/A/${SF_TARGET_NAME}\" \"${SF_OTHER_BUILT_PRODUCTS_DIR}/${SF_WRAPPER_NAME}/Versions/A/${SF_TARGET_NAME}\"\n";
+			shellScript = "set -e\nset +u\n# Avoid recursively calling this script.\nif [[ $SF_MASTER_SCRIPT_RUNNING ]]\nthen\n  exit 0\nfi\nset -u\nexport SF_MASTER_SCRIPT_RUNNING=1\n\nSF_TARGET_NAME=${PROJECT_NAME}\nSF_EXECUTABLE_PATH=\"lib${SF_TARGET_NAME}.a\"\nSF_WRAPPER_NAME=\"${SF_TARGET_NAME}.framework\"\n\n# The following conditionals come from\n# https://github.com/kstenerud/iOS-Universal-Framework\n\nif [[ \"$SDK_NAME\" =~ ([A-Za-z]+) ]]\nthen\n  SF_SDK_PLATFORM=${BASH_REMATCH[1]}\nelse\n  echo \"Could not find platform name from SDK_NAME: $SDK_NAME\"\n  exit 1\nfi\n\nif [[ \"$SDK_NAME\" =~ ([0-9]+.*$) ]]\nthen\n  SF_SDK_VERSION=${BASH_REMATCH[1]}\nelse\n  echo \"Could not find sdk version from SDK_NAME: $SDK_NAME\"\n  exit 1\nfi\n\nif [[ \"$SF_SDK_PLATFORM\" = \"iphoneos\" ]]\nthen\n  SF_OTHER_PLATFORM=iphonesimulator\nelse\n  SF_OTHER_PLATFORM=iphoneos\nfi\n\nif [[ \"$BUILT_PRODUCTS_DIR\" =~ (.*)$SF_SDK_PLATFORM$ ]]\nthen\n  SF_OTHER_BUILT_PRODUCTS_DIR=\"${BASH_REMATCH[1]}${SF_OTHER_PLATFORM}\"\nelse\n  echo \"Could not find platform name from build products directory: $BUILT_PRODUCTS_DIR\"\n  exit 1\nfi\n\n# Build the other platform.\nxcrun xcodebuild -project \"${PROJECT_FILE_PATH}\" -target \"${TARGET_NAME}\" -configuration \"${CONFIGURATION}\" -sdk ${SF_OTHER_PLATFORM}${SF_SDK_VERSION} BUILD_DIR=\"${BUILD_DIR}\" OBJROOT=\"${OBJROOT}\" BUILD_ROOT=\"${BUILD_ROOT}\" SYMROOT=\"${SYMROOT}\" $ACTION\n\n# Smash the two static libraries into one fat binary and store it in the .framework\nxcrun lipo -create \"${BUILT_PRODUCTS_DIR}/${SF_EXECUTABLE_PATH}\" \"${SF_OTHER_BUILT_PRODUCTS_DIR}/${SF_EXECUTABLE_PATH}\" -output \"${BUILT_PRODUCTS_DIR}/${SF_WRAPPER_NAME}/Versions/A/${SF_TARGET_NAME}\"\n\n# Copy the binary to the other architecture folder to have a complete framework in both.\ncp -a \"${BUILT_PRODUCTS_DIR}/${SF_WRAPPER_NAME}/Versions/A/${SF_TARGET_NAME}\" \"${SF_OTHER_BUILT_PRODUCTS_DIR}/${SF_WRAPPER_NAME}/Versions/A/${SF_TARGET_NAME}\"\n\n# Finally create a zip file\n(cd \"${SF_OTHER_BUILT_PRODUCTS_DIR}\" && zip -r \"${SF_WRAPPER_NAME}.zip\" \"${SF_WRAPPER_NAME}\" && cp \"${SF_WRAPPER_NAME}.zip\" $HOME)";
 		};
 		C724B071A9C3409E9516597E /* Copy Pods Resources */ = {
 			isa = PBXShellScriptBuildPhase;
@@ -660,7 +433,7 @@
 			isa = PBXSourcesBuildPhase;
 			buildActionMask = 2147483647;
 			files = (
-<<<<<<< HEAD
+				426DCC8B192D17EE005F0A60 /* RLMArrayAccessor.m in Sources */,
 				423FAD38192B609E00CDC320 /* RLMAccesor.mm in Sources */,
 				423FAD39192B609E00CDC320 /* RLMArray.mm in Sources */,
 				423FAD3F192B609E00CDC320 /* RLMUtil.mm in Sources */,
@@ -672,20 +445,6 @@
 				42B68BDC192B96E000E325F9 /* RLMObjectDescriptor.m in Sources */,
 				423FAD22192B608E00CDC320 /* NSData+RLMGetBinaryData.mm in Sources */,
 				423FAD3E192B609E00CDC320 /* RLMRealm.mm in Sources */,
-=======
-				02C415291921B10A00F858D9 /* RLMArray.mm in Sources */,
-				02C4153D1921B11000F858D9 /* NSData+RLMGetBinaryData.mm in Sources */,
-				02C4152B1921B10A00F858D9 /* RLMConstants.m in Sources */,
-				02C4152D1921B10A00F858D9 /* RLMObject.mm in Sources */,
-				02C4152F1921B10A00F858D9 /* RLMObjectDescriptor.m in Sources */,
-				02C415321921B10A00F858D9 /* RLMProperty.mm in Sources */,
-				02C415341921B10A00F858D9 /* RLMObjectStore.mm in Sources */,
-				02C4155D1923DDFC00F858D9 /* RLMAccesor.mm in Sources */,
-				02C415361921B10A00F858D9 /* RLMQueryUtil.mm in Sources */,
-				02C415391921B10A00F858D9 /* RLMRealm.mm in Sources */,
-				02D160E6192A716B007ACF50 /* RLMArrayAccessor.m in Sources */,
-				02C4153C1921B10A00F858D9 /* RLMUtil.mm in Sources */,
->>>>>>> 8e6c3369
 			);
 			runOnlyForDeploymentPostprocessing = 0;
 		};
@@ -693,6 +452,7 @@
 			isa = PBXSourcesBuildPhase;
 			buildActionMask = 2147483647;
 			files = (
+				426DCC8C192D1902005F0A60 /* RLMMixedTests.m in Sources */,
 				42B68BD5192B96C800E325F9 /* QueryTests.m in Sources */,
 				42B68BD4192B96C800E325F9 /* ObjectTests.m in Sources */,
 				42B68BCC192B96AA00E325F9 /* LinkTests.m in Sources */,
@@ -762,20 +522,10 @@
 				GCC_WARN_UNDECLARED_SELECTOR = YES;
 				GCC_WARN_UNINITIALIZED_AUTOS = YES_AGGRESSIVE;
 				GCC_WARN_UNUSED_FUNCTION = YES;
-<<<<<<< HEAD
 				GCC_WARN_UNUSED_VARIABLE = YES;
 				IPHONEOS_DEPLOYMENT_TARGET = 7.1;
 				ONLY_ACTIVE_ARCH = YES;
 				SDKROOT = iphoneos;
-=======
-				HEADER_SEARCH_PATHS = "";
-				INFOPLIST_FILE = "Realm/Tests/RealmTests-Info.plist";
-				MACOSX_DEPLOYMENT_TARGET = 10.9;
-				OTHER_CFLAGS = "-Wall";
-				PRODUCT_NAME = "$(TARGET_NAME)";
-				TEST_HOST = "$(BUNDLE_LOADER)";
-				WRAPPER_EXTENSION = xctest;
->>>>>>> 8e6c3369
 			};
 			name = Debug;
 		};
@@ -803,20 +553,10 @@
 				GCC_WARN_UNDECLARED_SELECTOR = YES;
 				GCC_WARN_UNINITIALIZED_AUTOS = YES_AGGRESSIVE;
 				GCC_WARN_UNUSED_FUNCTION = YES;
-<<<<<<< HEAD
 				GCC_WARN_UNUSED_VARIABLE = YES;
 				IPHONEOS_DEPLOYMENT_TARGET = 7.1;
 				SDKROOT = iphoneos;
 				VALIDATE_PRODUCT = YES;
-=======
-				HEADER_SEARCH_PATHS = "";
-				INFOPLIST_FILE = "Realm/Tests/RealmTests-Info.plist";
-				MACOSX_DEPLOYMENT_TARGET = 10.9;
-				OTHER_CFLAGS = "-Wall";
-				PRODUCT_NAME = "$(TARGET_NAME)";
-				TEST_HOST = "$(BUNDLE_LOADER)";
-				WRAPPER_EXTENSION = xctest;
->>>>>>> 8e6c3369
 			};
 			name = Release;
 		};
@@ -875,7 +615,7 @@
 					"$(SDKROOT)/Developer/Library/Frameworks",
 					"$(inherited)",
 					"$(DEVELOPER_FRAMEWORKS_DIR)",
-					"\"$(PROJECT_DIR)/Pods/realm core\"",
+					"\"$(PROJECT_DIR)/Pods/realm_core\"",
 				);
 				GCC_PRECOMPILE_PREFIX_HEADER = YES;
 				GCC_PREFIX_HEADER = "Realm/Realm-Prefix.pch";
@@ -883,23 +623,7 @@
 					"DEBUG=1",
 					"$(inherited)",
 				);
-<<<<<<< HEAD
 				INFOPLIST_FILE = "Realm/Tests/RealmTests-Info.plist";
-=======
-				GCC_WARN_ABOUT_RETURN_TYPE = YES_ERROR;
-				GCC_WARN_UNDECLARED_SELECTOR = YES;
-				GCC_WARN_UNINITIALIZED_AUTOS = YES_AGGRESSIVE;
-				GCC_WARN_UNUSED_FUNCTION = YES;
-				HEADER_SEARCH_PATHS = (
-					src,
-					"$(SRCROOT)/../tightdb/iphone-lib/include",
-				);
-				INFOPLIST_FILE = "Realm/Tests/Realm-iOSTests-Info.plist";
-				IPHONEOS_DEPLOYMENT_TARGET = 7.1;
-				LIBRARY_SEARCH_PATHS = "$(SRCROOT)/../tightdb/iphone-lib";
-				OTHER_CFLAGS = "-Wall";
-				OTHER_LDFLAGS = "-ltightdb-ios-dbg";
->>>>>>> 8e6c3369
 				PRODUCT_NAME = "$(TARGET_NAME)";
 				WRAPPER_EXTENSION = xctest;
 			};
@@ -912,114 +636,16 @@
 					"$(SDKROOT)/Developer/Library/Frameworks",
 					"$(inherited)",
 					"$(DEVELOPER_FRAMEWORKS_DIR)",
-					"\"$(PROJECT_DIR)/Pods/realm core\"",
-				);
-<<<<<<< HEAD
+					"\"$(PROJECT_DIR)/Pods/realm_core\"",
+				);
 				GCC_PRECOMPILE_PREFIX_HEADER = YES;
 				GCC_PREFIX_HEADER = "Realm/Realm-Prefix.pch";
 				INFOPLIST_FILE = "Realm/Tests/RealmTests-Info.plist";
-=======
-				INFOPLIST_FILE = "Realm/Tests/Realm-iOSTests-Info.plist";
-				IPHONEOS_DEPLOYMENT_TARGET = 7.1;
-				LIBRARY_SEARCH_PATHS = "$(SRCROOT)/../tightdb/iphone-lib";
-				OTHER_CFLAGS = "-Wall";
-				OTHER_LDFLAGS = "-ltightdb-ios";
->>>>>>> 8e6c3369
 				PRODUCT_NAME = "$(TARGET_NAME)";
 				WRAPPER_EXTENSION = xctest;
 			};
 			name = Release;
 		};
-<<<<<<< HEAD
-=======
-		E91890BD177B677900653D7A /* Debug */ = {
-			isa = XCBuildConfiguration;
-			buildSettings = {
-				ALWAYS_SEARCH_USER_PATHS = NO;
-				CLANG_CXX_LANGUAGE_STANDARD = "compiler-default";
-				CLANG_CXX_LIBRARY = "libstdc++";
-				CLANG_ENABLE_OBJC_ARC = YES;
-				CLANG_WARN_CONSTANT_CONVERSION = YES;
-				CLANG_WARN_EMPTY_BODY = YES;
-				CLANG_WARN_ENUM_CONVERSION = YES;
-				CLANG_WARN_INT_CONVERSION = YES;
-				CLANG_WARN__DUPLICATE_METHOD_MATCH = YES;
-				COPY_PHASE_STRIP = NO;
-				DYLIB_COMPATIBILITY_VERSION = "";
-				DYLIB_CURRENT_VERSION = "";
-				FRAMEWORK_SEARCH_PATHS = "";
-				GCC_C_LANGUAGE_STANDARD = gnu11;
-				GCC_DYNAMIC_NO_PIC = NO;
-				GCC_ENABLE_OBJC_EXCEPTIONS = YES;
-				GCC_OPTIMIZATION_LEVEL = 0;
-				GCC_PREPROCESSOR_DEFINITIONS = (
-					"TIGHTDB_MAX_LIST_SIZE=4",
-					"DEBUG=1",
-					TIGHTDB_DEBUG,
-				);
-				GCC_SYMBOLS_PRIVATE_EXTERN = NO;
-				GCC_WARN_64_TO_32_BIT_CONVERSION = YES;
-				GCC_WARN_ABOUT_RETURN_TYPE = YES;
-				GCC_WARN_UNINITIALIZED_AUTOS = YES;
-				GCC_WARN_UNUSED_VARIABLE = YES;
-				HEADER_SEARCH_PATHS = (
-					src,
-					/usr/local/include,
-				);
-				LIBRARY_SEARCH_PATHS = /usr/local/lib;
-				MACOSX_DEPLOYMENT_TARGET = 10.8;
-				ONLY_ACTIVE_ARCH = YES;
-				OTHER_CFLAGS = (
-					"-Wall",
-					"-Wextra",
-				);
-				OTHER_CPLUSPLUSFLAGS = "$(OTHER_CFLAGS)";
-				OTHER_LDFLAGS = "-ltightdb-dbg";
-				SDKROOT = macosx;
-			};
-			name = Debug;
-		};
-		E91890BE177B677900653D7A /* Release */ = {
-			isa = XCBuildConfiguration;
-			buildSettings = {
-				ALWAYS_SEARCH_USER_PATHS = NO;
-				CLANG_CXX_LANGUAGE_STANDARD = "compiler-default";
-				CLANG_CXX_LIBRARY = "libstdc++";
-				CLANG_ENABLE_OBJC_ARC = YES;
-				CLANG_WARN_CONSTANT_CONVERSION = YES;
-				CLANG_WARN_EMPTY_BODY = YES;
-				CLANG_WARN_ENUM_CONVERSION = YES;
-				CLANG_WARN_INT_CONVERSION = YES;
-				CLANG_WARN__DUPLICATE_METHOD_MATCH = YES;
-				COPY_PHASE_STRIP = YES;
-				DEBUG_INFORMATION_FORMAT = "dwarf-with-dsym";
-				DYLIB_COMPATIBILITY_VERSION = "";
-				DYLIB_CURRENT_VERSION = "";
-				FRAMEWORK_SEARCH_PATHS = "";
-				GCC_C_LANGUAGE_STANDARD = gnu11;
-				GCC_ENABLE_OBJC_EXCEPTIONS = YES;
-				GCC_PREPROCESSOR_DEFINITIONS = "TIGHTDB_MAX_LIST_SIZE=4";
-				GCC_WARN_64_TO_32_BIT_CONVERSION = YES;
-				GCC_WARN_ABOUT_RETURN_TYPE = YES;
-				GCC_WARN_UNINITIALIZED_AUTOS = YES;
-				GCC_WARN_UNUSED_VARIABLE = YES;
-				HEADER_SEARCH_PATHS = (
-					src,
-					/usr/local/include,
-				);
-				LIBRARY_SEARCH_PATHS = /usr/local/lib;
-				MACOSX_DEPLOYMENT_TARGET = 10.8;
-				OTHER_CFLAGS = (
-					"-Wall",
-					"-Wextra",
-				);
-				OTHER_CPLUSPLUSFLAGS = "$(OTHER_CFLAGS)";
-				OTHER_LDFLAGS = "-ltightdb";
-				SDKROOT = macosx;
-			};
-			name = Release;
-		};
->>>>>>> 8e6c3369
 /* End XCBuildConfiguration section */
 
 /* Begin XCConfigurationList section */
