--- conflicted
+++ resolved
@@ -96,13 +96,10 @@
 		02E4D6ED192E58320082808D /* RLMTestObjects.m in Sources */ = {isa = PBXBuildFile; fileRef = 02E4D6EB192E58320082808D /* RLMTestObjects.m */; };
 		4D3F56501923668700240A75 /* ObjectTests.m in Sources */ = {isa = PBXBuildFile; fileRef = 4D3F564E1923667700240A75 /* ObjectTests.m */; };
 		4D3F56511923668700240A75 /* ObjectTests.m in Sources */ = {isa = PBXBuildFile; fileRef = 4D3F564E1923667700240A75 /* ObjectTests.m */; };
-<<<<<<< HEAD
 		4D8D91C8192F6AC5004C89AA /* CategoryTest.m in Sources */ = {isa = PBXBuildFile; fileRef = 4D8D91C7192F6AC5004C89AA /* CategoryTest.m */; };
 		4D8D91C9192F6AC5004C89AA /* CategoryTest.m in Sources */ = {isa = PBXBuildFile; fileRef = 4D8D91C7192F6AC5004C89AA /* CategoryTest.m */; };
-=======
 		4D8D90B1192B80F0004C89AA /* MisuseTests.m in Sources */ = {isa = PBXBuildFile; fileRef = 4D8D90AF192B7FC4004C89AA /* MisuseTests.m */; };
 		4D8D90B2192B825E004C89AA /* MisuseTests.m in Sources */ = {isa = PBXBuildFile; fileRef = 4D8D90AF192B7FC4004C89AA /* MisuseTests.m */; };
->>>>>>> 46bd87b7
 /* End PBXBuildFile section */
 
 /* Begin PBXContainerItemProxy section */
@@ -194,11 +191,8 @@
 		02E4D6EE192E583A0082808D /* RLMTestObjects.h */ = {isa = PBXFileReference; fileEncoding = 4; lastKnownFileType = sourcecode.c.h; path = RLMTestObjects.h; sourceTree = "<group>"; };
 		4B7ACCD718FDD8E4008B7B95 /* XCTest.framework */ = {isa = PBXFileReference; lastKnownFileType = wrapper.framework; name = XCTest.framework; path = Library/Frameworks/XCTest.framework; sourceTree = DEVELOPER_DIR; };
 		4D3F564E1923667700240A75 /* ObjectTests.m */ = {isa = PBXFileReference; fileEncoding = 4; lastKnownFileType = sourcecode.c.objc; path = ObjectTests.m; sourceTree = "<group>"; };
-<<<<<<< HEAD
 		4D8D91C7192F6AC5004C89AA /* CategoryTest.m */ = {isa = PBXFileReference; fileEncoding = 4; lastKnownFileType = sourcecode.c.objc; path = CategoryTest.m; sourceTree = "<group>"; };
-=======
 		4D8D90AF192B7FC4004C89AA /* MisuseTests.m */ = {isa = PBXFileReference; fileEncoding = 4; lastKnownFileType = sourcecode.c.objc; path = MisuseTests.m; sourceTree = "<group>"; };
->>>>>>> 46bd87b7
 		803BC78F1907C0D3006AB33A /* release_notes.md */ = {isa = PBXFileReference; lastKnownFileType = text; lineEnding = 0; path = release_notes.md; sourceTree = "<group>"; };
 		E918909C177B677900653D7A /* Cocoa.framework */ = {isa = PBXFileReference; lastKnownFileType = wrapper.framework; name = Cocoa.framework; path = System/Library/Frameworks/Cocoa.framework; sourceTree = SDKROOT; };
 		E918909F177B677900653D7A /* AppKit.framework */ = {isa = PBXFileReference; lastKnownFileType = wrapper.framework; name = AppKit.framework; path = System/Library/Frameworks/AppKit.framework; sourceTree = SDKROOT; };
