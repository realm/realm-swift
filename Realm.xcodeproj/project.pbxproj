--- conflicted
+++ resolved
@@ -2822,11 +2822,8 @@
 				ACF08B6726DD936200686CBC /* Query.swift in Sources */,
 				5D660FF81BE98D670021E04F /* Realm.swift in Sources */,
 				1AB605D31D495927007F53DE /* RealmCollection.swift in Sources */,
-<<<<<<< HEAD
 				ACB6FD35273C60CC0009712F /* SyncSubscription.swift in Sources */,
-=======
 				3F997773273E23D300AA9E13 /* RealmCollectionImpl.swift in Sources */,
->>>>>>> 048ba18f
 				5D660FFA1BE98D670021E04F /* RealmConfiguration.swift in Sources */,
 				CFE9CE3326555BBD00BF96D6 /* RealmKeyedCollection.swift in Sources */,
 				CF44461E26121C6800BAFDB4 /* RealmProperty.swift in Sources */,
