// !$*UTF8*$!
{
	archiveVersion = 1;
	classes = {
	};
	objectVersion = 52;
	objects = {

/* Begin PBXAggregateTarget section */
		49E57A16245C3F31004AF428 /* Download BaaS */ = {
			isa = PBXAggregateTarget;
			buildConfigurationList = 49E57A17245C3F31004AF428 /* Build configuration list for PBXAggregateTarget "Download BaaS" */;
			buildPhases = (
				49E57A1A245C3F36004AF428 /* ShellScript */,
			);
			dependencies = (
			);
			name = "Download BaaS";
			productName = "Download BaaS";
		};
		E83EAC791BED3D880085CCD2 /* SwiftLint */ = {
			isa = PBXAggregateTarget;
			buildConfigurationList = E83EAC7C1BED3D880085CCD2 /* Build configuration list for PBXAggregateTarget "SwiftLint" */;
			buildPhases = (
				E83EAC7D1BED3D8F0085CCD2 /* Run SwiftLint */,
			);
			dependencies = (
			);
			name = SwiftLint;
			productName = SwiftLint;
		};
/* End PBXAggregateTarget section */

/* Begin PBXBuildFile section */
		0207AB87195DFA15007EFB12 /* MigrationTests.mm in Sources */ = {isa = PBXBuildFile; fileRef = 0207AB85195DFA15007EFB12 /* MigrationTests.mm */; };
		0207AB88195DFA15007EFB12 /* MigrationTests.mm in Sources */ = {isa = PBXBuildFile; fileRef = 0207AB85195DFA15007EFB12 /* MigrationTests.mm */; };
		0207AB89195DFA15007EFB12 /* SchemaTests.mm in Sources */ = {isa = PBXBuildFile; fileRef = 0207AB86195DFA15007EFB12 /* SchemaTests.mm */; };
		0207AB8A195DFA15007EFB12 /* SchemaTests.mm in Sources */ = {isa = PBXBuildFile; fileRef = 0207AB86195DFA15007EFB12 /* SchemaTests.mm */; };
		021A88321AAFB5C800EEAC84 /* EncryptionTests.mm in Sources */ = {isa = PBXBuildFile; fileRef = 021A882F1AAFB5BE00EEAC84 /* EncryptionTests.mm */; };
		021A88331AAFB5C900EEAC84 /* EncryptionTests.mm in Sources */ = {isa = PBXBuildFile; fileRef = 021A882F1AAFB5BE00EEAC84 /* EncryptionTests.mm */; };
		021A88361AAFB5CD00EEAC84 /* ObjectSchemaTests.m in Sources */ = {isa = PBXBuildFile; fileRef = 021A88301AAFB5BE00EEAC84 /* ObjectSchemaTests.m */; };
		021A88371AAFB5CE00EEAC84 /* ObjectSchemaTests.m in Sources */ = {isa = PBXBuildFile; fileRef = 021A88301AAFB5BE00EEAC84 /* ObjectSchemaTests.m */; };
		027A4D2C1AB1012500AA46F9 /* InterprocessTests.m in Sources */ = {isa = PBXBuildFile; fileRef = 027A4D291AB1012500AA46F9 /* InterprocessTests.m */; };
		02AFB4631A80343600E11938 /* PropertyTests.m in Sources */ = {isa = PBXBuildFile; fileRef = 02AFB4611A80343600E11938 /* PropertyTests.m */; };
		02AFB4641A80343600E11938 /* PropertyTests.m in Sources */ = {isa = PBXBuildFile; fileRef = 02AFB4611A80343600E11938 /* PropertyTests.m */; };
		02AFB4671A80343600E11938 /* ResultsTests.m in Sources */ = {isa = PBXBuildFile; fileRef = 02AFB4621A80343600E11938 /* ResultsTests.m */; };
		02AFB4681A80343600E11938 /* ResultsTests.m in Sources */ = {isa = PBXBuildFile; fileRef = 02AFB4621A80343600E11938 /* ResultsTests.m */; };
		02E334C31A5F41C7009F8810 /* DynamicTests.m in Sources */ = {isa = PBXBuildFile; fileRef = E81A1FBA1955FE0100FDED82 /* DynamicTests.m */; };
		0C3BD4B325C1BDF1007CFDD3 /* RLMDictionary.mm in Sources */ = {isa = PBXBuildFile; fileRef = 0C3BD4B125C1BDF1007CFDD3 /* RLMDictionary.mm */; };
		0C3BD4B425C1BDF1007CFDD3 /* RLMDictionary.mm in Sources */ = {isa = PBXBuildFile; fileRef = 0C3BD4B125C1BDF1007CFDD3 /* RLMDictionary.mm */; };
		0C3BD4D325C1C5AB007CFDD3 /* Map.swift in Sources */ = {isa = PBXBuildFile; fileRef = 0C3BD4D225C1C5AB007CFDD3 /* Map.swift */; };
		0C3BD50325C1DE6F007CFDD3 /* RLMDictionary_Private.h in Headers */ = {isa = PBXBuildFile; fileRef = 0C3BD50125C1DE6F007CFDD3 /* RLMDictionary_Private.h */; settings = {ATTRIBUTES = (Private, ); }; };
		0C5796A225643D7500744CAE /* RLMUUID.mm in Sources */ = {isa = PBXBuildFile; fileRef = 0C57969F25643D7500744CAE /* RLMUUID.mm */; };
		0C5796A325643D7500744CAE /* RLMUUID.mm in Sources */ = {isa = PBXBuildFile; fileRef = 0C57969F25643D7500744CAE /* RLMUUID.mm */; };
		0C7CA7C425C311DA0098A636 /* RLMManagedDictionary.mm in Sources */ = {isa = PBXBuildFile; fileRef = 0C7CA7C225C311DA0098A636 /* RLMManagedDictionary.mm */; };
		0C86B33925E15B6000775FED /* PrimitiveDictionaryPropertyTests.m in Sources */ = {isa = PBXBuildFile; fileRef = 0C86B33825E15B6000775FED /* PrimitiveDictionaryPropertyTests.m */; };
		0C86B33A25E15B6000775FED /* PrimitiveDictionaryPropertyTests.m in Sources */ = {isa = PBXBuildFile; fileRef = 0C86B33825E15B6000775FED /* PrimitiveDictionaryPropertyTests.m */; };
		0C9758BF264974660097B48D /* SwiftRLMDictionaryTests.swift in Sources */ = {isa = PBXBuildFile; fileRef = 0C9758BE264974660097B48D /* SwiftRLMDictionaryTests.swift */; };
		0C9758C0264974660097B48D /* SwiftRLMDictionaryTests.swift in Sources */ = {isa = PBXBuildFile; fileRef = 0C9758BE264974660097B48D /* SwiftRLMDictionaryTests.swift */; };
		0CED6DB82655087200B80277 /* RLMDictionary_Private.h in Headers */ = {isa = PBXBuildFile; fileRef = 0C3BD50125C1DE6F007CFDD3 /* RLMDictionary_Private.h */; settings = {ATTRIBUTES = (Private, ); }; };
		17051FCE1D93DA0A00EF8E67 /* RLMUser.mm in Sources */ = {isa = PBXBuildFile; fileRef = 1ABDCDAF1D793008003489E3 /* RLMUser.mm */; };
		1A0512721D873F3300806AEC /* RLMSyncConfiguration.mm in Sources */ = {isa = PBXBuildFile; fileRef = 1A3623661D8384BA00945A54 /* RLMSyncConfiguration.mm */; };
		1A0512761D8746CD00806AEC /* RLMSyncConfiguration.h in Headers */ = {isa = PBXBuildFile; fileRef = 1A3623651D8384BA00945A54 /* RLMSyncConfiguration.h */; settings = {ATTRIBUTES = (Public, ); }; };
		1A0512771D8746CD00806AEC /* RLMSyncConfiguration.h in Headers */ = {isa = PBXBuildFile; fileRef = 1A3623651D8384BA00945A54 /* RLMSyncConfiguration.h */; settings = {ATTRIBUTES = (Public, ); }; };
		1A1536481DB0408A00C0EC93 /* RLMUser+ObjectServerTests.mm in Sources */ = {isa = PBXBuildFile; fileRef = 1AF64DD11DA304A90081EB15 /* RLMUser+ObjectServerTests.mm */; };
		1A3623681D8384BA00945A54 /* RLMSyncConfiguration.mm in Sources */ = {isa = PBXBuildFile; fileRef = 1A3623661D8384BA00945A54 /* RLMSyncConfiguration.mm */; };
		1A7003081D5270C400FD9EE3 /* RLMSyncSession.mm in Sources */ = {isa = PBXBuildFile; fileRef = 1AD3870B1D4A7FBB00479110 /* RLMSyncSession.mm */; };
		1A7003091D5270C700FD9EE3 /* RLMSyncUtil.mm in Sources */ = {isa = PBXBuildFile; fileRef = 1A84132E1D4BCCE600C5326F /* RLMSyncUtil.mm */; };
		1A7003111D5270FF00FD9EE3 /* RLMSyncSession.h in Headers */ = {isa = PBXBuildFile; fileRef = 1AD3870A1D4A7FBB00479110 /* RLMSyncSession.h */; settings = {ATTRIBUTES = (Public, ); }; };
		1A7B823A1D51259F00750296 /* libz.tbd in Frameworks */ = {isa = PBXBuildFile; fileRef = 1A7B82391D51259F00750296 /* libz.tbd */; };
		1A7B823B1D5126D200750296 /* libz.tbd in Frameworks */ = {isa = PBXBuildFile; fileRef = 1A7B82391D51259F00750296 /* libz.tbd */; };
		1A7DE7071D38474F0029F0AE /* RLMSyncManager.h in Headers */ = {isa = PBXBuildFile; fileRef = 1AF7EA941D340AF70001A9B5 /* RLMSyncManager.h */; settings = {ATTRIBUTES = (Public, ); }; };
		1A7DE70B1D3847670029F0AE /* RLMSyncUtil.h in Headers */ = {isa = PBXBuildFile; fileRef = 1A4FFC971D35A71000B4B65C /* RLMSyncUtil.h */; settings = {ATTRIBUTES = (Public, ); }; };
		1A84132F1D4BCCE600C5326F /* RLMSyncUtil.mm in Sources */ = {isa = PBXBuildFile; fileRef = 1A84132E1D4BCCE600C5326F /* RLMSyncUtil.mm */; };
		1A90FCBB1D3D37F50086A57F /* RLMSyncManager.mm in Sources */ = {isa = PBXBuildFile; fileRef = 1AF7EA951D340AF70001A9B5 /* RLMSyncManager.mm */; };
		1AA5AE981D989BE400ED8C27 /* SwiftSyncTestCase.swift in Sources */ = {isa = PBXBuildFile; fileRef = 1AA5AE961D989BE000ED8C27 /* SwiftSyncTestCase.swift */; };
		1AA5AE9C1D98A68E00ED8C27 /* RLMSyncTestCase.mm in Sources */ = {isa = PBXBuildFile; fileRef = 1AA5AE9B1D98A68E00ED8C27 /* RLMSyncTestCase.mm */; };
		1AA5AEA11D98C99800ED8C27 /* SwiftObjectServerTests.swift in Sources */ = {isa = PBXBuildFile; fileRef = 1AA5AE9F1D98C99500ED8C27 /* SwiftObjectServerTests.swift */; };
		1AA5AEA31D98DF1000ED8C27 /* RealmSwift.framework in Frameworks */ = {isa = PBXBuildFile; fileRef = 5D660FCC1BE98C560021E04F /* RealmSwift.framework */; };
		1AA5AEA41D98DF1500ED8C27 /* RealmSwift.framework in Embed Frameworks */ = {isa = PBXBuildFile; fileRef = 5D660FCC1BE98C560021E04F /* RealmSwift.framework */; settings = {ATTRIBUTES = (CodeSignOnCopy, RemoveHeadersOnCopy, ); }; };
		1AB605D31D495927007F53DE /* RealmCollection.swift in Sources */ = {isa = PBXBuildFile; fileRef = 1AB605D21D495927007F53DE /* RealmCollection.swift */; };
		1ABDCDAE1D792FEB003489E3 /* RLMUser.h in Headers */ = {isa = PBXBuildFile; fileRef = 1ABDCDAD1D792FEB003489E3 /* RLMUser.h */; settings = {ATTRIBUTES = (Public, ); }; };
		1ABDCDB01D793008003489E3 /* RLMUser.mm in Sources */ = {isa = PBXBuildFile; fileRef = 1ABDCDAF1D793008003489E3 /* RLMUser.mm */; };
		1ABDCDB11D793012003489E3 /* RLMUser.h in Headers */ = {isa = PBXBuildFile; fileRef = 1ABDCDAD1D792FEB003489E3 /* RLMUser.h */; settings = {ATTRIBUTES = (Public, ); }; };
		1ABF256F1D52AB6200BAC441 /* RLMRealmConfiguration+Sync.h in Headers */ = {isa = PBXBuildFile; fileRef = 1ABF256D1D52AB6200BAC441 /* RLMRealmConfiguration+Sync.h */; settings = {ATTRIBUTES = (Public, ); }; };
		1ABF25701D52AB6200BAC441 /* RLMRealmConfiguration+Sync.mm in Sources */ = {isa = PBXBuildFile; fileRef = 1ABF256E1D52AB6200BAC441 /* RLMRealmConfiguration+Sync.mm */; };
		1AD3870C1D4A7FBB00479110 /* RLMSyncSession.h in Headers */ = {isa = PBXBuildFile; fileRef = 1AD3870A1D4A7FBB00479110 /* RLMSyncSession.h */; settings = {ATTRIBUTES = (Public, ); }; };
		1AD3870D1D4A7FBB00479110 /* RLMSyncSession.mm in Sources */ = {isa = PBXBuildFile; fileRef = 1AD3870B1D4A7FBB00479110 /* RLMSyncSession.mm */; };
		1AD397CE1F72FFC7002AA897 /* RLMRealm+Sync.mm in Sources */ = {isa = PBXBuildFile; fileRef = 1AD397CC1F72FFC5002AA897 /* RLMRealm+Sync.mm */; };
		1AD397CF1F72FFC7002AA897 /* RLMRealm+Sync.h in Headers */ = {isa = PBXBuildFile; fileRef = 1AD397CD1F72FFC6002AA897 /* RLMRealm+Sync.h */; settings = {ATTRIBUTES = (Public, ); }; };
		1AD397D01F72FFCC002AA897 /* RLMRealm+Sync.h in Headers */ = {isa = PBXBuildFile; fileRef = 1AD397CD1F72FFC6002AA897 /* RLMRealm+Sync.h */; settings = {ATTRIBUTES = (Public, ); }; };
		1AD397D11F72FFCC002AA897 /* RLMRealm+Sync.mm in Sources */ = {isa = PBXBuildFile; fileRef = 1AD397CC1F72FFC5002AA897 /* RLMRealm+Sync.mm */; };
		1AF7EA961D340AF70001A9B5 /* RLMSyncManager.h in Headers */ = {isa = PBXBuildFile; fileRef = 1AF7EA941D340AF70001A9B5 /* RLMSyncManager.h */; settings = {ATTRIBUTES = (Public, ); }; };
		1AF7EA971D340AF70001A9B5 /* RLMSyncManager.mm in Sources */ = {isa = PBXBuildFile; fileRef = 1AF7EA951D340AF70001A9B5 /* RLMSyncManager.mm */; };
		1AFEF8411D52CD8D00495005 /* RLMRealmConfiguration+Sync.mm in Sources */ = {isa = PBXBuildFile; fileRef = 1ABF256E1D52AB6200BAC441 /* RLMRealmConfiguration+Sync.mm */; };
		1AFEF8421D52CD8F00495005 /* RLMRealmConfiguration+Sync.h in Headers */ = {isa = PBXBuildFile; fileRef = 1ABF256D1D52AB6200BAC441 /* RLMRealmConfiguration+Sync.h */; settings = {ATTRIBUTES = (Public, ); }; };
		1AFEF8431D52D2C900495005 /* Sync.swift in Sources */ = {isa = PBXBuildFile; fileRef = 1A7DE7021D38460B0029F0AE /* Sync.swift */; };
		2973CCF91C175AB400FEA0FA /* fileformat-pre-null.realm in Resources */ = {isa = PBXBuildFile; fileRef = 29B7FDF71C0DE76B0023224E /* fileformat-pre-null.realm */; };
		297FBEFB1C19F696009D1118 /* RLMTestCaseUtils.swift in Sources */ = {isa = PBXBuildFile; fileRef = 297FBEFA1C19F696009D1118 /* RLMTestCaseUtils.swift */; };
		29B7FDF61C0DA6560023224E /* Error.swift in Sources */ = {isa = PBXBuildFile; fileRef = 29B7FDF51C0DA6560023224E /* Error.swift */; };
		29B7FDFB1C0DE8100023224E /* fileformat-pre-null.realm in Resources */ = {isa = PBXBuildFile; fileRef = 29B7FDF71C0DE76B0023224E /* fileformat-pre-null.realm */; };
		29B7FDFC1C0DE8110023224E /* fileformat-pre-null.realm in Resources */ = {isa = PBXBuildFile; fileRef = 29B7FDF71C0DE76B0023224E /* fileformat-pre-null.realm */; };
		29EDB8E41A7708E700458D80 /* main.m in Sources */ = {isa = PBXBuildFile; fileRef = E8839B2D19E31FD90047B1A8 /* main.m */; };
		3F102CBD23DBC68300108FD2 /* Combine.swift in Sources */ = {isa = PBXBuildFile; fileRef = 3F102CBC23DBC68300108FD2 /* Combine.swift */; };
		3F149CCB2668112A00111D65 /* PersistedProperty.swift in Sources */ = {isa = PBXBuildFile; fileRef = 3F149CCA2668112A00111D65 /* PersistedProperty.swift */; };
		3F1D8D33265B071000593ABA /* RLMValue.h in Headers */ = {isa = PBXBuildFile; fileRef = 3F1D8D30265B071000593ABA /* RLMValue.h */; settings = {ATTRIBUTES = (Public, ); }; };
		3F1D8D34265B071000593ABA /* RLMValue.h in Headers */ = {isa = PBXBuildFile; fileRef = 3F1D8D30265B071000593ABA /* RLMValue.h */; settings = {ATTRIBUTES = (Public, ); }; };
		3F1D8D35265B071000593ABA /* RLMValue.mm in Sources */ = {isa = PBXBuildFile; fileRef = 3F1D8D31265B071000593ABA /* RLMValue.mm */; };
		3F1D8D36265B071000593ABA /* RLMValue.mm in Sources */ = {isa = PBXBuildFile; fileRef = 3F1D8D31265B071000593ABA /* RLMValue.mm */; };
		3F1D8D77265B075100593ABA /* MapTests.swift in Sources */ = {isa = PBXBuildFile; fileRef = 3F1D8D75265B075000593ABA /* MapTests.swift */; };
		3F1D8DCB265B077800593ABA /* PrimitiveRLMValuePropertyTests.m in Sources */ = {isa = PBXBuildFile; fileRef = 3F1D8D8E265B076C00593ABA /* PrimitiveRLMValuePropertyTests.m */; };
		3F1D8DFF265B078200593ABA /* RLMValueTests.m in Sources */ = {isa = PBXBuildFile; fileRef = 3F1D8D8D265B076C00593ABA /* RLMValueTests.m */; };
		3F1D903F265C073100593ABA /* RLMSwiftValueStorage.mm in Sources */ = {isa = PBXBuildFile; fileRef = CF44460526121B2A00BAFDB4 /* RLMSwiftValueStorage.mm */; };
		3F1D9068265C077C00593ABA /* RLMDictionary.h in Headers */ = {isa = PBXBuildFile; fileRef = 0C3BD4B225C1BDF1007CFDD3 /* RLMDictionary.h */; settings = {ATTRIBUTES = (Public, ); }; };
		3F1D9073265C077E00593ABA /* RLMDictionary.h in Headers */ = {isa = PBXBuildFile; fileRef = 0C3BD4B225C1BDF1007CFDD3 /* RLMDictionary.h */; settings = {ATTRIBUTES = (Public, ); }; };
		3F1D9092265C07A600593ABA /* RLMSwiftValueStorage.h in Headers */ = {isa = PBXBuildFile; fileRef = CF44460626121B2A00BAFDB4 /* RLMSwiftValueStorage.h */; settings = {ATTRIBUTES = (Private, ); }; };
		3F1D9093265C07A700593ABA /* RLMSwiftValueStorage.h in Headers */ = {isa = PBXBuildFile; fileRef = CF44460626121B2A00BAFDB4 /* RLMSwiftValueStorage.h */; settings = {ATTRIBUTES = (Private, ); }; };
		3F1D90BC265C08F800593ABA /* RLMSwiftValueStorage.mm in Sources */ = {isa = PBXBuildFile; fileRef = CF44460526121B2A00BAFDB4 /* RLMSwiftValueStorage.mm */; };
		3F1F47821B9612B300CD99A3 /* KVOTests.mm in Sources */ = {isa = PBXBuildFile; fileRef = 3F0F029D1B6FFE610046A4D5 /* KVOTests.mm */; };
		3F1F47831B9656B900CD99A3 /* KVOTests.mm in Sources */ = {isa = PBXBuildFile; fileRef = 3F0F029D1B6FFE610046A4D5 /* KVOTests.mm */; };
		3F222C4E1E26F51300CA0713 /* ThreadSafeReference.swift in Sources */ = {isa = PBXBuildFile; fileRef = 3F222C4D1E26F51300CA0713 /* ThreadSafeReference.swift */; };
		3F2633C31E9D630000B32D30 /* PrimitiveListTests.swift in Sources */ = {isa = PBXBuildFile; fileRef = 3F2633C21E9D630000B32D30 /* PrimitiveListTests.swift */; };
		3F275EC02433AB3300161E7F /* RLMUserAPIKey.h in Headers */ = {isa = PBXBuildFile; fileRef = CFAEF763242B672700EAF721 /* RLMUserAPIKey.h */; settings = {ATTRIBUTES = (Public, ); }; };
		3F275EC12433AB3900161E7F /* RLMAPIKeyAuth.h in Headers */ = {isa = PBXBuildFile; fileRef = CFAEF75F242B5F9A00EAF721 /* RLMAPIKeyAuth.h */; settings = {ATTRIBUTES = (Public, ); }; };
		3F275EC22433AB3E00161E7F /* RLMAPIKeyAuth.mm in Sources */ = {isa = PBXBuildFile; fileRef = CFAEF760242B5F9A00EAF721 /* RLMAPIKeyAuth.mm */; };
		3F275EC32433B77C00161E7F /* RLMUserAPIKey.mm in Sources */ = {isa = PBXBuildFile; fileRef = CFAEF764242B672700EAF721 /* RLMUserAPIKey.mm */; };
		3F2E66641CA0BA11004761D5 /* NotificationTests.m in Sources */ = {isa = PBXBuildFile; fileRef = 3F2E66611CA0B9D5004761D5 /* NotificationTests.m */; };
		3F2E66651CA0BA12004761D5 /* NotificationTests.m in Sources */ = {isa = PBXBuildFile; fileRef = 3F2E66611CA0B9D5004761D5 /* NotificationTests.m */; };
		3F336E8A1DA2FA14006CB5A0 /* RLMSyncConfiguration_Private.h in Headers */ = {isa = PBXBuildFile; fileRef = 1A36236A1D83868F00945A54 /* RLMSyncConfiguration_Private.h */; settings = {ATTRIBUTES = (Private, ); }; };
		3F336E8B1DA2FA15006CB5A0 /* RLMSyncConfiguration_Private.h in Headers */ = {isa = PBXBuildFile; fileRef = 1A36236A1D83868F00945A54 /* RLMSyncConfiguration_Private.h */; settings = {ATTRIBUTES = (Private, ); }; };
		3F34EC53268698BD000087A4 /* RLMSwiftProperty.h in Headers */ = {isa = PBXBuildFile; fileRef = 3F83E9A22630A14800FC9623 /* RLMSwiftProperty.h */; settings = {ATTRIBUTES = (Public, ); }; };
		3F3BBAF324B8FD32009D8D51 /* RLMSyncUtil.h in Headers */ = {isa = PBXBuildFile; fileRef = 1A4FFC971D35A71000B4B65C /* RLMSyncUtil.h */; settings = {ATTRIBUTES = (Public, ); }; };
		3F4657371F27F2EF00456B07 /* RLMTestCaseUtils.swift in Sources */ = {isa = PBXBuildFile; fileRef = 297FBEFA1C19F696009D1118 /* RLMTestCaseUtils.swift */; };
		3F4E0FF92654765C008B8C0B /* ModernKVOTests.swift in Sources */ = {isa = PBXBuildFile; fileRef = 3F4E0FF82654765C008B8C0B /* ModernKVOTests.swift */; };
		3F4E10102655CA33008B8C0B /* ModernObjectAccessorTests.swift in Sources */ = {isa = PBXBuildFile; fileRef = 3F4E100E2655CA33008B8C0B /* ModernObjectAccessorTests.swift */; };
		3F4E10112655CA33008B8C0B /* RealmPropertyTests.swift in Sources */ = {isa = PBXBuildFile; fileRef = 3F4E100F2655CA33008B8C0B /* RealmPropertyTests.swift */; };
		3F4F3AD523F71C790048DB43 /* RLMDecimal128.mm in Sources */ = {isa = PBXBuildFile; fileRef = 3F4F3ACF23F71C790048DB43 /* RLMDecimal128.mm */; };
		3F4F3AD623F71C790048DB43 /* RLMDecimal128.mm in Sources */ = {isa = PBXBuildFile; fileRef = 3F4F3ACF23F71C790048DB43 /* RLMDecimal128.mm */; };
		3F4F3AD723F71C790048DB43 /* RLMObjectId.h in Headers */ = {isa = PBXBuildFile; fileRef = 3F4F3AD023F71C790048DB43 /* RLMObjectId.h */; settings = {ATTRIBUTES = (Public, ); }; };
		3F4F3AD823F71C790048DB43 /* RLMObjectId.h in Headers */ = {isa = PBXBuildFile; fileRef = 3F4F3AD023F71C790048DB43 /* RLMObjectId.h */; settings = {ATTRIBUTES = (Public, ); }; };
		3F4F3ADB23F71C790048DB43 /* RLMObjectId.mm in Sources */ = {isa = PBXBuildFile; fileRef = 3F4F3AD223F71C790048DB43 /* RLMObjectId.mm */; };
		3F4F3ADC23F71C790048DB43 /* RLMObjectId.mm in Sources */ = {isa = PBXBuildFile; fileRef = 3F4F3AD223F71C790048DB43 /* RLMObjectId.mm */; };
		3F4F3ADD23F71C790048DB43 /* RLMDecimal128.h in Headers */ = {isa = PBXBuildFile; fileRef = 3F4F3AD323F71C790048DB43 /* RLMDecimal128.h */; settings = {ATTRIBUTES = (Public, ); }; };
		3F4F3ADE23F71C790048DB43 /* RLMDecimal128.h in Headers */ = {isa = PBXBuildFile; fileRef = 3F4F3AD323F71C790048DB43 /* RLMDecimal128.h */; settings = {ATTRIBUTES = (Public, ); }; };
		3F558C8722C29A03002F0F30 /* TestUtils.mm in Sources */ = {isa = PBXBuildFile; fileRef = 3F558C7E22C29A02002F0F30 /* TestUtils.mm */; };
		3F558C8822C29A03002F0F30 /* TestUtils.mm in Sources */ = {isa = PBXBuildFile; fileRef = 3F558C7E22C29A02002F0F30 /* TestUtils.mm */; };
		3F558C8922C29A03002F0F30 /* TestUtils.mm in Sources */ = {isa = PBXBuildFile; fileRef = 3F558C7E22C29A02002F0F30 /* TestUtils.mm */; };
		3F558C8A22C29A03002F0F30 /* TestUtils.mm in Sources */ = {isa = PBXBuildFile; fileRef = 3F558C7E22C29A02002F0F30 /* TestUtils.mm */; };
		3F558C8B22C29A03002F0F30 /* RLMTestObjects.m in Sources */ = {isa = PBXBuildFile; fileRef = 3F558C8222C29A02002F0F30 /* RLMTestObjects.m */; };
		3F558C8D22C29A03002F0F30 /* RLMTestObjects.m in Sources */ = {isa = PBXBuildFile; fileRef = 3F558C8222C29A02002F0F30 /* RLMTestObjects.m */; };
		3F558C8E22C29A03002F0F30 /* RLMTestObjects.m in Sources */ = {isa = PBXBuildFile; fileRef = 3F558C8222C29A02002F0F30 /* RLMTestObjects.m */; };
		3F558C8F22C29A03002F0F30 /* RLMTestCase.m in Sources */ = {isa = PBXBuildFile; fileRef = 3F558C8322C29A02002F0F30 /* RLMTestCase.m */; };
		3F558C9022C29A03002F0F30 /* RLMTestCase.m in Sources */ = {isa = PBXBuildFile; fileRef = 3F558C8322C29A02002F0F30 /* RLMTestCase.m */; };
		3F558C9122C29A03002F0F30 /* RLMTestCase.m in Sources */ = {isa = PBXBuildFile; fileRef = 3F558C8322C29A02002F0F30 /* RLMTestCase.m */; };
		3F558C9222C29A03002F0F30 /* RLMTestCase.m in Sources */ = {isa = PBXBuildFile; fileRef = 3F558C8322C29A02002F0F30 /* RLMTestCase.m */; };
		3F558C9322C29A03002F0F30 /* RLMMultiProcessTestCase.m in Sources */ = {isa = PBXBuildFile; fileRef = 3F558C8522C29A03002F0F30 /* RLMMultiProcessTestCase.m */; };
		3F558C9422C29A03002F0F30 /* RLMMultiProcessTestCase.m in Sources */ = {isa = PBXBuildFile; fileRef = 3F558C8522C29A03002F0F30 /* RLMMultiProcessTestCase.m */; };
		3F558C9622C29A03002F0F30 /* RLMMultiProcessTestCase.m in Sources */ = {isa = PBXBuildFile; fileRef = 3F558C8522C29A03002F0F30 /* RLMMultiProcessTestCase.m */; };
		3F572C941F2BDAAB00F6C9AB /* ThreadSafeReferenceTests.m in Sources */ = {isa = PBXBuildFile; fileRef = 3F572C911F2BDA9F00F6C9AB /* ThreadSafeReferenceTests.m */; };
		3F572C951F2BDAAC00F6C9AB /* ThreadSafeReferenceTests.m in Sources */ = {isa = PBXBuildFile; fileRef = 3F572C911F2BDA9F00F6C9AB /* ThreadSafeReferenceTests.m */; };
		3F572C961F2BDAB100F6C9AB /* PrimitiveArrayPropertyTests.m in Sources */ = {isa = PBXBuildFile; fileRef = 3F572C901F2BDA9F00F6C9AB /* PrimitiveArrayPropertyTests.m */; };
		3F572C971F2BDAB100F6C9AB /* PrimitiveArrayPropertyTests.m in Sources */ = {isa = PBXBuildFile; fileRef = 3F572C901F2BDA9F00F6C9AB /* PrimitiveArrayPropertyTests.m */; };
		3F67DB3C1E26D69C0024533D /* RLMThreadSafeReference.h in Headers */ = {isa = PBXBuildFile; fileRef = 3F67DB391E26D69C0024533D /* RLMThreadSafeReference.h */; settings = {ATTRIBUTES = (Public, ); }; };
		3F67DB3E1E26D69C0024533D /* RLMThreadSafeReference.mm in Sources */ = {isa = PBXBuildFile; fileRef = 3F67DB3B1E26D69C0024533D /* RLMThreadSafeReference.mm */; };
		3F67DB401E26D6A20024533D /* RLMThreadSafeReference.h in Headers */ = {isa = PBXBuildFile; fileRef = 3F67DB391E26D69C0024533D /* RLMThreadSafeReference.h */; settings = {ATTRIBUTES = (Public, ); }; };
		3F67DB411E26D6AD0024533D /* RLMThreadSafeReference.mm in Sources */ = {isa = PBXBuildFile; fileRef = 3F67DB3B1E26D69C0024533D /* RLMThreadSafeReference.mm */; };
		3F73BC921E3A877300FE80B6 /* RLMTestUtils.m in Sources */ = {isa = PBXBuildFile; fileRef = 3F73BC8B1E3A876600FE80B6 /* RLMTestUtils.m */; };
		3F73BC951E3A878500FE80B6 /* NSError+RLMSync.h in Headers */ = {isa = PBXBuildFile; fileRef = 3F73BC931E3A878500FE80B6 /* NSError+RLMSync.h */; settings = {ATTRIBUTES = (Public, ); }; };
		3F73BC961E3A878500FE80B6 /* NSError+RLMSync.m in Sources */ = {isa = PBXBuildFile; fileRef = 3F73BC941E3A878500FE80B6 /* NSError+RLMSync.m */; };
		3F73BC971E3A879700FE80B6 /* NSError+RLMSync.h in Headers */ = {isa = PBXBuildFile; fileRef = 3F73BC931E3A878500FE80B6 /* NSError+RLMSync.h */; settings = {ATTRIBUTES = (Public, ); }; };
		3F73BC981E3A879E00FE80B6 /* NSError+RLMSync.m in Sources */ = {isa = PBXBuildFile; fileRef = 3F73BC941E3A878500FE80B6 /* NSError+RLMSync.m */; };
		3F7556751BE95A0C0058BC7E /* AsyncTests.mm in Sources */ = {isa = PBXBuildFile; fileRef = 3F7556731BE95A050058BC7E /* AsyncTests.mm */; };
		3F7556761BE95A0D0058BC7E /* AsyncTests.mm in Sources */ = {isa = PBXBuildFile; fileRef = 3F7556731BE95A050058BC7E /* AsyncTests.mm */; };
		3F83E9A42630A14800FC9623 /* RLMSwiftProperty.h in Headers */ = {isa = PBXBuildFile; fileRef = 3F83E9A22630A14800FC9623 /* RLMSwiftProperty.h */; settings = {ATTRIBUTES = (Public, ); }; };
		3F8824FD1E5E335000586B35 /* MigrationTests.swift in Sources */ = {isa = PBXBuildFile; fileRef = 5D6610011BE98D880021E04F /* MigrationTests.swift */; };
		3F8824FE1E5E335000586B35 /* ObjectAccessorTests.swift in Sources */ = {isa = PBXBuildFile; fileRef = 5D6610021BE98D880021E04F /* ObjectAccessorTests.swift */; };
		3F8824FF1E5E335000586B35 /* ObjectCreationTests.swift in Sources */ = {isa = PBXBuildFile; fileRef = 5D6610031BE98D880021E04F /* ObjectCreationTests.swift */; };
		3F8825001E5E335000586B35 /* ObjectiveCSupportTests.swift in Sources */ = {isa = PBXBuildFile; fileRef = 5BC537151DD5B8D70055C524 /* ObjectiveCSupportTests.swift */; };
		3F8825011E5E335000586B35 /* ObjectSchemaInitializationTests.swift in Sources */ = {isa = PBXBuildFile; fileRef = 5D6610041BE98D880021E04F /* ObjectSchemaInitializationTests.swift */; };
		3F8825021E5E335000586B35 /* ObjectSchemaTests.swift in Sources */ = {isa = PBXBuildFile; fileRef = 5D6610051BE98D880021E04F /* ObjectSchemaTests.swift */; };
		3F8825031E5E335000586B35 /* ObjectTests.swift in Sources */ = {isa = PBXBuildFile; fileRef = 5D6610061BE98D880021E04F /* ObjectTests.swift */; };
		3F8825041E5E335000586B35 /* PerformanceTests.swift in Sources */ = {isa = PBXBuildFile; fileRef = 5D6610071BE98D880021E04F /* PerformanceTests.swift */; };
		3F8825051E5E335000586B35 /* PropertyTests.swift in Sources */ = {isa = PBXBuildFile; fileRef = 5D6610081BE98D880021E04F /* PropertyTests.swift */; };
		3F8825061E5E335000586B35 /* RealmCollectionTypeTests.swift in Sources */ = {isa = PBXBuildFile; fileRef = 5D6610091BE98D880021E04F /* RealmCollectionTypeTests.swift */; };
		3F8825071E5E335000586B35 /* RealmConfigurationTests.swift in Sources */ = {isa = PBXBuildFile; fileRef = 5D66100A1BE98D880021E04F /* RealmConfigurationTests.swift */; };
		3F8825081E5E335000586B35 /* RealmTests.swift in Sources */ = {isa = PBXBuildFile; fileRef = 5D66100C1BE98D880021E04F /* RealmTests.swift */; };
		3F8825091E5E335000586B35 /* SchemaTests.swift in Sources */ = {isa = PBXBuildFile; fileRef = 5D66100D1BE98D880021E04F /* SchemaTests.swift */; };
		3F88250A1E5E335000586B35 /* SortDescriptorTests.swift in Sources */ = {isa = PBXBuildFile; fileRef = 5D66100E1BE98D880021E04F /* SortDescriptorTests.swift */; };
		3F88250B1E5E335000586B35 /* SwiftLinkTests.swift in Sources */ = {isa = PBXBuildFile; fileRef = 5D66100F1BE98D880021E04F /* SwiftLinkTests.swift */; };
		3F88250C1E5E335000586B35 /* SwiftUnicodeTests.swift in Sources */ = {isa = PBXBuildFile; fileRef = 5D6610111BE98D880021E04F /* SwiftUnicodeTests.swift */; };
		3F88250D1E5E335000586B35 /* ThreadSafeReferenceTests.swift in Sources */ = {isa = PBXBuildFile; fileRef = 3F73BC841E3A870F00FE80B6 /* ThreadSafeReferenceTests.swift */; };
		3F8DCA7519930FCB0008BD7F /* SwiftTestObjects.swift in Sources */ = {isa = PBXBuildFile; fileRef = E8F8D90B196CB8DD00475368 /* SwiftTestObjects.swift */; };
		3F8DCA7619930FCB0008BD7F /* SwiftArrayPropertyTests.swift in Sources */ = {isa = PBXBuildFile; fileRef = E82FA60A195632F20043A3C3 /* SwiftArrayPropertyTests.swift */; };
		3F8DCA7719930FCB0008BD7F /* SwiftArrayTests.swift in Sources */ = {isa = PBXBuildFile; fileRef = E82FA60B195632F20043A3C3 /* SwiftArrayTests.swift */; };
		3F8DCA7819930FCB0008BD7F /* SwiftDynamicTests.swift in Sources */ = {isa = PBXBuildFile; fileRef = E83AF538196DDE58002275B2 /* SwiftDynamicTests.swift */; };
		3F8DCA7919930FCB0008BD7F /* SwiftLinkTests.swift in Sources */ = {isa = PBXBuildFile; fileRef = E82FA60D195632F20043A3C3 /* SwiftLinkTests.swift */; };
		3F8DCA7B19930FCB0008BD7F /* SwiftObjectInterfaceTests.swift in Sources */ = {isa = PBXBuildFile; fileRef = E82FA60F195632F20043A3C3 /* SwiftObjectInterfaceTests.swift */; };
		3F8DCA7C19930FCB0008BD7F /* SwiftPropertyTypeTest.swift in Sources */ = {isa = PBXBuildFile; fileRef = 26F3CA681986CC86004623E1 /* SwiftPropertyTypeTest.swift */; };
		3F8DCA7D19930FCB0008BD7F /* SwiftRealmTests.swift in Sources */ = {isa = PBXBuildFile; fileRef = E81A1FD01955FE0100FDED82 /* SwiftRealmTests.swift */; };
		3F8DCA7E19930FCB0008BD7F /* SwiftUnicodeTests.swift in Sources */ = {isa = PBXBuildFile; fileRef = E891759A197A1B600068ACC6 /* SwiftUnicodeTests.swift */; };
		3F98162A2317763000C3543D /* libc++.tbd in Frameworks */ = {isa = PBXBuildFile; fileRef = 3F9816292317763000C3543D /* libc++.tbd */; };
		3F98162B2317763600C3543D /* libz.tbd in Frameworks */ = {isa = PBXBuildFile; fileRef = 1A7B82391D51259F00750296 /* libz.tbd */; };
		3F9863BB1D36876B00641C98 /* RLMClassInfo.mm in Sources */ = {isa = PBXBuildFile; fileRef = 3F9863B91D36876B00641C98 /* RLMClassInfo.mm */; };
		3F9863BC1D36876B00641C98 /* RLMClassInfo.mm in Sources */ = {isa = PBXBuildFile; fileRef = 3F9863B91D36876B00641C98 /* RLMClassInfo.mm */; };
		3F9ADA9426E7E87B007349A5 /* SwiftCollectionSyncTests.swift in Sources */ = {isa = PBXBuildFile; fileRef = 3F9ADA9326E7E87B007349A5 /* SwiftCollectionSyncTests.swift */; };
		3F9B4A6624CF8C0E00C72A4A /* realm-monorepo.xcframework in Frameworks */ = {isa = PBXBuildFile; fileRef = 3FE5B4D424CF3F06004D4EF3 /* realm-monorepo.xcframework */; };
		3F9D91822152D42F00474F09 /* main.m in Sources */ = {isa = PBXBuildFile; fileRef = E8839B2D19E31FD90047B1A8 /* main.m */; };
		3FA5E94D266064C4008F1345 /* ModernObjectCreationTests.swift in Sources */ = {isa = PBXBuildFile; fileRef = 3FA5E94C266064C4008F1345 /* ModernObjectCreationTests.swift */; };
		3FB19069265ECF0C00DA7C76 /* ModernObjectTests.swift in Sources */ = {isa = PBXBuildFile; fileRef = 3FB19068265ECF0C00DA7C76 /* ModernObjectTests.swift */; };
		3FB1906B265ED23300DA7C76 /* ModernTestObjects.swift in Sources */ = {isa = PBXBuildFile; fileRef = 3FB1906A265ED23300DA7C76 /* ModernTestObjects.swift */; };
		3FB4FA1719F5D2740020D53B /* SwiftTestObjects.swift in Sources */ = {isa = PBXBuildFile; fileRef = E8F8D90B196CB8DD00475368 /* SwiftTestObjects.swift */; };
		3FB4FA1819F5D2740020D53B /* SwiftArrayPropertyTests.swift in Sources */ = {isa = PBXBuildFile; fileRef = E82FA60A195632F20043A3C3 /* SwiftArrayPropertyTests.swift */; };
		3FB4FA1919F5D2740020D53B /* SwiftArrayTests.swift in Sources */ = {isa = PBXBuildFile; fileRef = E82FA60B195632F20043A3C3 /* SwiftArrayTests.swift */; };
		3FB4FA1A19F5D2740020D53B /* SwiftDynamicTests.swift in Sources */ = {isa = PBXBuildFile; fileRef = E83AF538196DDE58002275B2 /* SwiftDynamicTests.swift */; };
		3FB4FA1B19F5D2740020D53B /* SwiftLinkTests.swift in Sources */ = {isa = PBXBuildFile; fileRef = E82FA60D195632F20043A3C3 /* SwiftLinkTests.swift */; };
		3FB4FA1D19F5D2740020D53B /* SwiftObjectInterfaceTests.swift in Sources */ = {isa = PBXBuildFile; fileRef = E82FA60F195632F20043A3C3 /* SwiftObjectInterfaceTests.swift */; };
		3FB4FA1E19F5D2740020D53B /* SwiftPropertyTypeTest.swift in Sources */ = {isa = PBXBuildFile; fileRef = 26F3CA681986CC86004623E1 /* SwiftPropertyTypeTest.swift */; };
		3FB4FA1F19F5D2740020D53B /* SwiftRealmTests.swift in Sources */ = {isa = PBXBuildFile; fileRef = E81A1FD01955FE0100FDED82 /* SwiftRealmTests.swift */; };
		3FB4FA2019F5D2740020D53B /* SwiftUnicodeTests.swift in Sources */ = {isa = PBXBuildFile; fileRef = E891759A197A1B600068ACC6 /* SwiftUnicodeTests.swift */; };
		3FB6ABD72416A26100E318C2 /* ObjectId.swift in Sources */ = {isa = PBXBuildFile; fileRef = 3FB6ABD62416A26100E318C2 /* ObjectId.swift */; };
		3FB6ABD92416A27000E318C2 /* Decimal128.swift in Sources */ = {isa = PBXBuildFile; fileRef = 3FB6ABD82416A27000E318C2 /* Decimal128.swift */; };
		3FBEF67B1C63D66100F6935B /* RLMCollection.mm in Sources */ = {isa = PBXBuildFile; fileRef = 3FBEF6791C63D66100F6935B /* RLMCollection.mm */; };
		3FBEF67C1C63D66400F6935B /* RLMCollection.mm in Sources */ = {isa = PBXBuildFile; fileRef = 3FBEF6791C63D66100F6935B /* RLMCollection.mm */; };
		3FC3F912241808B400E27322 /* RLMEmbeddedObject.h in Headers */ = {isa = PBXBuildFile; fileRef = 3FC3F910241808B300E27322 /* RLMEmbeddedObject.h */; settings = {ATTRIBUTES = (Public, ); }; };
		3FC3F913241808B400E27322 /* RLMEmbeddedObject.h in Headers */ = {isa = PBXBuildFile; fileRef = 3FC3F910241808B300E27322 /* RLMEmbeddedObject.h */; settings = {ATTRIBUTES = (Public, ); }; };
		3FC3F914241808B400E27322 /* RLMEmbeddedObject.mm in Sources */ = {isa = PBXBuildFile; fileRef = 3FC3F911241808B300E27322 /* RLMEmbeddedObject.mm */; };
		3FC3F915241808B400E27322 /* RLMEmbeddedObject.mm in Sources */ = {isa = PBXBuildFile; fileRef = 3FC3F911241808B300E27322 /* RLMEmbeddedObject.mm */; };
		3FC3F9172419B63200E27322 /* EmbeddedObject.swift in Sources */ = {isa = PBXBuildFile; fileRef = 3FC3F9162419B63100E27322 /* EmbeddedObject.swift */; };
		3FCB1A7522A9B0A2003807FB /* CodableTests.swift in Sources */ = {isa = PBXBuildFile; fileRef = 3FCB1A7422A9B0A2003807FB /* CodableTests.swift */; };
		3FDCFEB619F6A8D3005E414A /* RLMSupport.swift in Sources */ = {isa = PBXBuildFile; fileRef = E88C36FF19745E5500C9963D /* RLMSupport.swift */; };
		3FDE338D19C39A87003B7DBA /* RLMSupport.swift in Sources */ = {isa = PBXBuildFile; fileRef = E88C36FF19745E5500C9963D /* RLMSupport.swift */; };
		3FE267D5264308680030F83C /* CollectionAccess.swift in Sources */ = {isa = PBXBuildFile; fileRef = 3FE267CF264308670030F83C /* CollectionAccess.swift */; };
		3FE267D6264308680030F83C /* ComplexTypes.swift in Sources */ = {isa = PBXBuildFile; fileRef = 3FE267D0264308680030F83C /* ComplexTypes.swift */; };
		3FE267D7264308680030F83C /* BasicTypes.swift in Sources */ = {isa = PBXBuildFile; fileRef = 3FE267D1264308680030F83C /* BasicTypes.swift */; };
		3FE267D8264308680030F83C /* Persistable.swift in Sources */ = {isa = PBXBuildFile; fileRef = 3FE267D2264308680030F83C /* Persistable.swift */; };
		3FE267D9264308680030F83C /* PropertyAccessors.swift in Sources */ = {isa = PBXBuildFile; fileRef = 3FE267D3264308680030F83C /* PropertyAccessors.swift */; };
		3FE267DA264308680030F83C /* SchemaDiscovery.swift in Sources */ = {isa = PBXBuildFile; fileRef = 3FE267D4264308680030F83C /* SchemaDiscovery.swift */; };
		3FE2BE0323D8CAD1002860E9 /* CombineTests.swift in Sources */ = {isa = PBXBuildFile; fileRef = 3FE2BE0223D8CAD1002860E9 /* CombineTests.swift */; };
		3FE5818622C2B4B900BA10E7 /* ObjectiveCSupport+Sync.swift in Sources */ = {isa = PBXBuildFile; fileRef = 3FE5818422C2B4B900BA10E7 /* ObjectiveCSupport+Sync.swift */; };
		3FE5819622C2CCA700BA10E7 /* RLMMultiProcessTestCase.m in Sources */ = {isa = PBXBuildFile; fileRef = 3F558C8522C29A03002F0F30 /* RLMMultiProcessTestCase.m */; };
		3FE5B4D724CF6909004D4EF3 /* realm-monorepo.xcframework in Frameworks */ = {isa = PBXBuildFile; fileRef = 3FE5B4D424CF3F06004D4EF3 /* realm-monorepo.xcframework */; };
		3FEB383F1E70AC8800F22712 /* ObjectCreationTests.mm in Sources */ = {isa = PBXBuildFile; fileRef = 3FEB383C1E70AC6900F22712 /* ObjectCreationTests.mm */; };
		3FEB38401E70AC8800F22712 /* ObjectCreationTests.mm in Sources */ = {isa = PBXBuildFile; fileRef = 3FEB383C1E70AC6900F22712 /* ObjectCreationTests.mm */; };
		3FEC4A3F1BBB18D400F009C3 /* SwiftSchemaTests.swift in Sources */ = {isa = PBXBuildFile; fileRef = 3FEC4A3D1BBB188B00F009C3 /* SwiftSchemaTests.swift */; };
		3FF3FFAF1F0D6D6400B84599 /* KVOTests.swift in Sources */ = {isa = PBXBuildFile; fileRef = 5D660FFF1BE98D880021E04F /* KVOTests.swift */; };
		3FFB5AF6266ECFC7008EF2E9 /* SwiftBSONTests.swift in Sources */ = {isa = PBXBuildFile; fileRef = 4996EA9F2465C44E003A1F51 /* SwiftBSONTests.swift */; };
		494566A9246E8C59000FD07F /* ObjectiveCSupport+BSON.swift in Sources */ = {isa = PBXBuildFile; fileRef = 494566A8246E8C59000FD07F /* ObjectiveCSupport+BSON.swift */; };
		4993220A24129DCE00A0EC8E /* RLMCredentials.h in Headers */ = {isa = PBXBuildFile; fileRef = 4993220324129DCD00A0EC8E /* RLMCredentials.h */; settings = {ATTRIBUTES = (Public, ); }; };
		4993220B24129DCE00A0EC8E /* RLMCredentials.h in Headers */ = {isa = PBXBuildFile; fileRef = 4993220324129DCD00A0EC8E /* RLMCredentials.h */; settings = {ATTRIBUTES = (Public, ); }; };
		4993220C24129DCE00A0EC8E /* RLMCredentials.mm in Sources */ = {isa = PBXBuildFile; fileRef = 4993220424129DCD00A0EC8E /* RLMCredentials.mm */; };
		4993220D24129DCE00A0EC8E /* RLMCredentials.mm in Sources */ = {isa = PBXBuildFile; fileRef = 4993220424129DCD00A0EC8E /* RLMCredentials.mm */; };
		4993220E24129DCE00A0EC8E /* RLMApp.mm in Sources */ = {isa = PBXBuildFile; fileRef = 4993220524129DCD00A0EC8E /* RLMApp.mm */; };
		4993220F24129DCE00A0EC8E /* RLMApp.mm in Sources */ = {isa = PBXBuildFile; fileRef = 4993220524129DCD00A0EC8E /* RLMApp.mm */; };
		4993221224129DCE00A0EC8E /* RLMApp.h in Headers */ = {isa = PBXBuildFile; fileRef = 4993220724129DCE00A0EC8E /* RLMApp.h */; settings = {ATTRIBUTES = (Public, ); }; };
		4993221324129DCE00A0EC8E /* RLMApp.h in Headers */ = {isa = PBXBuildFile; fileRef = 4993220724129DCE00A0EC8E /* RLMApp.h */; settings = {ATTRIBUTES = (Public, ); }; };
		4993221624129E6600A0EC8E /* RLMNetworkTransport.mm in Sources */ = {isa = PBXBuildFile; fileRef = 4993221424129E6500A0EC8E /* RLMNetworkTransport.mm */; };
		4993221724129E6600A0EC8E /* RLMNetworkTransport.mm in Sources */ = {isa = PBXBuildFile; fileRef = 4993221424129E6500A0EC8E /* RLMNetworkTransport.mm */; };
		4993221824129E6600A0EC8E /* RLMNetworkTransport.h in Headers */ = {isa = PBXBuildFile; fileRef = 4993221524129E6600A0EC8E /* RLMNetworkTransport.h */; settings = {ATTRIBUTES = (Public, ); }; };
		4993221924129E6600A0EC8E /* RLMNetworkTransport.h in Headers */ = {isa = PBXBuildFile; fileRef = 4993221524129E6600A0EC8E /* RLMNetworkTransport.h */; settings = {ATTRIBUTES = (Public, ); }; };
		4996EA9E2465BB8A003A1F51 /* BSON.swift in Sources */ = {isa = PBXBuildFile; fileRef = 4996EA9D2465BB8A003A1F51 /* BSON.swift */; };
		49DF0AA42463286800F7E0B8 /* RLMBSON.mm in Sources */ = {isa = PBXBuildFile; fileRef = 49E12CEF245DB7CC00359DF1 /* RLMBSON.mm */; };
		49E12CF0245DB7CC00359DF1 /* RLMBSON.mm in Sources */ = {isa = PBXBuildFile; fileRef = 49E12CEF245DB7CC00359DF1 /* RLMBSON.mm */; };
		49E12CF2245DB7E800359DF1 /* RLMBSON.h in Headers */ = {isa = PBXBuildFile; fileRef = 49E12CF1245DB7E800359DF1 /* RLMBSON.h */; settings = {ATTRIBUTES = (Public, ); }; };
		49E12CF3245DB7E800359DF1 /* RLMBSON.h in Headers */ = {isa = PBXBuildFile; fileRef = 49E12CF1245DB7E800359DF1 /* RLMBSON.h */; settings = {ATTRIBUTES = (Public, ); }; };
		49E12CF5245DBF8A00359DF1 /* RLMBSON_Private.hpp in Headers */ = {isa = PBXBuildFile; fileRef = 49E12CF4245DBF8A00359DF1 /* RLMBSON_Private.hpp */; settings = {ATTRIBUTES = (Private, ); }; };
		49E12CF6245DBF8A00359DF1 /* RLMBSON_Private.hpp in Headers */ = {isa = PBXBuildFile; fileRef = 49E12CF4245DBF8A00359DF1 /* RLMBSON_Private.hpp */; settings = {ATTRIBUTES = (Private, ); }; };
		530BA61426DFA1CB008FC550 /* RLMChildProcessEnvironment.m in Sources */ = {isa = PBXBuildFile; fileRef = 530BA61326DFA1CB008FC550 /* RLMChildProcessEnvironment.m */; };
		530BA61526DFA1CB008FC550 /* RLMChildProcessEnvironment.m in Sources */ = {isa = PBXBuildFile; fileRef = 530BA61326DFA1CB008FC550 /* RLMChildProcessEnvironment.m */; };
		530BA61626DFA1CB008FC550 /* RLMChildProcessEnvironment.m in Sources */ = {isa = PBXBuildFile; fileRef = 530BA61326DFA1CB008FC550 /* RLMChildProcessEnvironment.m */; };
		530BA61726DFA1CB008FC550 /* RLMChildProcessEnvironment.m in Sources */ = {isa = PBXBuildFile; fileRef = 530BA61326DFA1CB008FC550 /* RLMChildProcessEnvironment.m */; };
		530BA61826DFA1CB008FC550 /* RLMChildProcessEnvironment.m in Sources */ = {isa = PBXBuildFile; fileRef = 530BA61326DFA1CB008FC550 /* RLMChildProcessEnvironment.m */; };
		53124AD925B71AF700771CE4 /* SwiftUITestHostUITests.swift in Sources */ = {isa = PBXBuildFile; fileRef = 53124AD825B71AF700771CE4 /* SwiftUITestHostUITests.swift */; };
		532E916F24AA533A003FD9DB /* TimeoutProxyServer.swift in Sources */ = {isa = PBXBuildFile; fileRef = 532E916E24AA533A003FD9DB /* TimeoutProxyServer.swift */; };
		5346E7322487AC9D00595C68 /* RLMBSONTests.mm in Sources */ = {isa = PBXBuildFile; fileRef = 5346E7312487AC9D00595C68 /* RLMBSONTests.mm */; };
		535EA9E225B0919800DBF3CD /* SwiftUI.swift in Sources */ = {isa = PBXBuildFile; fileRef = 535EA9E125B0919800DBF3CD /* SwiftUI.swift */; };
		535EAA7525B0B02B00DBF3CD /* SwiftUITests.swift in Sources */ = {isa = PBXBuildFile; fileRef = 535EAA7425B0B02B00DBF3CD /* SwiftUITests.swift */; };
		53626AAF25D31CAC00D9515D /* Objects.swift in Sources */ = {isa = PBXBuildFile; fileRef = 53626AAE25D31CAC00D9515D /* Objects.swift */; };
		53626AB025D31CAC00D9515D /* Objects.swift in Sources */ = {isa = PBXBuildFile; fileRef = 53626AAE25D31CAC00D9515D /* Objects.swift */; };
		537130C824A9E417001FDBBC /* RealmServer.swift in Sources */ = {isa = PBXBuildFile; fileRef = 537130C724A9E417001FDBBC /* RealmServer.swift */; };
		53A34E3625CDA0AC00698930 /* LaunchScreen.storyboard in Resources */ = {isa = PBXBuildFile; fileRef = 53A34E3325CDA0AC00698930 /* LaunchScreen.storyboard */; };
		53A34E3725CDA0AC00698930 /* SwiftUITestHostApp.swift in Sources */ = {isa = PBXBuildFile; fileRef = 53A34E3425CDA0AC00698930 /* SwiftUITestHostApp.swift */; };
		53CCC6C4257EC8A300A8FC50 /* RLMApp_Private.h in Headers */ = {isa = PBXBuildFile; fileRef = 53CCC6C3257EC8A300A8FC50 /* RLMApp_Private.h */; settings = {ATTRIBUTES = (Private, ); }; };
		53CCC6C5257EC8A300A8FC50 /* RLMApp_Private.h in Headers */ = {isa = PBXBuildFile; fileRef = 53CCC6C3257EC8A300A8FC50 /* RLMApp_Private.h */; settings = {ATTRIBUTES = (Private, ); }; };
		53CCC6E8257EC8C400A8FC50 /* RLMUser_Private.h in Headers */ = {isa = PBXBuildFile; fileRef = 53CCC6E7257EC8C300A8FC50 /* RLMUser_Private.h */; settings = {ATTRIBUTES = (Private, ); }; };
		53CCC6E9257EC8C400A8FC50 /* RLMUser_Private.h in Headers */ = {isa = PBXBuildFile; fileRef = 53CCC6E7257EC8C300A8FC50 /* RLMUser_Private.h */; settings = {ATTRIBUTES = (Private, ); }; };
		5B77EACE1DCC5614006AB51D /* ObjectiveCSupport.swift in Sources */ = {isa = PBXBuildFile; fileRef = 5B77EACD1DCC5614006AB51D /* ObjectiveCSupport.swift */; };
		5D03FB1F1E0DAFBA007D53EA /* PredicateUtilTests.mm in Sources */ = {isa = PBXBuildFile; fileRef = 5D03FB1E1E0DAFBA007D53EA /* PredicateUtilTests.mm */; };
		5D03FB201E0DAFBA007D53EA /* PredicateUtilTests.mm in Sources */ = {isa = PBXBuildFile; fileRef = 5D03FB1E1E0DAFBA007D53EA /* PredicateUtilTests.mm */; };
		5D128F2A1BE984E5001F4FBF /* Realm.framework in Embed Frameworks */ = {isa = PBXBuildFile; fileRef = 5D659ED91BE04556006515A0 /* Realm.framework */; settings = {ATTRIBUTES = (CodeSignOnCopy, RemoveHeadersOnCopy, ); }; };
		5D1534B81CCFF545008976D7 /* LinkingObjects.swift in Sources */ = {isa = PBXBuildFile; fileRef = 5D1534B71CCFF545008976D7 /* LinkingObjects.swift */; };
		5D1BF1FF1EF987AD00B7DC87 /* RLMCollection_Private.h in Headers */ = {isa = PBXBuildFile; fileRef = 5D1BF1FE1EF9875300B7DC87 /* RLMCollection_Private.h */; settings = {ATTRIBUTES = (Private, ); }; };
		5D1BF2001EF987AE00B7DC87 /* RLMCollection_Private.h in Headers */ = {isa = PBXBuildFile; fileRef = 5D1BF1FE1EF9875300B7DC87 /* RLMCollection_Private.h */; settings = {ATTRIBUTES = (Private, ); }; };
		5D3E1A2F1C1FC6D5002913BA /* RLMPredicateUtil.mm in Sources */ = {isa = PBXBuildFile; fileRef = 5D3E1A2D1C1FC6D5002913BA /* RLMPredicateUtil.mm */; };
		5D3E1A301C1FD1CF002913BA /* RLMPredicateUtil.mm in Sources */ = {isa = PBXBuildFile; fileRef = 5D3E1A2D1C1FC6D5002913BA /* RLMPredicateUtil.mm */; };
		5D432B8D1CC0713F00A610A9 /* LinkingObjectsTests.mm in Sources */ = {isa = PBXBuildFile; fileRef = 5D432B8C1CC0713F00A610A9 /* LinkingObjectsTests.mm */; };
		5D432B8E1CC0713F00A610A9 /* LinkingObjectsTests.mm in Sources */ = {isa = PBXBuildFile; fileRef = 5D432B8C1CC0713F00A610A9 /* LinkingObjectsTests.mm */; };
		5D6156EE1BE0689200A4BD3F /* Realm.framework in Frameworks */ = {isa = PBXBuildFile; fileRef = 5D659ED91BE04556006515A0 /* Realm.framework */; };
		5D6156FB1BE08E7E00A4BD3F /* PerformanceTests.m in Sources */ = {isa = PBXBuildFile; fileRef = 3F04EA2D1992BEE400C2CE2E /* PerformanceTests.m */; };
		5D659E851BE04556006515A0 /* RLMAccessor.mm in Sources */ = {isa = PBXBuildFile; fileRef = E81A1F641955FC9300FDED82 /* RLMAccessor.mm */; };
		5D659E861BE04556006515A0 /* RLMAnalytics.mm in Sources */ = {isa = PBXBuildFile; fileRef = E83591931B3DF05C0035F2F3 /* RLMAnalytics.mm */; };
		5D659E871BE04556006515A0 /* RLMArray.mm in Sources */ = {isa = PBXBuildFile; fileRef = E81A1F671955FC9300FDED82 /* RLMArray.mm */; };
		5D659E881BE04556006515A0 /* RLMManagedArray.mm in Sources */ = {isa = PBXBuildFile; fileRef = E81A1F691955FC9300FDED82 /* RLMManagedArray.mm */; };
		5D659E891BE04556006515A0 /* RLMConstants.m in Sources */ = {isa = PBXBuildFile; fileRef = E81A1F6C1955FC9300FDED82 /* RLMConstants.m */; };
		5D659E8A1BE04556006515A0 /* RLMSwiftCollectionBase.mm in Sources */ = {isa = PBXBuildFile; fileRef = 023B19561A3BA90D0067FB81 /* RLMSwiftCollectionBase.mm */; };
		5D659E8B1BE04556006515A0 /* RLMMigration.mm in Sources */ = {isa = PBXBuildFile; fileRef = 0207AB7E195DF9FB007EFB12 /* RLMMigration.mm */; };
		5D659E8C1BE04556006515A0 /* RLMObject.mm in Sources */ = {isa = PBXBuildFile; fileRef = E81A1F6F1955FC9300FDED82 /* RLMObject.mm */; };
		5D659E8D1BE04556006515A0 /* RLMObjectBase.mm in Sources */ = {isa = PBXBuildFile; fileRef = 023B19581A3BA90D0067FB81 /* RLMObjectBase.mm */; };
		5D659E8E1BE04556006515A0 /* RLMObjectSchema.mm in Sources */ = {isa = PBXBuildFile; fileRef = E81A1F721955FC9300FDED82 /* RLMObjectSchema.mm */; };
		5D659E8F1BE04556006515A0 /* RLMObjectStore.mm in Sources */ = {isa = PBXBuildFile; fileRef = E81A1F741955FC9300FDED82 /* RLMObjectStore.mm */; };
		5D659E901BE04556006515A0 /* RLMObservation.mm in Sources */ = {isa = PBXBuildFile; fileRef = 3F0F02AD1B6FFF3D0046A4D5 /* RLMObservation.mm */; };
		5D659E921BE04556006515A0 /* RLMProperty.mm in Sources */ = {isa = PBXBuildFile; fileRef = E81A1F771955FC9300FDED82 /* RLMProperty.mm */; };
		5D659E931BE04556006515A0 /* RLMQueryUtil.mm in Sources */ = {isa = PBXBuildFile; fileRef = E81A1F791955FC9300FDED82 /* RLMQueryUtil.mm */; };
		5D659E941BE04556006515A0 /* RLMRealm.mm in Sources */ = {isa = PBXBuildFile; fileRef = E81A1F7C1955FC9300FDED82 /* RLMRealm.mm */; };
		5D659E951BE04556006515A0 /* RLMRealmConfiguration.mm in Sources */ = {isa = PBXBuildFile; fileRef = C0D2DD061B6BDEA1004E8919 /* RLMRealmConfiguration.mm */; };
		5D659E961BE04556006515A0 /* RLMRealmUtil.mm in Sources */ = {isa = PBXBuildFile; fileRef = 027A4D221AB100E000AA46F9 /* RLMRealmUtil.mm */; };
		5D659E971BE04556006515A0 /* RLMResults.mm in Sources */ = {isa = PBXBuildFile; fileRef = E81A1F6A1955FC9300FDED82 /* RLMResults.mm */; };
		5D659E981BE04556006515A0 /* RLMSchema.mm in Sources */ = {isa = PBXBuildFile; fileRef = E81A1F7F1955FC9300FDED82 /* RLMSchema.mm */; };
		5D659E991BE04556006515A0 /* RLMSwiftSupport.m in Sources */ = {isa = PBXBuildFile; fileRef = 3F452EC519C2279800AFC154 /* RLMSwiftSupport.m */; };
		5D659E9A1BE04556006515A0 /* RLMUpdateChecker.mm in Sources */ = {isa = PBXBuildFile; fileRef = 3F20DA2119BE1EA6007DE308 /* RLMUpdateChecker.mm */; };
		5D659E9B1BE04556006515A0 /* RLMUtil.mm in Sources */ = {isa = PBXBuildFile; fileRef = E81A1F821955FC9300FDED82 /* RLMUtil.mm */; };
		5D659EA51BE04556006515A0 /* Realm.h in Headers */ = {isa = PBXBuildFile; fileRef = E8D89B9D1955FC6D00CF2B9A /* Realm.h */; settings = {ATTRIBUTES = (Public, ); }; };
		5D659EA71BE04556006515A0 /* RLMAccessor.h in Headers */ = {isa = PBXBuildFile; fileRef = E81A1F631955FC9300FDED82 /* RLMAccessor.h */; settings = {ATTRIBUTES = (Private, ); }; };
		5D659EA91BE04556006515A0 /* RLMArray.h in Headers */ = {isa = PBXBuildFile; fileRef = E81A1F661955FC9300FDED82 /* RLMArray.h */; settings = {ATTRIBUTES = (Public, ); }; };
		5D659EAA1BE04556006515A0 /* RLMArray_Private.h in Headers */ = {isa = PBXBuildFile; fileRef = 0237B5421A856F06004ACD57 /* RLMArray_Private.h */; settings = {ATTRIBUTES = (Private, ); }; };
		5D659EAB1BE04556006515A0 /* RLMCollection.h in Headers */ = {isa = PBXBuildFile; fileRef = 02B8EF5B19E7048D0045A93D /* RLMCollection.h */; settings = {ATTRIBUTES = (Public, ); }; };
		5D659EAC1BE04556006515A0 /* RLMConstants.h in Headers */ = {isa = PBXBuildFile; fileRef = E81A1F6B1955FC9300FDED82 /* RLMConstants.h */; settings = {ATTRIBUTES = (Public, ); }; };
		5D659EAE1BE04556006515A0 /* RLMSwiftCollectionBase.h in Headers */ = {isa = PBXBuildFile; fileRef = 023B19551A3BA90D0067FB81 /* RLMSwiftCollectionBase.h */; settings = {ATTRIBUTES = (Private, ); }; };
		5D659EAF1BE04556006515A0 /* RLMMigration.h in Headers */ = {isa = PBXBuildFile; fileRef = 0207AB7D195DF9FB007EFB12 /* RLMMigration.h */; settings = {ATTRIBUTES = (Public, ); }; };
		5D659EB01BE04556006515A0 /* RLMMigration_Private.h in Headers */ = {isa = PBXBuildFile; fileRef = 0207AB7C195DF9FB007EFB12 /* RLMMigration_Private.h */; settings = {ATTRIBUTES = (Private, ); }; };
		5D659EB11BE04556006515A0 /* RLMObject.h in Headers */ = {isa = PBXBuildFile; fileRef = E81A1F6E1955FC9300FDED82 /* RLMObject.h */; settings = {ATTRIBUTES = (Public, ); }; };
		5D659EB21BE04556006515A0 /* RLMObject_Private.h in Headers */ = {isa = PBXBuildFile; fileRef = E81A1F6D1955FC9300FDED82 /* RLMObject_Private.h */; settings = {ATTRIBUTES = (Private, ); }; };
		5D659EB31BE04556006515A0 /* RLMObjectBase.h in Headers */ = {isa = PBXBuildFile; fileRef = 023B19571A3BA90D0067FB81 /* RLMObjectBase.h */; settings = {ATTRIBUTES = (Public, ); }; };
		5D659EB41BE04556006515A0 /* RLMObjectBase_Dynamic.h in Headers */ = {isa = PBXBuildFile; fileRef = A05FA61E1B62C3900000C9B2 /* RLMObjectBase_Dynamic.h */; settings = {ATTRIBUTES = (Public, ); }; };
		5D659EB51BE04556006515A0 /* RLMObjectSchema.h in Headers */ = {isa = PBXBuildFile; fileRef = E81A1F711955FC9300FDED82 /* RLMObjectSchema.h */; settings = {ATTRIBUTES = (Public, ); }; };
		5D659EB61BE04556006515A0 /* RLMObjectSchema_Private.h in Headers */ = {isa = PBXBuildFile; fileRef = 29EDB8E91A7712E500458D80 /* RLMObjectSchema_Private.h */; settings = {ATTRIBUTES = (Private, ); }; };
		5D659EB81BE04556006515A0 /* RLMObjectStore.h in Headers */ = {isa = PBXBuildFile; fileRef = 29EDB8D71A7703C500458D80 /* RLMObjectStore.h */; settings = {ATTRIBUTES = (Private, ); }; };
		5D659EBC1BE04556006515A0 /* RLMProperty.h in Headers */ = {isa = PBXBuildFile; fileRef = E81A1F761955FC9300FDED82 /* RLMProperty.h */; settings = {ATTRIBUTES = (Public, ); }; };
		5D659EBD1BE04556006515A0 /* RLMProperty_Private.h in Headers */ = {isa = PBXBuildFile; fileRef = E81A1F751955FC9300FDED82 /* RLMProperty_Private.h */; settings = {ATTRIBUTES = (Private, ); }; };
		5D659EBF1BE04556006515A0 /* RLMRealm.h in Headers */ = {isa = PBXBuildFile; fileRef = E81A1F7B1955FC9300FDED82 /* RLMRealm.h */; settings = {ATTRIBUTES = (Public, ); }; };
		5D659EC01BE04556006515A0 /* RLMRealm_Dynamic.h in Headers */ = {isa = PBXBuildFile; fileRef = E8951F01196C96DE00D6461C /* RLMRealm_Dynamic.h */; settings = {ATTRIBUTES = (Public, ); }; };
		5D659EC11BE04556006515A0 /* RLMRealm_Private.h in Headers */ = {isa = PBXBuildFile; fileRef = 29EDB8E01A77070200458D80 /* RLMRealm_Private.h */; settings = {ATTRIBUTES = (Private, ); }; };
		5D659EC21BE04556006515A0 /* RLMRealmConfiguration.h in Headers */ = {isa = PBXBuildFile; fileRef = C0D2DD051B6BDEA1004E8919 /* RLMRealmConfiguration.h */; settings = {ATTRIBUTES = (Public, ); }; };
		5D659EC31BE04556006515A0 /* RLMRealmConfiguration_Private.h in Headers */ = {isa = PBXBuildFile; fileRef = C0D2DD0F1B6BE0DD004E8919 /* RLMRealmConfiguration_Private.h */; settings = {ATTRIBUTES = (Private, ); }; };
		5D659EC51BE04556006515A0 /* RLMResults.h in Headers */ = {isa = PBXBuildFile; fileRef = 02B8EF5819E601D80045A93D /* RLMResults.h */; settings = {ATTRIBUTES = (Public, ); }; };
		5D659EC61BE04556006515A0 /* RLMResults_Private.h in Headers */ = {isa = PBXBuildFile; fileRef = 29EDB8E51A7710B700458D80 /* RLMResults_Private.h */; settings = {ATTRIBUTES = (Private, ); }; };
		5D659EC71BE04556006515A0 /* RLMSchema.h in Headers */ = {isa = PBXBuildFile; fileRef = E81A1F7E1955FC9300FDED82 /* RLMSchema.h */; settings = {ATTRIBUTES = (Public, ); }; };
		5D659EC81BE04556006515A0 /* RLMSchema_Private.h in Headers */ = {isa = PBXBuildFile; fileRef = E81A1F7D1955FC9300FDED82 /* RLMSchema_Private.h */; settings = {ATTRIBUTES = (Private, ); }; };
		5D659EC91BE04556006515A0 /* RLMSwiftSupport.h in Headers */ = {isa = PBXBuildFile; fileRef = 3FE79FF719BA6A5900780C9A /* RLMSwiftSupport.h */; settings = {ATTRIBUTES = (Private, ); }; };
		5D659ED21BE04556006515A0 /* CHANGELOG.md in Resources */ = {isa = PBXBuildFile; fileRef = E81A1FB31955FCE000FDED82 /* CHANGELOG.md */; };
		5D659ED51BE04556006515A0 /* LICENSE in Resources */ = {isa = PBXBuildFile; fileRef = E81A1FB41955FCE000FDED82 /* LICENSE */; };
		5D660FDD1BE98C7C0021E04F /* RealmSwift.framework in Frameworks */ = {isa = PBXBuildFile; fileRef = 5D660FCC1BE98C560021E04F /* RealmSwift.framework */; };
		5D660FF11BE98D670021E04F /* Aliases.swift in Sources */ = {isa = PBXBuildFile; fileRef = 5D660FE31BE98D670021E04F /* Aliases.swift */; };
		5D660FF21BE98D670021E04F /* List.swift in Sources */ = {isa = PBXBuildFile; fileRef = 5D660FE41BE98D670021E04F /* List.swift */; };
		5D660FF31BE98D670021E04F /* Migration.swift in Sources */ = {isa = PBXBuildFile; fileRef = 5D660FE51BE98D670021E04F /* Migration.swift */; };
		5D660FF41BE98D670021E04F /* Object.swift in Sources */ = {isa = PBXBuildFile; fileRef = 5D660FE61BE98D670021E04F /* Object.swift */; };
		5D660FF51BE98D670021E04F /* ObjectSchema.swift in Sources */ = {isa = PBXBuildFile; fileRef = 5D660FE71BE98D670021E04F /* ObjectSchema.swift */; };
		5D660FF61BE98D670021E04F /* Optional.swift in Sources */ = {isa = PBXBuildFile; fileRef = 5D660FE81BE98D670021E04F /* Optional.swift */; };
		5D660FF71BE98D670021E04F /* Property.swift in Sources */ = {isa = PBXBuildFile; fileRef = 5D660FE91BE98D670021E04F /* Property.swift */; };
		5D660FF81BE98D670021E04F /* Realm.swift in Sources */ = {isa = PBXBuildFile; fileRef = 5D660FEA1BE98D670021E04F /* Realm.swift */; };
		5D660FFA1BE98D670021E04F /* RealmConfiguration.swift in Sources */ = {isa = PBXBuildFile; fileRef = 5D660FEC1BE98D670021E04F /* RealmConfiguration.swift */; };
		5D660FFB1BE98D670021E04F /* Results.swift in Sources */ = {isa = PBXBuildFile; fileRef = 5D660FED1BE98D670021E04F /* Results.swift */; };
		5D660FFC1BE98D670021E04F /* Schema.swift in Sources */ = {isa = PBXBuildFile; fileRef = 5D660FEE1BE98D670021E04F /* Schema.swift */; };
		5D660FFD1BE98D670021E04F /* SortDescriptor.swift in Sources */ = {isa = PBXBuildFile; fileRef = 5D660FEF1BE98D670021E04F /* SortDescriptor.swift */; };
		5D660FFE1BE98D670021E04F /* Util.swift in Sources */ = {isa = PBXBuildFile; fileRef = 5D660FF01BE98D670021E04F /* Util.swift */; };
		5D6610161BE98D880021E04F /* ListTests.swift in Sources */ = {isa = PBXBuildFile; fileRef = 5D6610001BE98D880021E04F /* ListTests.swift */; };
		5D6610251BE98D880021E04F /* SwiftTestObjects.swift in Sources */ = {isa = PBXBuildFile; fileRef = 5D6610101BE98D880021E04F /* SwiftTestObjects.swift */; };
		5D6610271BE98D880021E04F /* TestCase.swift in Sources */ = {isa = PBXBuildFile; fileRef = 5D6610121BE98D880021E04F /* TestCase.swift */; };
		5D66102A1BE98DD00021E04F /* Realm.framework in Frameworks */ = {isa = PBXBuildFile; fileRef = 5D659ED91BE04556006515A0 /* Realm.framework */; };
		5D66102E1BE98E500021E04F /* Realm.framework in Embed Frameworks */ = {isa = PBXBuildFile; fileRef = 5D659ED91BE04556006515A0 /* Realm.framework */; settings = {ATTRIBUTES = (CodeSignOnCopy, RemoveHeadersOnCopy, ); }; };
		5D66102F1BE98E540021E04F /* RealmSwift.framework in Embed Frameworks */ = {isa = PBXBuildFile; fileRef = 5D660FCC1BE98C560021E04F /* RealmSwift.framework */; settings = {ATTRIBUTES = (CodeSignOnCopy, RemoveHeadersOnCopy, ); }; };
		5DBEC9B11F719A9D001233EC /* Util.swift in Sources */ = {isa = PBXBuildFile; fileRef = 5D660FF01BE98D670021E04F /* Util.swift */; };
		5DD755831BE056DE002800DA /* RLMAccessor.mm in Sources */ = {isa = PBXBuildFile; fileRef = E81A1F641955FC9300FDED82 /* RLMAccessor.mm */; };
		5DD755841BE056DE002800DA /* RLMAnalytics.mm in Sources */ = {isa = PBXBuildFile; fileRef = E83591931B3DF05C0035F2F3 /* RLMAnalytics.mm */; };
		5DD755851BE056DE002800DA /* RLMArray.mm in Sources */ = {isa = PBXBuildFile; fileRef = E81A1F671955FC9300FDED82 /* RLMArray.mm */; };
		5DD755861BE056DE002800DA /* RLMManagedArray.mm in Sources */ = {isa = PBXBuildFile; fileRef = E81A1F691955FC9300FDED82 /* RLMManagedArray.mm */; };
		5DD755871BE056DE002800DA /* RLMConstants.m in Sources */ = {isa = PBXBuildFile; fileRef = E81A1F6C1955FC9300FDED82 /* RLMConstants.m */; };
		5DD755881BE056DE002800DA /* RLMSwiftCollectionBase.mm in Sources */ = {isa = PBXBuildFile; fileRef = 023B19561A3BA90D0067FB81 /* RLMSwiftCollectionBase.mm */; };
		5DD755891BE056DE002800DA /* RLMMigration.mm in Sources */ = {isa = PBXBuildFile; fileRef = 0207AB7E195DF9FB007EFB12 /* RLMMigration.mm */; };
		5DD7558A1BE056DE002800DA /* RLMObject.mm in Sources */ = {isa = PBXBuildFile; fileRef = E81A1F6F1955FC9300FDED82 /* RLMObject.mm */; };
		5DD7558B1BE056DE002800DA /* RLMObjectBase.mm in Sources */ = {isa = PBXBuildFile; fileRef = 023B19581A3BA90D0067FB81 /* RLMObjectBase.mm */; };
		5DD7558C1BE056DE002800DA /* RLMObjectSchema.mm in Sources */ = {isa = PBXBuildFile; fileRef = E81A1F721955FC9300FDED82 /* RLMObjectSchema.mm */; };
		5DD7558D1BE056DE002800DA /* RLMObjectStore.mm in Sources */ = {isa = PBXBuildFile; fileRef = E81A1F741955FC9300FDED82 /* RLMObjectStore.mm */; };
		5DD7558E1BE056DE002800DA /* RLMObservation.mm in Sources */ = {isa = PBXBuildFile; fileRef = 3F0F02AD1B6FFF3D0046A4D5 /* RLMObservation.mm */; };
		5DD755901BE056DE002800DA /* RLMProperty.mm in Sources */ = {isa = PBXBuildFile; fileRef = E81A1F771955FC9300FDED82 /* RLMProperty.mm */; };
		5DD755911BE056DE002800DA /* RLMQueryUtil.mm in Sources */ = {isa = PBXBuildFile; fileRef = E81A1F791955FC9300FDED82 /* RLMQueryUtil.mm */; };
		5DD755921BE056DE002800DA /* RLMRealm.mm in Sources */ = {isa = PBXBuildFile; fileRef = E81A1F7C1955FC9300FDED82 /* RLMRealm.mm */; };
		5DD755931BE056DE002800DA /* RLMRealmConfiguration.mm in Sources */ = {isa = PBXBuildFile; fileRef = C0D2DD061B6BDEA1004E8919 /* RLMRealmConfiguration.mm */; };
		5DD755941BE056DE002800DA /* RLMRealmUtil.mm in Sources */ = {isa = PBXBuildFile; fileRef = 027A4D221AB100E000AA46F9 /* RLMRealmUtil.mm */; };
		5DD755951BE056DE002800DA /* RLMResults.mm in Sources */ = {isa = PBXBuildFile; fileRef = E81A1F6A1955FC9300FDED82 /* RLMResults.mm */; };
		5DD755961BE056DE002800DA /* RLMSchema.mm in Sources */ = {isa = PBXBuildFile; fileRef = E81A1F7F1955FC9300FDED82 /* RLMSchema.mm */; };
		5DD755971BE056DE002800DA /* RLMSwiftSupport.m in Sources */ = {isa = PBXBuildFile; fileRef = 3F452EC519C2279800AFC154 /* RLMSwiftSupport.m */; };
		5DD755981BE056DE002800DA /* RLMUpdateChecker.mm in Sources */ = {isa = PBXBuildFile; fileRef = 3F20DA2119BE1EA6007DE308 /* RLMUpdateChecker.mm */; };
		5DD755991BE056DE002800DA /* RLMUtil.mm in Sources */ = {isa = PBXBuildFile; fileRef = E81A1F821955FC9300FDED82 /* RLMUtil.mm */; };
		5DD755A31BE056DE002800DA /* Realm.h in Headers */ = {isa = PBXBuildFile; fileRef = E8D89B9D1955FC6D00CF2B9A /* Realm.h */; settings = {ATTRIBUTES = (Public, ); }; };
		5DD755A51BE056DE002800DA /* RLMAccessor.h in Headers */ = {isa = PBXBuildFile; fileRef = E81A1F631955FC9300FDED82 /* RLMAccessor.h */; settings = {ATTRIBUTES = (Private, ); }; };
		5DD755A71BE056DE002800DA /* RLMArray.h in Headers */ = {isa = PBXBuildFile; fileRef = E81A1F661955FC9300FDED82 /* RLMArray.h */; settings = {ATTRIBUTES = (Public, ); }; };
		5DD755A81BE056DE002800DA /* RLMArray_Private.h in Headers */ = {isa = PBXBuildFile; fileRef = 0237B5421A856F06004ACD57 /* RLMArray_Private.h */; settings = {ATTRIBUTES = (Private, ); }; };
		5DD755A91BE056DE002800DA /* RLMCollection.h in Headers */ = {isa = PBXBuildFile; fileRef = 02B8EF5B19E7048D0045A93D /* RLMCollection.h */; settings = {ATTRIBUTES = (Public, ); }; };
		5DD755AA1BE056DE002800DA /* RLMConstants.h in Headers */ = {isa = PBXBuildFile; fileRef = E81A1F6B1955FC9300FDED82 /* RLMConstants.h */; settings = {ATTRIBUTES = (Public, ); }; };
		5DD755AC1BE056DE002800DA /* RLMSwiftCollectionBase.h in Headers */ = {isa = PBXBuildFile; fileRef = 023B19551A3BA90D0067FB81 /* RLMSwiftCollectionBase.h */; settings = {ATTRIBUTES = (Private, ); }; };
		5DD755AD1BE056DE002800DA /* RLMMigration.h in Headers */ = {isa = PBXBuildFile; fileRef = 0207AB7D195DF9FB007EFB12 /* RLMMigration.h */; settings = {ATTRIBUTES = (Public, ); }; };
		5DD755AE1BE056DE002800DA /* RLMMigration_Private.h in Headers */ = {isa = PBXBuildFile; fileRef = 0207AB7C195DF9FB007EFB12 /* RLMMigration_Private.h */; settings = {ATTRIBUTES = (Private, ); }; };
		5DD755AF1BE056DE002800DA /* RLMObject.h in Headers */ = {isa = PBXBuildFile; fileRef = E81A1F6E1955FC9300FDED82 /* RLMObject.h */; settings = {ATTRIBUTES = (Public, ); }; };
		5DD755B01BE056DE002800DA /* RLMObject_Private.h in Headers */ = {isa = PBXBuildFile; fileRef = E81A1F6D1955FC9300FDED82 /* RLMObject_Private.h */; settings = {ATTRIBUTES = (Private, ); }; };
		5DD755B11BE056DE002800DA /* RLMObjectBase.h in Headers */ = {isa = PBXBuildFile; fileRef = 023B19571A3BA90D0067FB81 /* RLMObjectBase.h */; settings = {ATTRIBUTES = (Public, ); }; };
		5DD755B21BE056DE002800DA /* RLMObjectBase_Dynamic.h in Headers */ = {isa = PBXBuildFile; fileRef = A05FA61E1B62C3900000C9B2 /* RLMObjectBase_Dynamic.h */; settings = {ATTRIBUTES = (Public, ); }; };
		5DD755B31BE056DE002800DA /* RLMObjectSchema.h in Headers */ = {isa = PBXBuildFile; fileRef = E81A1F711955FC9300FDED82 /* RLMObjectSchema.h */; settings = {ATTRIBUTES = (Public, ); }; };
		5DD755B41BE056DE002800DA /* RLMObjectSchema_Private.h in Headers */ = {isa = PBXBuildFile; fileRef = 29EDB8E91A7712E500458D80 /* RLMObjectSchema_Private.h */; settings = {ATTRIBUTES = (Private, ); }; };
		5DD755B61BE056DE002800DA /* RLMObjectStore.h in Headers */ = {isa = PBXBuildFile; fileRef = 29EDB8D71A7703C500458D80 /* RLMObjectStore.h */; settings = {ATTRIBUTES = (Private, ); }; };
		5DD755BA1BE056DE002800DA /* RLMProperty.h in Headers */ = {isa = PBXBuildFile; fileRef = E81A1F761955FC9300FDED82 /* RLMProperty.h */; settings = {ATTRIBUTES = (Public, ); }; };
		5DD755BB1BE056DE002800DA /* RLMProperty_Private.h in Headers */ = {isa = PBXBuildFile; fileRef = E81A1F751955FC9300FDED82 /* RLMProperty_Private.h */; settings = {ATTRIBUTES = (Private, ); }; };
		5DD755BD1BE056DE002800DA /* RLMRealm.h in Headers */ = {isa = PBXBuildFile; fileRef = E81A1F7B1955FC9300FDED82 /* RLMRealm.h */; settings = {ATTRIBUTES = (Public, ); }; };
		5DD755BE1BE056DE002800DA /* RLMRealm_Dynamic.h in Headers */ = {isa = PBXBuildFile; fileRef = E8951F01196C96DE00D6461C /* RLMRealm_Dynamic.h */; settings = {ATTRIBUTES = (Public, ); }; };
		5DD755BF1BE056DE002800DA /* RLMRealm_Private.h in Headers */ = {isa = PBXBuildFile; fileRef = 29EDB8E01A77070200458D80 /* RLMRealm_Private.h */; settings = {ATTRIBUTES = (Private, ); }; };
		5DD755C01BE056DE002800DA /* RLMRealmConfiguration.h in Headers */ = {isa = PBXBuildFile; fileRef = C0D2DD051B6BDEA1004E8919 /* RLMRealmConfiguration.h */; settings = {ATTRIBUTES = (Public, ); }; };
		5DD755C11BE056DE002800DA /* RLMRealmConfiguration_Private.h in Headers */ = {isa = PBXBuildFile; fileRef = C0D2DD0F1B6BE0DD004E8919 /* RLMRealmConfiguration_Private.h */; settings = {ATTRIBUTES = (Private, ); }; };
		5DD755C31BE056DE002800DA /* RLMResults.h in Headers */ = {isa = PBXBuildFile; fileRef = 02B8EF5819E601D80045A93D /* RLMResults.h */; settings = {ATTRIBUTES = (Public, ); }; };
		5DD755C41BE056DE002800DA /* RLMResults_Private.h in Headers */ = {isa = PBXBuildFile; fileRef = 29EDB8E51A7710B700458D80 /* RLMResults_Private.h */; settings = {ATTRIBUTES = (Private, ); }; };
		5DD755C51BE056DE002800DA /* RLMSchema.h in Headers */ = {isa = PBXBuildFile; fileRef = E81A1F7E1955FC9300FDED82 /* RLMSchema.h */; settings = {ATTRIBUTES = (Public, ); }; };
		5DD755C61BE056DE002800DA /* RLMSchema_Private.h in Headers */ = {isa = PBXBuildFile; fileRef = E81A1F7D1955FC9300FDED82 /* RLMSchema_Private.h */; settings = {ATTRIBUTES = (Private, ); }; };
		5DD755C71BE056DE002800DA /* RLMSwiftSupport.h in Headers */ = {isa = PBXBuildFile; fileRef = 3FE79FF719BA6A5900780C9A /* RLMSwiftSupport.h */; settings = {ATTRIBUTES = (Private, ); }; };
		5DD755E21BE05DAF002800DA /* Realm.framework in Frameworks */ = {isa = PBXBuildFile; fileRef = 5DD755CF1BE056DE002800DA /* Realm.framework */; };
		6807E64A2487E8660096066F /* RLMPushClient.h in Headers */ = {isa = PBXBuildFile; fileRef = 6807E6492487E8660096066F /* RLMPushClient.h */; settings = {ATTRIBUTES = (Public, ); }; };
		6807E64C2487F7220096066F /* RLMPushClient.mm in Sources */ = {isa = PBXBuildFile; fileRef = 6807E64B2487F7220096066F /* RLMPushClient.mm */; };
		6807E64D2487F7220096066F /* RLMPushClient.mm in Sources */ = {isa = PBXBuildFile; fileRef = 6807E64B2487F7220096066F /* RLMPushClient.mm */; };
		6807E64F2487F9210096066F /* RLMPushClient_Private.hpp in Headers */ = {isa = PBXBuildFile; fileRef = 6807E64E2487F9210096066F /* RLMPushClient_Private.hpp */; settings = {ATTRIBUTES = (Private, ); }; };
		6807E6502487F9210096066F /* RLMPushClient_Private.hpp in Headers */ = {isa = PBXBuildFile; fileRef = 6807E64E2487F9210096066F /* RLMPushClient_Private.hpp */; settings = {ATTRIBUTES = (Private, ); }; };
		681EE33B25EE8E1400A9DEC5 /* AnyRealmValue.swift in Sources */ = {isa = PBXBuildFile; fileRef = 681EE33A25EE8E1400A9DEC5 /* AnyRealmValue.swift */; };
		681EE34725EE8E5600A9DEC5 /* ObjectiveCSupport+AnyRealmValue.swift in Sources */ = {isa = PBXBuildFile; fileRef = 681EE34625EE8E5600A9DEC5 /* ObjectiveCSupport+AnyRealmValue.swift */; };
		684BE25224927ACA00F122B1 /* RLMPushClient.h in Headers */ = {isa = PBXBuildFile; fileRef = 6807E6492487E8660096066F /* RLMPushClient.h */; settings = {ATTRIBUTES = (Public, ); }; };
		68A7B91D2543538B00C703BC /* RLMSupport.swift in Sources */ = {isa = PBXBuildFile; fileRef = E88C36FF19745E5500C9963D /* RLMSupport.swift */; };
		AC2C2A40268E1B0200B4DA33 /* SwiftServerObjects.swift in Sources */ = {isa = PBXBuildFile; fileRef = AC2C2A3E268E1ACE00B4DA33 /* SwiftServerObjects.swift */; };
		AC2C2A41268E1B0700B4DA33 /* SwiftServerObjects.swift in Sources */ = {isa = PBXBuildFile; fileRef = AC2C2A3E268E1ACE00B4DA33 /* SwiftServerObjects.swift */; };
		AC320BAE268E1F2D0043D484 /* SwiftServerObjects.swift in Sources */ = {isa = PBXBuildFile; fileRef = AC2C2A3E268E1ACE00B4DA33 /* SwiftServerObjects.swift */; };
		AC7D182D261F2F560080E1D2 /* RLMObjectServerPartitionTests.mm in Sources */ = {isa = PBXBuildFile; fileRef = AC7D182B261F2F560080E1D2 /* RLMObjectServerPartitionTests.mm */; };
		AC7D182E261F2F560080E1D2 /* SwiftObjectServerPartitionTests.swift in Sources */ = {isa = PBXBuildFile; fileRef = AC7D182C261F2F560080E1D2 /* SwiftObjectServerPartitionTests.swift */; };
		AC8846762686573B00DF4A65 /* SwiftUISyncTestHostApp.swift in Sources */ = {isa = PBXBuildFile; fileRef = AC8846752686573B00DF4A65 /* SwiftUISyncTestHostApp.swift */; };
		AC8846782686573B00DF4A65 /* ContentView.swift in Sources */ = {isa = PBXBuildFile; fileRef = AC8846772686573B00DF4A65 /* ContentView.swift */; };
		AC8846B72687BC4100DF4A65 /* SwiftUIServerTests.swift in Sources */ = {isa = PBXBuildFile; fileRef = AC8846B62687BC4100DF4A65 /* SwiftUIServerTests.swift */; };
		AC88478626888CEE00DF4A65 /* SwiftUISyncTestHostUITests.swift in Sources */ = {isa = PBXBuildFile; fileRef = AC8846902686573D00DF4A65 /* SwiftUISyncTestHostUITests.swift */; };
		AC8847A3268925F100DF4A65 /* RLMSyncTestCase.mm in Sources */ = {isa = PBXBuildFile; fileRef = 1AA5AE9B1D98A68E00ED8C27 /* RLMSyncTestCase.mm */; };
		AC8847A4268925F100DF4A65 /* SwiftSyncTestCase.swift in Sources */ = {isa = PBXBuildFile; fileRef = 1AA5AE961D989BE000ED8C27 /* SwiftSyncTestCase.swift */; };
		AC8847A6268925F100DF4A65 /* RLMTestCase.m in Sources */ = {isa = PBXBuildFile; fileRef = 3F558C8322C29A02002F0F30 /* RLMTestCase.m */; };
		AC8847A72689260E00DF4A65 /* RLMMultiProcessTestCase.m in Sources */ = {isa = PBXBuildFile; fileRef = 3F558C8522C29A03002F0F30 /* RLMMultiProcessTestCase.m */; };
		AC8847A82689263100DF4A65 /* TestUtils.mm in Sources */ = {isa = PBXBuildFile; fileRef = 3F558C7E22C29A02002F0F30 /* TestUtils.mm */; };
		AC8847A9268926B500DF4A65 /* RealmServer.swift in Sources */ = {isa = PBXBuildFile; fileRef = 537130C724A9E417001FDBBC /* RealmServer.swift */; };
<<<<<<< HEAD
		ACF08B6726DD936200686CBC /* Query.swift in Sources */ = {isa = PBXBuildFile; fileRef = ACF08B6626DD936200686CBC /* Query.swift */; };
=======
		AC8AE64B26BAD4B00037D4E5 /* SwiftMongoClientTests.swift in Sources */ = {isa = PBXBuildFile; fileRef = AC8AE64A26BAD4B00037D4E5 /* SwiftMongoClientTests.swift */; };
>>>>>>> 099e55a5
		C042A48D1B7522A900771ED2 /* RealmConfigurationTests.mm in Sources */ = {isa = PBXBuildFile; fileRef = C042A48C1B7522A900771ED2 /* RealmConfigurationTests.mm */; };
		C042A48E1B7522A900771ED2 /* RealmConfigurationTests.mm in Sources */ = {isa = PBXBuildFile; fileRef = C042A48C1B7522A900771ED2 /* RealmConfigurationTests.mm */; };
		C0CDC0821B38DABA00C5716D /* UtilTests.mm in Sources */ = {isa = PBXBuildFile; fileRef = 021A88311AAFB5BE00EEAC84 /* UtilTests.mm */; };
		C0CDC0831B38DABB00C5716D /* UtilTests.mm in Sources */ = {isa = PBXBuildFile; fileRef = 021A88311AAFB5BE00EEAC84 /* UtilTests.mm */; };
		CF040494263DF0AA00F9AEE0 /* PrimitiveMapTests.swift in Sources */ = {isa = PBXBuildFile; fileRef = CF040493263DF0A900F9AEE0 /* PrimitiveMapTests.swift */; };
		CF052EFB25DEB671008EEF86 /* DictionaryPropertyTests.m in Sources */ = {isa = PBXBuildFile; fileRef = CF052EFA25DEB671008EEF86 /* DictionaryPropertyTests.m */; };
		CF052EFC25DEB671008EEF86 /* DictionaryPropertyTests.m in Sources */ = {isa = PBXBuildFile; fileRef = CF052EFA25DEB671008EEF86 /* DictionaryPropertyTests.m */; };
		CF08757D260B98E100B9BE60 /* RLMCollectionSyncTests.mm in Sources */ = {isa = PBXBuildFile; fileRef = CF08757C260B98E100B9BE60 /* RLMCollectionSyncTests.mm */; };
		CF0D04F1269365300038A058 /* KeyPathTests.swift in Sources */ = {isa = PBXBuildFile; fileRef = CF0D04F02693652E0038A058 /* KeyPathTests.swift */; };
		CF330BBE24E57D5F00F07EE2 /* RLMWatchTestUtility.m in Sources */ = {isa = PBXBuildFile; fileRef = CF330BBD24E57D5F00F07EE2 /* RLMWatchTestUtility.m */; };
		CF44461E26121C6800BAFDB4 /* RealmProperty.swift in Sources */ = {isa = PBXBuildFile; fileRef = CF44461D26121C6800BAFDB4 /* RealmProperty.swift */; };
		CF46CC0226D931BA00DE450C /* QueryTests.swift in Sources */ = {isa = PBXBuildFile; fileRef = CF46CC0026D931BA00DE450C /* QueryTests.swift */; };
		CF6E0482242A141200DB7F14 /* RLMEmailPasswordAuth.h in Headers */ = {isa = PBXBuildFile; fileRef = CF6E0480242A141200DB7F14 /* RLMEmailPasswordAuth.h */; settings = {ATTRIBUTES = (Public, ); }; };
		CF6E0483242A141200DB7F14 /* RLMEmailPasswordAuth.mm in Sources */ = {isa = PBXBuildFile; fileRef = CF6E0481242A141200DB7F14 /* RLMEmailPasswordAuth.mm */; };
		CF6E0486242A321200DB7F14 /* RLMProviderClient.h in Headers */ = {isa = PBXBuildFile; fileRef = CF6E0484242A321200DB7F14 /* RLMProviderClient.h */; settings = {ATTRIBUTES = (Public, ); }; };
		CF6E0487242A321200DB7F14 /* RLMProviderClient.mm in Sources */ = {isa = PBXBuildFile; fileRef = CF6E0485242A321200DB7F14 /* RLMProviderClient.mm */; };
		CF6E048A242A4B6D00DB7F14 /* RLMProviderClient.mm in Sources */ = {isa = PBXBuildFile; fileRef = CF6E0485242A321200DB7F14 /* RLMProviderClient.mm */; };
		CF6E048B242A4B6F00DB7F14 /* RLMProviderClient.h in Headers */ = {isa = PBXBuildFile; fileRef = CF6E0484242A321200DB7F14 /* RLMProviderClient.h */; settings = {ATTRIBUTES = (Public, ); }; };
		CF6E048C242A4B7100DB7F14 /* RLMEmailPasswordAuth.mm in Sources */ = {isa = PBXBuildFile; fileRef = CF6E0481242A141200DB7F14 /* RLMEmailPasswordAuth.mm */; };
		CF6E048D242A4B7400DB7F14 /* RLMEmailPasswordAuth.h in Headers */ = {isa = PBXBuildFile; fileRef = CF6E0480242A141200DB7F14 /* RLMEmailPasswordAuth.h */; settings = {ATTRIBUTES = (Public, ); }; };
		CF76F7DD24816AAB00890DD2 /* RLMUpdateResult.mm in Sources */ = {isa = PBXBuildFile; fileRef = CF76F7CB24816AA800890DD2 /* RLMUpdateResult.mm */; };
		CF76F7DE24816AAB00890DD2 /* RLMUpdateResult.mm in Sources */ = {isa = PBXBuildFile; fileRef = CF76F7CB24816AA800890DD2 /* RLMUpdateResult.mm */; };
		CF76F7DF24816AAB00890DD2 /* RLMUpdateResult.h in Headers */ = {isa = PBXBuildFile; fileRef = CF76F7CC24816AA800890DD2 /* RLMUpdateResult.h */; settings = {ATTRIBUTES = (Public, ); }; };
		CF76F7E024816AAB00890DD2 /* RLMUpdateResult.h in Headers */ = {isa = PBXBuildFile; fileRef = CF76F7CC24816AA800890DD2 /* RLMUpdateResult.h */; settings = {ATTRIBUTES = (Public, ); }; };
		CF76F7E524816AAB00890DD2 /* RLMMongoCollection.h in Headers */ = {isa = PBXBuildFile; fileRef = CF76F7CF24816AA900890DD2 /* RLMMongoCollection.h */; settings = {ATTRIBUTES = (Public, ); }; };
		CF76F7E624816AAB00890DD2 /* RLMMongoCollection.h in Headers */ = {isa = PBXBuildFile; fileRef = CF76F7CF24816AA900890DD2 /* RLMMongoCollection.h */; settings = {ATTRIBUTES = (Public, ); }; };
		CF76F7E724816AAB00890DD2 /* RLMFindOptions.mm in Sources */ = {isa = PBXBuildFile; fileRef = CF76F7D024816AAA00890DD2 /* RLMFindOptions.mm */; };
		CF76F7E824816AAB00890DD2 /* RLMFindOptions.mm in Sources */ = {isa = PBXBuildFile; fileRef = CF76F7D024816AAA00890DD2 /* RLMFindOptions.mm */; };
		CF76F7E924816AAB00890DD2 /* RLMMongoCollection.mm in Sources */ = {isa = PBXBuildFile; fileRef = CF76F7D124816AAA00890DD2 /* RLMMongoCollection.mm */; };
		CF76F7EA24816AAB00890DD2 /* RLMMongoCollection.mm in Sources */ = {isa = PBXBuildFile; fileRef = CF76F7D124816AAA00890DD2 /* RLMMongoCollection.mm */; };
		CF76F7F124816AAB00890DD2 /* RLMMongoClient.mm in Sources */ = {isa = PBXBuildFile; fileRef = CF76F7D524816AAA00890DD2 /* RLMMongoClient.mm */; };
		CF76F7F224816AAB00890DD2 /* RLMMongoClient.mm in Sources */ = {isa = PBXBuildFile; fileRef = CF76F7D524816AAA00890DD2 /* RLMMongoClient.mm */; };
		CF76F7F324816AAB00890DD2 /* RLMFindOneAndModifyOptions.h in Headers */ = {isa = PBXBuildFile; fileRef = CF76F7D624816AAA00890DD2 /* RLMFindOneAndModifyOptions.h */; settings = {ATTRIBUTES = (Public, ); }; };
		CF76F7F424816AAB00890DD2 /* RLMFindOneAndModifyOptions.h in Headers */ = {isa = PBXBuildFile; fileRef = CF76F7D624816AAA00890DD2 /* RLMFindOneAndModifyOptions.h */; settings = {ATTRIBUTES = (Public, ); }; };
		CF76F7F524816AAB00890DD2 /* RLMFindOptions.h in Headers */ = {isa = PBXBuildFile; fileRef = CF76F7D724816AAA00890DD2 /* RLMFindOptions.h */; settings = {ATTRIBUTES = (Public, ); }; };
		CF76F7F624816AAB00890DD2 /* RLMFindOptions.h in Headers */ = {isa = PBXBuildFile; fileRef = CF76F7D724816AAA00890DD2 /* RLMFindOptions.h */; settings = {ATTRIBUTES = (Public, ); }; };
		CF76F7F924816AAB00890DD2 /* RLMMongoDatabase.h in Headers */ = {isa = PBXBuildFile; fileRef = CF76F7D924816AAB00890DD2 /* RLMMongoDatabase.h */; settings = {ATTRIBUTES = (Public, ); }; };
		CF76F7FA24816AAB00890DD2 /* RLMMongoDatabase.h in Headers */ = {isa = PBXBuildFile; fileRef = CF76F7D924816AAB00890DD2 /* RLMMongoDatabase.h */; settings = {ATTRIBUTES = (Public, ); }; };
		CF76F7FB24816AAB00890DD2 /* RLMMongoClient.h in Headers */ = {isa = PBXBuildFile; fileRef = CF76F7DA24816AAB00890DD2 /* RLMMongoClient.h */; settings = {ATTRIBUTES = (Public, ); }; };
		CF76F7FC24816AAB00890DD2 /* RLMMongoClient.h in Headers */ = {isa = PBXBuildFile; fileRef = CF76F7DA24816AAB00890DD2 /* RLMMongoClient.h */; settings = {ATTRIBUTES = (Public, ); }; };
		CF76F7FD24816AAB00890DD2 /* RLMFindOneAndModifyOptions.mm in Sources */ = {isa = PBXBuildFile; fileRef = CF76F7DB24816AAB00890DD2 /* RLMFindOneAndModifyOptions.mm */; };
		CF76F7FE24816AAB00890DD2 /* RLMFindOneAndModifyOptions.mm in Sources */ = {isa = PBXBuildFile; fileRef = CF76F7DB24816AAB00890DD2 /* RLMFindOneAndModifyOptions.mm */; };
		CF76F80224816B3800890DD2 /* MongoClient.swift in Sources */ = {isa = PBXBuildFile; fileRef = CF76F80124816B3800890DD2 /* MongoClient.swift */; };
		CF986D1E25AE3B090039D287 /* RLMSet_Private.h in Headers */ = {isa = PBXBuildFile; fileRef = CF986D1A25AE3B080039D287 /* RLMSet_Private.h */; settings = {ATTRIBUTES = (Private, ); }; };
		CF986D1F25AE3B090039D287 /* RLMSet_Private.h in Headers */ = {isa = PBXBuildFile; fileRef = CF986D1A25AE3B080039D287 /* RLMSet_Private.h */; settings = {ATTRIBUTES = (Private, ); }; };
		CF986D2025AE3B090039D287 /* RLMSet.mm in Sources */ = {isa = PBXBuildFile; fileRef = CF986D1B25AE3B080039D287 /* RLMSet.mm */; };
		CF986D2125AE3B090039D287 /* RLMSet.mm in Sources */ = {isa = PBXBuildFile; fileRef = CF986D1B25AE3B080039D287 /* RLMSet.mm */; };
		CF986D2425AE3B090039D287 /* RLMSet.h in Headers */ = {isa = PBXBuildFile; fileRef = CF986D1D25AE3B090039D287 /* RLMSet.h */; settings = {ATTRIBUTES = (Public, ); }; };
		CF986D2525AE3B090039D287 /* RLMSet.h in Headers */ = {isa = PBXBuildFile; fileRef = CF986D1D25AE3B090039D287 /* RLMSet.h */; settings = {ATTRIBUTES = (Public, ); }; };
		CF986D3125AE3BD40039D287 /* PrimitiveSetPropertyTests.m in Sources */ = {isa = PBXBuildFile; fileRef = CF986D2F25AE3BD40039D287 /* PrimitiveSetPropertyTests.m */; };
		CF986D3225AE3BD40039D287 /* PrimitiveSetPropertyTests.m in Sources */ = {isa = PBXBuildFile; fileRef = CF986D2F25AE3BD40039D287 /* PrimitiveSetPropertyTests.m */; };
		CF986D3325AE3BD40039D287 /* SetPropertyTests.m in Sources */ = {isa = PBXBuildFile; fileRef = CF986D3025AE3BD40039D287 /* SetPropertyTests.m */; };
		CF986D3425AE3BD40039D287 /* SetPropertyTests.m in Sources */ = {isa = PBXBuildFile; fileRef = CF986D3025AE3BD40039D287 /* SetPropertyTests.m */; };
		CF986D6625AE3C540039D287 /* SwiftSetPropertyTests.swift in Sources */ = {isa = PBXBuildFile; fileRef = CF986D4725AE3C420039D287 /* SwiftSetPropertyTests.swift */; };
		CF986D7025AE3C550039D287 /* SwiftSetPropertyTests.swift in Sources */ = {isa = PBXBuildFile; fileRef = CF986D4725AE3C420039D287 /* SwiftSetPropertyTests.swift */; };
		CF986D8325AE3C590039D287 /* SwiftSetTests.swift in Sources */ = {isa = PBXBuildFile; fileRef = CF986D4825AE3C420039D287 /* SwiftSetTests.swift */; };
		CF986D8425AE3C5A0039D287 /* SwiftSetTests.swift in Sources */ = {isa = PBXBuildFile; fileRef = CF986D4825AE3C420039D287 /* SwiftSetTests.swift */; };
		CF986DE225AE3EC70039D287 /* MutableSetTests.swift in Sources */ = {isa = PBXBuildFile; fileRef = CF986DE125AE3EC70039D287 /* MutableSetTests.swift */; };
		CF986DF625AE3EDF0039D287 /* PrimitiveMutableSetTests.swift in Sources */ = {isa = PBXBuildFile; fileRef = CF986DF525AE3EDF0039D287 /* PrimitiveMutableSetTests.swift */; };
		CF9881C125DABC6500BD7E4F /* RLMManagedDictionary.mm in Sources */ = {isa = PBXBuildFile; fileRef = CF9881C025DABC6500BD7E4F /* RLMManagedDictionary.mm */; };
		CFAEF761242B5F9A00EAF721 /* RLMAPIKeyAuth.h in Headers */ = {isa = PBXBuildFile; fileRef = CFAEF75F242B5F9A00EAF721 /* RLMAPIKeyAuth.h */; settings = {ATTRIBUTES = (Public, ); }; };
		CFAEF762242B5F9A00EAF721 /* RLMAPIKeyAuth.mm in Sources */ = {isa = PBXBuildFile; fileRef = CFAEF760242B5F9A00EAF721 /* RLMAPIKeyAuth.mm */; };
		CFAEF765242B672700EAF721 /* RLMUserAPIKey.h in Headers */ = {isa = PBXBuildFile; fileRef = CFAEF763242B672700EAF721 /* RLMUserAPIKey.h */; settings = {ATTRIBUTES = (Public, ); }; };
		CFAEF766242B672700EAF721 /* RLMUserAPIKey.mm in Sources */ = {isa = PBXBuildFile; fileRef = CFAEF764242B672700EAF721 /* RLMUserAPIKey.mm */; };
		CFB4313A243DF87100471C18 /* App.swift in Sources */ = {isa = PBXBuildFile; fileRef = CFB43139243DF87100471C18 /* App.swift */; };
		CFB674A324EEE9CB00FBF0B8 /* WatchTestUtility.swift in Sources */ = {isa = PBXBuildFile; fileRef = CFB674A224EEE9CB00FBF0B8 /* WatchTestUtility.swift */; };
		CFD8D12025BB0B8B0037FE4D /* RLMManagedSet.mm in Sources */ = {isa = PBXBuildFile; fileRef = CFD8D11F25BB0B8B0037FE4D /* RLMManagedSet.mm */; };
		CFD8D13325BB0B900037FE4D /* RLMManagedSet.mm in Sources */ = {isa = PBXBuildFile; fileRef = CFD8D11F25BB0B8B0037FE4D /* RLMManagedSet.mm */; };
		CFE9CE31265554FB00BF96D6 /* MutableSet.swift in Sources */ = {isa = PBXBuildFile; fileRef = CF986D8E25AE3C980039D287 /* MutableSet.swift */; };
		CFE9CE3326555BBD00BF96D6 /* RealmKeyedCollection.swift in Sources */ = {isa = PBXBuildFile; fileRef = CFE9CE3226555BBD00BF96D6 /* RealmKeyedCollection.swift */; };
		CFFC8CC8262310C800929608 /* AnyRealmValueTests.swift in Sources */ = {isa = PBXBuildFile; fileRef = CFFC8CC7262310C800929608 /* AnyRealmValueTests.swift */; };
		CFFECBAA250646820010F585 /* Decimal128Tests.swift in Sources */ = {isa = PBXBuildFile; fileRef = CFFECBA8250646750010F585 /* Decimal128Tests.swift */; };
		CFFECBAD250667B20010F585 /* Decimal128Tests.m in Sources */ = {isa = PBXBuildFile; fileRef = CFFECBAB250667A90010F585 /* Decimal128Tests.m */; };
		CFFECBAE250667B20010F585 /* Decimal128Tests.m in Sources */ = {isa = PBXBuildFile; fileRef = CFFECBAB250667A90010F585 /* Decimal128Tests.m */; };
		CFFECBB0250690EA0010F585 /* ObjectIdTests.m in Sources */ = {isa = PBXBuildFile; fileRef = CFFECBAF250690EA0010F585 /* ObjectIdTests.m */; };
		CFFECBB1250690EA0010F585 /* ObjectIdTests.m in Sources */ = {isa = PBXBuildFile; fileRef = CFFECBAF250690EA0010F585 /* ObjectIdTests.m */; };
		CFFECBB525078EC40010F585 /* ObjectIdTests.swift in Sources */ = {isa = PBXBuildFile; fileRef = CFFECBB225078D100010F585 /* ObjectIdTests.swift */; };
		E81A1FD51955FE0100FDED82 /* ArrayPropertyTests.m in Sources */ = {isa = PBXBuildFile; fileRef = E81A1FB81955FE0100FDED82 /* ArrayPropertyTests.m */; settings = {COMPILER_FLAGS = "-fobjc-arc-exceptions"; }; };
		E81A1FDB1955FE0100FDED82 /* EnumeratorTests.m in Sources */ = {isa = PBXBuildFile; fileRef = E81A1FBB1955FE0100FDED82 /* EnumeratorTests.m */; settings = {COMPILER_FLAGS = "-fobjc-arc-exceptions"; }; };
		E81A1FDD1955FE0100FDED82 /* LinkTests.m in Sources */ = {isa = PBXBuildFile; fileRef = E81A1FBC1955FE0100FDED82 /* LinkTests.m */; settings = {COMPILER_FLAGS = "-fobjc-arc-exceptions"; }; };
		E81A1FE11955FE0100FDED82 /* ObjectInterfaceTests.m in Sources */ = {isa = PBXBuildFile; fileRef = E81A1FBE1955FE0100FDED82 /* ObjectInterfaceTests.m */; settings = {COMPILER_FLAGS = "-fobjc-arc-exceptions"; }; };
		E81A1FE31955FE0100FDED82 /* ObjectTests.m in Sources */ = {isa = PBXBuildFile; fileRef = E81A1FBF1955FE0100FDED82 /* ObjectTests.m */; settings = {COMPILER_FLAGS = "-fobjc-arc-exceptions"; }; };
		E81A1FE71955FE0100FDED82 /* QueryTests.m in Sources */ = {isa = PBXBuildFile; fileRef = E81A1FC11955FE0100FDED82 /* QueryTests.m */; };
		E81A1FEB1955FE0100FDED82 /* RealmTests.mm in Sources */ = {isa = PBXBuildFile; fileRef = E81A1FC31955FE0100FDED82 /* RealmTests.mm */; };
		E81A20021955FE0100FDED82 /* TransactionTests.m in Sources */ = {isa = PBXBuildFile; fileRef = E81A1FD11955FE0100FDED82 /* TransactionTests.m */; };
		E8267FE31D90B79000E001C7 /* Realm.framework in Frameworks */ = {isa = PBXBuildFile; fileRef = 5D659ED91BE04556006515A0 /* Realm.framework */; };
		E8267FE51D90B79000E001C7 /* Realm.framework in Embed Frameworks */ = {isa = PBXBuildFile; fileRef = 5D659ED91BE04556006515A0 /* Realm.framework */; settings = {ATTRIBUTES = (CodeSignOnCopy, RemoveHeadersOnCopy, ); }; };
		E8267FF11D90B8E700E001C7 /* RLMObjectServerTests.mm in Sources */ = {isa = PBXBuildFile; fileRef = E8267FF01D90B8E700E001C7 /* RLMObjectServerTests.mm */; };
		E856D213195615A900FB2FCF /* TransactionTests.m in Sources */ = {isa = PBXBuildFile; fileRef = E81A1FD11955FE0100FDED82 /* TransactionTests.m */; settings = {COMPILER_FLAGS = "-fobjc-arc-exceptions"; }; };
		E856D214195615A900FB2FCF /* ArrayPropertyTests.m in Sources */ = {isa = PBXBuildFile; fileRef = E81A1FB81955FE0100FDED82 /* ArrayPropertyTests.m */; settings = {COMPILER_FLAGS = "-fobjc-arc-exceptions"; }; };
		E856D216195615A900FB2FCF /* DynamicTests.m in Sources */ = {isa = PBXBuildFile; fileRef = E81A1FBA1955FE0100FDED82 /* DynamicTests.m */; settings = {COMPILER_FLAGS = "-fobjc-arc-exceptions"; }; };
		E856D217195615A900FB2FCF /* EnumeratorTests.m in Sources */ = {isa = PBXBuildFile; fileRef = E81A1FBB1955FE0100FDED82 /* EnumeratorTests.m */; settings = {COMPILER_FLAGS = "-fobjc-arc-exceptions"; }; };
		E856D218195615A900FB2FCF /* LinkTests.m in Sources */ = {isa = PBXBuildFile; fileRef = E81A1FBC1955FE0100FDED82 /* LinkTests.m */; settings = {COMPILER_FLAGS = "-fobjc-arc-exceptions"; }; };
		E856D21A195615A900FB2FCF /* ObjectInterfaceTests.m in Sources */ = {isa = PBXBuildFile; fileRef = E81A1FBE1955FE0100FDED82 /* ObjectInterfaceTests.m */; };
		E856D21B195615A900FB2FCF /* ObjectTests.m in Sources */ = {isa = PBXBuildFile; fileRef = E81A1FBF1955FE0100FDED82 /* ObjectTests.m */; };
		E856D21D195615A900FB2FCF /* QueryTests.m in Sources */ = {isa = PBXBuildFile; fileRef = E81A1FC11955FE0100FDED82 /* QueryTests.m */; };
		E856D21E195615A900FB2FCF /* RealmTests.mm in Sources */ = {isa = PBXBuildFile; fileRef = E81A1FC31955FE0100FDED82 /* RealmTests.mm */; };
		E8917598197A1B350068ACC6 /* UnicodeTests.m in Sources */ = {isa = PBXBuildFile; fileRef = E8917597197A1B350068ACC6 /* UnicodeTests.m */; };
		E8917599197A1B350068ACC6 /* UnicodeTests.m in Sources */ = {isa = PBXBuildFile; fileRef = E8917597197A1B350068ACC6 /* UnicodeTests.m */; };
		E8AE7C261EA436F800CDFF9A /* CompactionTests.swift in Sources */ = {isa = PBXBuildFile; fileRef = E8AE7C251EA436F800CDFF9A /* CompactionTests.swift */; };
		E8C6EAF41DD66C0C00EC1A03 /* RLMSyncUtil_Private.h in Headers */ = {isa = PBXBuildFile; fileRef = 1A1C6E241D3FFCF70077B6E7 /* RLMSyncUtil_Private.h */; settings = {ATTRIBUTES = (Private, ); }; };
		E8C6EAF51DD66C0C00EC1A03 /* RLMSyncUtil_Private.h in Headers */ = {isa = PBXBuildFile; fileRef = 1A1C6E241D3FFCF70077B6E7 /* RLMSyncUtil_Private.h */; settings = {ATTRIBUTES = (Private, ); }; };
		E8DA16F81E81210D0055141C /* CompactionTests.m in Sources */ = {isa = PBXBuildFile; fileRef = E8DA16F71E81210D0055141C /* CompactionTests.m */; };
		E8DA16F91E81210D0055141C /* CompactionTests.m in Sources */ = {isa = PBXBuildFile; fileRef = E8DA16F71E81210D0055141C /* CompactionTests.m */; };
		E8F992BE1F1401C100F634B5 /* RLMObjectBase_Private.h in Headers */ = {isa = PBXBuildFile; fileRef = E8F992BD1F1401C100F634B5 /* RLMObjectBase_Private.h */; settings = {ATTRIBUTES = (Private, ); }; };
		E8F992BF1F1401C100F634B5 /* RLMObjectBase_Private.h in Headers */ = {isa = PBXBuildFile; fileRef = E8F992BD1F1401C100F634B5 /* RLMObjectBase_Private.h */; settings = {ATTRIBUTES = (Private, ); }; };
/* End PBXBuildFile section */

/* Begin PBXContainerItemProxy section */
		3F9D917E2152D41A00474F09 /* PBXContainerItemProxy */ = {
			isa = PBXContainerItemProxy;
			containerPortal = E8D89B8F1955FC6D00CF2B9A /* Project object */;
			proxyType = 1;
			remoteGlobalIDString = 3F1A5E711992EB7400F45F4C;
			remoteInfo = TestHost;
		};
		3F9D91892152D47B00474F09 /* PBXContainerItemProxy */ = {
			isa = PBXContainerItemProxy;
			containerPortal = E8D89B8F1955FC6D00CF2B9A /* Project object */;
			proxyType = 1;
			remoteGlobalIDString = 3F9D91802152D42F00474F09;
			remoteInfo = "TestHost static";
		};
		3FC8BF34212B79F4001C2025 /* PBXContainerItemProxy */ = {
			isa = PBXContainerItemProxy;
			containerPortal = E8D89B8F1955FC6D00CF2B9A /* Project object */;
			proxyType = 1;
			remoteGlobalIDString = 3F1A5E711992EB7400F45F4C;
			remoteInfo = TestHost;
		};
		3FF5165126E96D2B00618280 /* PBXContainerItemProxy */ = {
			isa = PBXContainerItemProxy;
			containerPortal = E8D89B8F1955FC6D00CF2B9A /* Project object */;
			proxyType = 1;
			remoteGlobalIDString = 5D660FCB1BE98C560021E04F;
			remoteInfo = RealmSwift;
		};
		49E57A1B245C5B0E004AF428 /* PBXContainerItemProxy */ = {
			isa = PBXContainerItemProxy;
			containerPortal = E8D89B8F1955FC6D00CF2B9A /* Project object */;
			proxyType = 1;
			remoteGlobalIDString = 49E57A16245C3F31004AF428;
			remoteInfo = "Download BaaS";
		};
		534DF4CF25B86F3A00655AE2 /* PBXContainerItemProxy */ = {
			isa = PBXContainerItemProxy;
			containerPortal = E8D89B8F1955FC6D00CF2B9A /* Project object */;
			proxyType = 1;
			remoteGlobalIDString = 53124AB725B71AF600771CE4;
			remoteInfo = SwiftUITestHost;
		};
		537689AB24A7DD060008E57B /* PBXContainerItemProxy */ = {
			isa = PBXContainerItemProxy;
			containerPortal = E8D89B8F1955FC6D00CF2B9A /* Project object */;
			proxyType = 1;
			remoteGlobalIDString = 5D660FCB1BE98C560021E04F;
			remoteInfo = RealmSwift;
		};
		53BBF08C25B7436F00D225AD /* PBXContainerItemProxy */ = {
			isa = PBXContainerItemProxy;
			containerPortal = E8D89B8F1955FC6D00CF2B9A /* Project object */;
			proxyType = 1;
			remoteGlobalIDString = 5D660FCB1BE98C560021E04F;
			remoteInfo = RealmSwift;
		};
		5D6157011BE0A3A100A4BD3F /* PBXContainerItemProxy */ = {
			isa = PBXContainerItemProxy;
			containerPortal = E8D89B8F1955FC6D00CF2B9A /* Project object */;
			proxyType = 1;
			remoteGlobalIDString = 3F1A5E711992EB7400F45F4C;
			remoteInfo = TestHost;
		};
		5D660FDE1BE98C7C0021E04F /* PBXContainerItemProxy */ = {
			isa = PBXContainerItemProxy;
			containerPortal = E8D89B8F1955FC6D00CF2B9A /* Project object */;
			proxyType = 1;
			remoteGlobalIDString = 5D660FCB1BE98C560021E04F;
			remoteInfo = RealmSwift;
		};
		5D66102B1BE98DF60021E04F /* PBXContainerItemProxy */ = {
			isa = PBXContainerItemProxy;
			containerPortal = E8D89B8F1955FC6D00CF2B9A /* Project object */;
			proxyType = 1;
			remoteGlobalIDString = 5D659E7D1BE04556006515A0;
			remoteInfo = Realm;
		};
		5DD755D11BE05828002800DA /* PBXContainerItemProxy */ = {
			isa = PBXContainerItemProxy;
			containerPortal = E8D89B8F1955FC6D00CF2B9A /* Project object */;
			proxyType = 1;
			remoteGlobalIDString = 5D659E7D1BE04556006515A0;
			remoteInfo = Realm;
		};
		5DD755D31BE0582A002800DA /* PBXContainerItemProxy */ = {
			isa = PBXContainerItemProxy;
			containerPortal = E8D89B8F1955FC6D00CF2B9A /* Project object */;
			proxyType = 1;
			remoteGlobalIDString = 5DD7557B1BE056DE002800DA;
			remoteInfo = "Realm iOS static";
		};
		AC88469F2686577B00DF4A65 /* PBXContainerItemProxy */ = {
			isa = PBXContainerItemProxy;
			containerPortal = E8D89B8F1955FC6D00CF2B9A /* Project object */;
			proxyType = 1;
			remoteGlobalIDString = 5D660FCB1BE98C560021E04F;
			remoteInfo = RealmSwift;
		};
		AC88475B26888C6300DF4A65 /* PBXContainerItemProxy */ = {
			isa = PBXContainerItemProxy;
			containerPortal = E8D89B8F1955FC6D00CF2B9A /* Project object */;
			proxyType = 1;
			remoteGlobalIDString = 49E57A16245C3F31004AF428;
			remoteInfo = "Download BaaS";
		};
		AC88479D26891D4500DF4A65 /* PBXContainerItemProxy */ = {
			isa = PBXContainerItemProxy;
			containerPortal = E8D89B8F1955FC6D00CF2B9A /* Project object */;
			proxyType = 1;
			remoteGlobalIDString = AC8846722686573B00DF4A65;
			remoteInfo = SwifttUISyncTestHost;
		};
		E8267FB51D90B79000E001C7 /* PBXContainerItemProxy */ = {
			isa = PBXContainerItemProxy;
			containerPortal = E8D89B8F1955FC6D00CF2B9A /* Project object */;
			proxyType = 1;
			remoteGlobalIDString = 5D659E7D1BE04556006515A0;
			remoteInfo = Realm;
		};
/* End PBXContainerItemProxy section */

/* Begin PBXCopyFilesBuildPhase section */
		5D128F291BE984D4001F4FBF /* Embed Frameworks */ = {
			isa = PBXCopyFilesBuildPhase;
			buildActionMask = 2147483647;
			dstPath = "";
			dstSubfolderSpec = 10;
			files = (
				5D128F2A1BE984E5001F4FBF /* Realm.framework in Embed Frameworks */,
			);
			name = "Embed Frameworks";
			runOnlyForDeploymentPostprocessing = 0;
		};
		5D66102D1BE98E360021E04F /* Embed Frameworks */ = {
			isa = PBXCopyFilesBuildPhase;
			buildActionMask = 2147483647;
			dstPath = "";
			dstSubfolderSpec = 10;
			files = (
				5D66102E1BE98E500021E04F /* Realm.framework in Embed Frameworks */,
				5D66102F1BE98E540021E04F /* RealmSwift.framework in Embed Frameworks */,
			);
			name = "Embed Frameworks";
			runOnlyForDeploymentPostprocessing = 0;
		};
		AC88477A26888C6300DF4A65 /* Embed Frameworks */ = {
			isa = PBXCopyFilesBuildPhase;
			buildActionMask = 2147483647;
			dstPath = "";
			dstSubfolderSpec = 10;
			files = (
			);
			name = "Embed Frameworks";
			runOnlyForDeploymentPostprocessing = 0;
		};
		E8267FE41D90B79000E001C7 /* Embed Frameworks */ = {
			isa = PBXCopyFilesBuildPhase;
			buildActionMask = 2147483647;
			dstPath = "";
			dstSubfolderSpec = 10;
			files = (
				E8267FE51D90B79000E001C7 /* Realm.framework in Embed Frameworks */,
				1AA5AEA41D98DF1500ED8C27 /* RealmSwift.framework in Embed Frameworks */,
			);
			name = "Embed Frameworks";
			runOnlyForDeploymentPostprocessing = 0;
		};
/* End PBXCopyFilesBuildPhase section */

/* Begin PBXFileReference section */
		0207AB7C195DF9FB007EFB12 /* RLMMigration_Private.h */ = {isa = PBXFileReference; fileEncoding = 4; lastKnownFileType = sourcecode.c.h; path = RLMMigration_Private.h; sourceTree = "<group>"; };
		0207AB7D195DF9FB007EFB12 /* RLMMigration.h */ = {isa = PBXFileReference; fileEncoding = 4; lastKnownFileType = sourcecode.c.h; path = RLMMigration.h; sourceTree = "<group>"; };
		0207AB7E195DF9FB007EFB12 /* RLMMigration.mm */ = {isa = PBXFileReference; fileEncoding = 4; lastKnownFileType = sourcecode.cpp.objcpp; path = RLMMigration.mm; sourceTree = "<group>"; };
		0207AB85195DFA15007EFB12 /* MigrationTests.mm */ = {isa = PBXFileReference; fileEncoding = 4; lastKnownFileType = sourcecode.cpp.objcpp; path = MigrationTests.mm; sourceTree = "<group>"; };
		0207AB86195DFA15007EFB12 /* SchemaTests.mm */ = {isa = PBXFileReference; fileEncoding = 4; lastKnownFileType = sourcecode.cpp.objcpp; path = SchemaTests.mm; sourceTree = "<group>"; };
		0217D7B819CD0ACD00DE5C32 /* Swift-Tests-Bridging-Header.h */ = {isa = PBXFileReference; lastKnownFileType = sourcecode.c.h; path = "Swift-Tests-Bridging-Header.h"; sourceTree = "<group>"; };
		021A882F1AAFB5BE00EEAC84 /* EncryptionTests.mm */ = {isa = PBXFileReference; lastKnownFileType = sourcecode.cpp.objcpp; path = EncryptionTests.mm; sourceTree = "<group>"; };
		021A88301AAFB5BE00EEAC84 /* ObjectSchemaTests.m */ = {isa = PBXFileReference; lastKnownFileType = sourcecode.c.objc; path = ObjectSchemaTests.m; sourceTree = "<group>"; };
		021A88311AAFB5BE00EEAC84 /* UtilTests.mm */ = {isa = PBXFileReference; lastKnownFileType = sourcecode.cpp.objcpp; path = UtilTests.mm; sourceTree = "<group>"; };
		0237B5421A856F06004ACD57 /* RLMArray_Private.h */ = {isa = PBXFileReference; lastKnownFileType = sourcecode.c.h; path = RLMArray_Private.h; sourceTree = "<group>"; };
		023B19551A3BA90D0067FB81 /* RLMSwiftCollectionBase.h */ = {isa = PBXFileReference; fileEncoding = 4; lastKnownFileType = sourcecode.c.h; path = RLMSwiftCollectionBase.h; sourceTree = "<group>"; };
		023B19561A3BA90D0067FB81 /* RLMSwiftCollectionBase.mm */ = {isa = PBXFileReference; fileEncoding = 4; lastKnownFileType = sourcecode.cpp.objcpp; path = RLMSwiftCollectionBase.mm; sourceTree = "<group>"; };
		023B19571A3BA90D0067FB81 /* RLMObjectBase.h */ = {isa = PBXFileReference; fileEncoding = 4; lastKnownFileType = sourcecode.c.h; path = RLMObjectBase.h; sourceTree = "<group>"; };
		023B19581A3BA90D0067FB81 /* RLMObjectBase.mm */ = {isa = PBXFileReference; fileEncoding = 4; lastKnownFileType = sourcecode.cpp.objcpp; path = RLMObjectBase.mm; sourceTree = "<group>"; };
		023B19F71A423BD20067FB81 /* libc++.dylib */ = {isa = PBXFileReference; lastKnownFileType = "compiled.mach-o.dylib"; name = "libc++.dylib"; path = "usr/lib/libc++.dylib"; sourceTree = SDKROOT; };
		027A4D211AB100E000AA46F9 /* RLMRealmUtil.hpp */ = {isa = PBXFileReference; fileEncoding = 4; lastKnownFileType = sourcecode.cpp.h; path = RLMRealmUtil.hpp; sourceTree = "<group>"; };
		027A4D221AB100E000AA46F9 /* RLMRealmUtil.mm */ = {isa = PBXFileReference; fileEncoding = 4; lastKnownFileType = sourcecode.cpp.objcpp; path = RLMRealmUtil.mm; sourceTree = "<group>"; };
		027A4D291AB1012500AA46F9 /* InterprocessTests.m */ = {isa = PBXFileReference; fileEncoding = 4; lastKnownFileType = sourcecode.c.objc; path = InterprocessTests.m; sourceTree = "<group>"; };
		02AFB4611A80343600E11938 /* PropertyTests.m */ = {isa = PBXFileReference; fileEncoding = 4; lastKnownFileType = sourcecode.c.objc; path = PropertyTests.m; sourceTree = "<group>"; };
		02AFB4621A80343600E11938 /* ResultsTests.m */ = {isa = PBXFileReference; fileEncoding = 4; lastKnownFileType = sourcecode.c.objc; path = ResultsTests.m; sourceTree = "<group>"; };
		02B8EF5819E601D80045A93D /* RLMResults.h */ = {isa = PBXFileReference; fileEncoding = 4; lastKnownFileType = sourcecode.c.h; path = RLMResults.h; sourceTree = "<group>"; };
		02B8EF5B19E7048D0045A93D /* RLMCollection.h */ = {isa = PBXFileReference; fileEncoding = 4; lastKnownFileType = sourcecode.c.h; path = RLMCollection.h; sourceTree = "<group>"; };
		02E334C21A5F3C45009F8810 /* Realm.modulemap */ = {isa = PBXFileReference; lastKnownFileType = "sourcecode.module-map"; path = Realm.modulemap; sourceTree = "<group>"; };
		02E334C41A5F4923009F8810 /* RLMRealm_Private.hpp */ = {isa = PBXFileReference; lastKnownFileType = sourcecode.cpp.h; path = RLMRealm_Private.hpp; sourceTree = "<group>"; };
		0C3BD4B125C1BDF1007CFDD3 /* RLMDictionary.mm */ = {isa = PBXFileReference; lastKnownFileType = sourcecode.cpp.objcpp; path = RLMDictionary.mm; sourceTree = "<group>"; };
		0C3BD4B225C1BDF1007CFDD3 /* RLMDictionary.h */ = {isa = PBXFileReference; lastKnownFileType = sourcecode.c.h; path = RLMDictionary.h; sourceTree = "<group>"; };
		0C3BD4D225C1C5AB007CFDD3 /* Map.swift */ = {isa = PBXFileReference; lastKnownFileType = sourcecode.swift; path = Map.swift; sourceTree = "<group>"; };
		0C3BD50125C1DE6F007CFDD3 /* RLMDictionary_Private.h */ = {isa = PBXFileReference; lastKnownFileType = sourcecode.c.h; path = RLMDictionary_Private.h; sourceTree = "<group>"; };
		0C57969F25643D7500744CAE /* RLMUUID.mm */ = {isa = PBXFileReference; fileEncoding = 4; lastKnownFileType = sourcecode.cpp.objcpp; path = RLMUUID.mm; sourceTree = "<group>"; };
		0C7CA7C225C311DA0098A636 /* RLMManagedDictionary.mm */ = {isa = PBXFileReference; lastKnownFileType = sourcecode.cpp.objcpp; path = RLMManagedDictionary.mm; sourceTree = "<group>"; };
		0C86B33825E15B6000775FED /* PrimitiveDictionaryPropertyTests.m */ = {isa = PBXFileReference; fileEncoding = 4; lastKnownFileType = sourcecode.c.objc; path = PrimitiveDictionaryPropertyTests.m; sourceTree = "<group>"; };
		0C9758BE264974660097B48D /* SwiftRLMDictionaryTests.swift */ = {isa = PBXFileReference; fileEncoding = 4; lastKnownFileType = sourcecode.swift; path = SwiftRLMDictionaryTests.swift; sourceTree = "<group>"; };
		1A0512731D87413000806AEC /* RLMSyncUtil_Private.hpp */ = {isa = PBXFileReference; lastKnownFileType = sourcecode.cpp.h; path = RLMSyncUtil_Private.hpp; sourceTree = "<group>"; };
		1A1C6E241D3FFCF70077B6E7 /* RLMSyncUtil_Private.h */ = {isa = PBXFileReference; lastKnownFileType = sourcecode.c.h; path = RLMSyncUtil_Private.h; sourceTree = "<group>"; };
		1A1EBF861F269E8E00F47698 /* RLMResults_Private.hpp */ = {isa = PBXFileReference; lastKnownFileType = sourcecode.cpp.h; path = RLMResults_Private.hpp; sourceTree = "<group>"; };
		1A33C42A1DAEB9C4001E87AA /* RLMUser_Private.hpp */ = {isa = PBXFileReference; fileEncoding = 4; lastKnownFileType = sourcecode.cpp.h; path = RLMUser_Private.hpp; sourceTree = "<group>"; };
		1A3623651D8384BA00945A54 /* RLMSyncConfiguration.h */ = {isa = PBXFileReference; fileEncoding = 4; lastKnownFileType = sourcecode.c.h; path = RLMSyncConfiguration.h; sourceTree = "<group>"; };
		1A3623661D8384BA00945A54 /* RLMSyncConfiguration.mm */ = {isa = PBXFileReference; fileEncoding = 4; lastKnownFileType = sourcecode.cpp.objcpp; path = RLMSyncConfiguration.mm; sourceTree = "<group>"; };
		1A36236A1D83868F00945A54 /* RLMSyncConfiguration_Private.h */ = {isa = PBXFileReference; lastKnownFileType = sourcecode.c.h; path = RLMSyncConfiguration_Private.h; sourceTree = "<group>"; };
		1A4AC06D1D8BA86200DC9736 /* RLMSyncConfiguration_Private.hpp */ = {isa = PBXFileReference; lastKnownFileType = sourcecode.cpp.h; path = RLMSyncConfiguration_Private.hpp; sourceTree = "<group>"; };
		1A4FFC971D35A71000B4B65C /* RLMSyncUtil.h */ = {isa = PBXFileReference; fileEncoding = 4; lastKnownFileType = sourcecode.c.h; path = RLMSyncUtil.h; sourceTree = "<group>"; };
		1A7B82391D51259F00750296 /* libz.tbd */ = {isa = PBXFileReference; lastKnownFileType = "sourcecode.text-based-dylib-definition"; name = libz.tbd; path = usr/lib/libz.tbd; sourceTree = SDKROOT; };
		1A7DE7021D38460B0029F0AE /* Sync.swift */ = {isa = PBXFileReference; fileEncoding = 4; lastKnownFileType = sourcecode.swift; path = Sync.swift; sourceTree = "<group>"; };
		1A84132E1D4BCCE600C5326F /* RLMSyncUtil.mm */ = {isa = PBXFileReference; fileEncoding = 4; lastKnownFileType = sourcecode.cpp.objcpp; path = RLMSyncUtil.mm; sourceTree = "<group>"; };
		1AA5AE961D989BE000ED8C27 /* SwiftSyncTestCase.swift */ = {isa = PBXFileReference; fileEncoding = 4; lastKnownFileType = sourcecode.swift; lineEnding = 0; name = SwiftSyncTestCase.swift; path = Realm/ObjectServerTests/SwiftSyncTestCase.swift; sourceTree = "<group>"; };
		1AA5AE9A1D98A1B000ED8C27 /* Object-Server-Tests-Bridging-Header.h */ = {isa = PBXFileReference; lastKnownFileType = sourcecode.c.h; name = "Object-Server-Tests-Bridging-Header.h"; path = "Realm/ObjectServerTests/Object-Server-Tests-Bridging-Header.h"; sourceTree = "<group>"; };
		1AA5AE9B1D98A68E00ED8C27 /* RLMSyncTestCase.mm */ = {isa = PBXFileReference; fileEncoding = 4; lastKnownFileType = sourcecode.cpp.objcpp; name = RLMSyncTestCase.mm; path = Realm/ObjectServerTests/RLMSyncTestCase.mm; sourceTree = "<group>"; };
		1AA5AE9D1D98A6D800ED8C27 /* RLMSyncTestCase.h */ = {isa = PBXFileReference; lastKnownFileType = sourcecode.c.h; name = RLMSyncTestCase.h; path = Realm/ObjectServerTests/RLMSyncTestCase.h; sourceTree = "<group>"; };
		1AA5AE9F1D98C99500ED8C27 /* SwiftObjectServerTests.swift */ = {isa = PBXFileReference; fileEncoding = 4; lastKnownFileType = sourcecode.swift; name = SwiftObjectServerTests.swift; path = Realm/ObjectServerTests/SwiftObjectServerTests.swift; sourceTree = "<group>"; wrapsLines = 0; };
		1AB605D21D495927007F53DE /* RealmCollection.swift */ = {isa = PBXFileReference; fileEncoding = 4; lastKnownFileType = sourcecode.swift; path = RealmCollection.swift; sourceTree = "<group>"; };
		1ABDCDAD1D792FEB003489E3 /* RLMUser.h */ = {isa = PBXFileReference; fileEncoding = 4; lastKnownFileType = sourcecode.c.h; path = RLMUser.h; sourceTree = "<group>"; };
		1ABDCDAF1D793008003489E3 /* RLMUser.mm */ = {isa = PBXFileReference; fileEncoding = 4; lastKnownFileType = sourcecode.cpp.objcpp; path = RLMUser.mm; sourceTree = "<group>"; };
		1ABF256A1D528B9900BAC441 /* RLMSyncSession_Private.hpp */ = {isa = PBXFileReference; lastKnownFileType = sourcecode.cpp.h; path = RLMSyncSession_Private.hpp; sourceTree = "<group>"; };
		1ABF256D1D52AB6200BAC441 /* RLMRealmConfiguration+Sync.h */ = {isa = PBXFileReference; fileEncoding = 4; lastKnownFileType = sourcecode.c.h; path = "RLMRealmConfiguration+Sync.h"; sourceTree = "<group>"; };
		1ABF256E1D52AB6200BAC441 /* RLMRealmConfiguration+Sync.mm */ = {isa = PBXFileReference; fileEncoding = 4; lastKnownFileType = sourcecode.cpp.objcpp; path = "RLMRealmConfiguration+Sync.mm"; sourceTree = "<group>"; };
		1AD3870A1D4A7FBB00479110 /* RLMSyncSession.h */ = {isa = PBXFileReference; fileEncoding = 4; lastKnownFileType = sourcecode.c.h; path = RLMSyncSession.h; sourceTree = "<group>"; };
		1AD3870B1D4A7FBB00479110 /* RLMSyncSession.mm */ = {isa = PBXFileReference; fileEncoding = 4; lastKnownFileType = sourcecode.cpp.objcpp; path = RLMSyncSession.mm; sourceTree = "<group>"; };
		1AD397CC1F72FFC5002AA897 /* RLMRealm+Sync.mm */ = {isa = PBXFileReference; fileEncoding = 4; lastKnownFileType = sourcecode.cpp.objcpp; path = "RLMRealm+Sync.mm"; sourceTree = "<group>"; };
		1AD397CD1F72FFC6002AA897 /* RLMRealm+Sync.h */ = {isa = PBXFileReference; fileEncoding = 4; lastKnownFileType = sourcecode.c.h; path = "RLMRealm+Sync.h"; sourceTree = "<group>"; };
		1AF64DD01DA304A90081EB15 /* RLMUser+ObjectServerTests.h */ = {isa = PBXFileReference; fileEncoding = 4; lastKnownFileType = sourcecode.c.h; name = "RLMUser+ObjectServerTests.h"; path = "Realm/ObjectServerTests/RLMUser+ObjectServerTests.h"; sourceTree = "<group>"; };
		1AF64DD11DA304A90081EB15 /* RLMUser+ObjectServerTests.mm */ = {isa = PBXFileReference; fileEncoding = 4; lastKnownFileType = sourcecode.cpp.objcpp; name = "RLMUser+ObjectServerTests.mm"; path = "Realm/ObjectServerTests/RLMUser+ObjectServerTests.mm"; sourceTree = "<group>"; };
		1AF7EA941D340AF70001A9B5 /* RLMSyncManager.h */ = {isa = PBXFileReference; fileEncoding = 4; lastKnownFileType = sourcecode.c.h; path = RLMSyncManager.h; sourceTree = "<group>"; };
		1AF7EA951D340AF70001A9B5 /* RLMSyncManager.mm */ = {isa = PBXFileReference; fileEncoding = 4; lastKnownFileType = sourcecode.cpp.objcpp; path = RLMSyncManager.mm; sourceTree = "<group>"; };
		1AF7EA981D340D1F0001A9B5 /* RLMSyncManager_Private.hpp */ = {isa = PBXFileReference; lastKnownFileType = sourcecode.cpp.h; path = RLMSyncManager_Private.hpp; sourceTree = "<group>"; };
		26F3CA681986CC86004623E1 /* SwiftPropertyTypeTest.swift */ = {isa = PBXFileReference; fileEncoding = 4; lastKnownFileType = sourcecode.swift; path = SwiftPropertyTypeTest.swift; sourceTree = "<group>"; };
		297FBEFA1C19F696009D1118 /* RLMTestCaseUtils.swift */ = {isa = PBXFileReference; fileEncoding = 4; lastKnownFileType = sourcecode.swift; path = RLMTestCaseUtils.swift; sourceTree = "<group>"; };
		29B7FDF51C0DA6560023224E /* Error.swift */ = {isa = PBXFileReference; fileEncoding = 4; lastKnownFileType = sourcecode.swift; path = Error.swift; sourceTree = "<group>"; };
		29B7FDF71C0DE76B0023224E /* fileformat-pre-null.realm */ = {isa = PBXFileReference; lastKnownFileType = file; path = "fileformat-pre-null.realm"; sourceTree = "<group>"; };
		29EDB8D71A7703C500458D80 /* RLMObjectStore.h */ = {isa = PBXFileReference; fileEncoding = 4; lastKnownFileType = sourcecode.c.h; path = RLMObjectStore.h; sourceTree = "<group>"; };
		29EDB8E01A77070200458D80 /* RLMRealm_Private.h */ = {isa = PBXFileReference; fileEncoding = 4; lastKnownFileType = sourcecode.c.h; path = RLMRealm_Private.h; sourceTree = "<group>"; };
		29EDB8E51A7710B700458D80 /* RLMResults_Private.h */ = {isa = PBXFileReference; fileEncoding = 4; lastKnownFileType = sourcecode.c.h; path = RLMResults_Private.h; sourceTree = "<group>"; };
		29EDB8E91A7712E500458D80 /* RLMObjectSchema_Private.h */ = {isa = PBXFileReference; fileEncoding = 4; lastKnownFileType = sourcecode.c.h; path = RLMObjectSchema_Private.h; sourceTree = "<group>"; };
		3F0338491E6F466D00F9E288 /* RLMAccessor.hpp */ = {isa = PBXFileReference; lastKnownFileType = sourcecode.cpp.h; path = RLMAccessor.hpp; sourceTree = "<group>"; };
		3F04EA2D1992BEE400C2CE2E /* PerformanceTests.m */ = {isa = PBXFileReference; fileEncoding = 4; lastKnownFileType = sourcecode.c.objc; path = PerformanceTests.m; sourceTree = "<group>"; };
		3F0F029D1B6FFE610046A4D5 /* KVOTests.mm */ = {isa = PBXFileReference; fileEncoding = 4; lastKnownFileType = sourcecode.cpp.objcpp; path = KVOTests.mm; sourceTree = "<group>"; };
		3F0F02AC1B6FFF3D0046A4D5 /* RLMObservation.hpp */ = {isa = PBXFileReference; fileEncoding = 4; lastKnownFileType = sourcecode.cpp.h; path = RLMObservation.hpp; sourceTree = "<group>"; };
		3F0F02AD1B6FFF3D0046A4D5 /* RLMObservation.mm */ = {isa = PBXFileReference; fileEncoding = 4; lastKnownFileType = sourcecode.cpp.objcpp; path = RLMObservation.mm; sourceTree = "<group>"; };
		3F102CBC23DBC68300108FD2 /* Combine.swift */ = {isa = PBXFileReference; lastKnownFileType = sourcecode.swift; path = Combine.swift; sourceTree = "<group>"; };
		3F149CCA2668112A00111D65 /* PersistedProperty.swift */ = {isa = PBXFileReference; fileEncoding = 4; lastKnownFileType = sourcecode.swift; path = PersistedProperty.swift; sourceTree = "<group>"; };
		3F1A5E721992EB7400F45F4C /* TestHost.app */ = {isa = PBXFileReference; explicitFileType = wrapper.application; includeInIndex = 0; path = TestHost.app; sourceTree = BUILT_PRODUCTS_DIR; };
		3F1D8D30265B071000593ABA /* RLMValue.h */ = {isa = PBXFileReference; fileEncoding = 4; lastKnownFileType = sourcecode.c.h; path = RLMValue.h; sourceTree = "<group>"; };
		3F1D8D31265B071000593ABA /* RLMValue.mm */ = {isa = PBXFileReference; fileEncoding = 4; lastKnownFileType = sourcecode.cpp.objcpp; path = RLMValue.mm; sourceTree = "<group>"; };
		3F1D8D32265B071000593ABA /* RLMUUID_Private.hpp */ = {isa = PBXFileReference; fileEncoding = 4; lastKnownFileType = sourcecode.cpp.h; path = RLMUUID_Private.hpp; sourceTree = "<group>"; };
		3F1D8D75265B075000593ABA /* MapTests.swift */ = {isa = PBXFileReference; fileEncoding = 4; lastKnownFileType = sourcecode.swift; path = MapTests.swift; sourceTree = "<group>"; };
		3F1D8D8D265B076C00593ABA /* RLMValueTests.m */ = {isa = PBXFileReference; fileEncoding = 4; lastKnownFileType = sourcecode.c.objc; path = RLMValueTests.m; sourceTree = "<group>"; };
		3F1D8D8E265B076C00593ABA /* PrimitiveRLMValuePropertyTests.m */ = {isa = PBXFileReference; fileEncoding = 4; lastKnownFileType = sourcecode.c.objc; path = PrimitiveRLMValuePropertyTests.m; sourceTree = "<group>"; };
		3F1D8D8F265B076C00593ABA /* PrimitiveDictionaryPropertyTests.tpl.m */ = {isa = PBXFileReference; fileEncoding = 4; lastKnownFileType = sourcecode.c.objc; path = PrimitiveDictionaryPropertyTests.tpl.m; sourceTree = "<group>"; };
		3F1D8D90265B076C00593ABA /* PrimitiveSetPropertyTests.tpl.m */ = {isa = PBXFileReference; fileEncoding = 4; lastKnownFileType = sourcecode.c.objc; path = PrimitiveSetPropertyTests.tpl.m; sourceTree = "<group>"; };
		3F1D8D91265B076C00593ABA /* PrimitiveRLMValuePropertyTests.tpl.m */ = {isa = PBXFileReference; fileEncoding = 4; lastKnownFileType = sourcecode.c.objc; path = PrimitiveRLMValuePropertyTests.tpl.m; sourceTree = "<group>"; };
		3F1D8D92265B076C00593ABA /* PrimitiveArrayPropertyTests.tpl.m */ = {isa = PBXFileReference; fileEncoding = 4; lastKnownFileType = sourcecode.c.objc; path = PrimitiveArrayPropertyTests.tpl.m; sourceTree = "<group>"; };
		3F20DA2019BE1EA6007DE308 /* RLMUpdateChecker.hpp */ = {isa = PBXFileReference; fileEncoding = 4; lastKnownFileType = sourcecode.cpp.h; path = RLMUpdateChecker.hpp; sourceTree = "<group>"; };
		3F20DA2119BE1EA6007DE308 /* RLMUpdateChecker.mm */ = {isa = PBXFileReference; fileEncoding = 4; lastKnownFileType = sourcecode.cpp.objcpp; path = RLMUpdateChecker.mm; sourceTree = "<group>"; };
		3F222C4D1E26F51300CA0713 /* ThreadSafeReference.swift */ = {isa = PBXFileReference; fileEncoding = 4; lastKnownFileType = sourcecode.swift; path = ThreadSafeReference.swift; sourceTree = "<group>"; };
		3F2633C21E9D630000B32D30 /* PrimitiveListTests.swift */ = {isa = PBXFileReference; fileEncoding = 4; lastKnownFileType = sourcecode.swift; path = PrimitiveListTests.swift; sourceTree = "<group>"; };
		3F275EBD2433A5DA00161E7F /* RLMApp_Private.hpp */ = {isa = PBXFileReference; fileEncoding = 4; lastKnownFileType = sourcecode.cpp.h; path = RLMApp_Private.hpp; sourceTree = "<group>"; };
		3F2E66611CA0B9D5004761D5 /* NotificationTests.m */ = {isa = PBXFileReference; fileEncoding = 4; lastKnownFileType = sourcecode.c.objc; path = NotificationTests.m; sourceTree = "<group>"; };
		3F35027722C43C5200FDC1E5 /* TestHost-static.xcconfig */ = {isa = PBXFileReference; lastKnownFileType = text.xcconfig; path = "TestHost-static.xcconfig"; sourceTree = "<group>"; };
		3F452EC519C2279800AFC154 /* RLMSwiftSupport.m */ = {isa = PBXFileReference; fileEncoding = 4; lastKnownFileType = sourcecode.c.objc; name = RLMSwiftSupport.m; path = Realm/RLMSwiftSupport.m; sourceTree = SOURCE_ROOT; };
		3F4E0FF82654765C008B8C0B /* ModernKVOTests.swift */ = {isa = PBXFileReference; lastKnownFileType = sourcecode.swift; path = ModernKVOTests.swift; sourceTree = "<group>"; };
		3F4E100E2655CA33008B8C0B /* ModernObjectAccessorTests.swift */ = {isa = PBXFileReference; fileEncoding = 4; lastKnownFileType = sourcecode.swift; path = ModernObjectAccessorTests.swift; sourceTree = "<group>"; };
		3F4E100F2655CA33008B8C0B /* RealmPropertyTests.swift */ = {isa = PBXFileReference; fileEncoding = 4; lastKnownFileType = sourcecode.swift; path = RealmPropertyTests.swift; sourceTree = "<group>"; };
		3F4E324B1B98C6C700183A69 /* RLMSchema_Private.hpp */ = {isa = PBXFileReference; lastKnownFileType = sourcecode.cpp.h; path = RLMSchema_Private.hpp; sourceTree = "<group>"; };
		3F4F3ACF23F71C790048DB43 /* RLMDecimal128.mm */ = {isa = PBXFileReference; fileEncoding = 4; lastKnownFileType = sourcecode.cpp.objcpp; path = RLMDecimal128.mm; sourceTree = "<group>"; };
		3F4F3AD023F71C790048DB43 /* RLMObjectId.h */ = {isa = PBXFileReference; fileEncoding = 4; lastKnownFileType = sourcecode.c.h; path = RLMObjectId.h; sourceTree = "<group>"; };
		3F4F3AD123F71C790048DB43 /* RLMDecimal128_Private.hpp */ = {isa = PBXFileReference; fileEncoding = 4; lastKnownFileType = sourcecode.cpp.h; path = RLMDecimal128_Private.hpp; sourceTree = "<group>"; };
		3F4F3AD223F71C790048DB43 /* RLMObjectId.mm */ = {isa = PBXFileReference; fileEncoding = 4; lastKnownFileType = sourcecode.cpp.objcpp; path = RLMObjectId.mm; sourceTree = "<group>"; };
		3F4F3AD323F71C790048DB43 /* RLMDecimal128.h */ = {isa = PBXFileReference; fileEncoding = 4; lastKnownFileType = sourcecode.c.h; path = RLMDecimal128.h; sourceTree = "<group>"; };
		3F4F3AD423F71C790048DB43 /* RLMObjectId_Private.hpp */ = {isa = PBXFileReference; fileEncoding = 4; lastKnownFileType = sourcecode.cpp.h; path = RLMObjectId_Private.hpp; sourceTree = "<group>"; };
		3F558C7E22C29A02002F0F30 /* TestUtils.mm */ = {isa = PBXFileReference; fileEncoding = 4; lastKnownFileType = sourcecode.cpp.objcpp; name = TestUtils.mm; path = Realm/TestUtils/TestUtils.mm; sourceTree = "<group>"; };
		3F558C7F22C29A02002F0F30 /* RLMTestCase.h */ = {isa = PBXFileReference; fileEncoding = 4; lastKnownFileType = sourcecode.c.h; name = RLMTestCase.h; path = Realm/TestUtils/include/RLMTestCase.h; sourceTree = "<group>"; };
		3F558C8022C29A02002F0F30 /* RLMMultiProcessTestCase.h */ = {isa = PBXFileReference; fileEncoding = 4; lastKnownFileType = sourcecode.c.h; name = RLMMultiProcessTestCase.h; path = Realm/TestUtils/include/RLMMultiProcessTestCase.h; sourceTree = "<group>"; };
		3F558C8122C29A02002F0F30 /* RLMTestObjects.h */ = {isa = PBXFileReference; fileEncoding = 4; lastKnownFileType = sourcecode.c.h; name = RLMTestObjects.h; path = Realm/TestUtils/include/RLMTestObjects.h; sourceTree = "<group>"; };
		3F558C8222C29A02002F0F30 /* RLMTestObjects.m */ = {isa = PBXFileReference; fileEncoding = 4; lastKnownFileType = sourcecode.c.objc; name = RLMTestObjects.m; path = Realm/TestUtils/RLMTestObjects.m; sourceTree = "<group>"; };
		3F558C8322C29A02002F0F30 /* RLMTestCase.m */ = {isa = PBXFileReference; fileEncoding = 4; lastKnownFileType = sourcecode.c.objc; name = RLMTestCase.m; path = Realm/TestUtils/RLMTestCase.m; sourceTree = "<group>"; };
		3F558C8422C29A03002F0F30 /* RLMAssertions.h */ = {isa = PBXFileReference; fileEncoding = 4; lastKnownFileType = sourcecode.c.h; name = RLMAssertions.h; path = Realm/TestUtils/include/RLMAssertions.h; sourceTree = "<group>"; };
		3F558C8522C29A03002F0F30 /* RLMMultiProcessTestCase.m */ = {isa = PBXFileReference; fileEncoding = 4; lastKnownFileType = sourcecode.c.objc; name = RLMMultiProcessTestCase.m; path = Realm/TestUtils/RLMMultiProcessTestCase.m; sourceTree = "<group>"; };
		3F558C8622C29A03002F0F30 /* TestUtils.h */ = {isa = PBXFileReference; fileEncoding = 4; lastKnownFileType = sourcecode.c.h; name = TestUtils.h; path = Realm/TestUtils/include/TestUtils.h; sourceTree = "<group>"; };
		3F572C901F2BDA9F00F6C9AB /* PrimitiveArrayPropertyTests.m */ = {isa = PBXFileReference; fileEncoding = 4; lastKnownFileType = sourcecode.c.objc; path = PrimitiveArrayPropertyTests.m; sourceTree = "<group>"; };
		3F572C911F2BDA9F00F6C9AB /* ThreadSafeReferenceTests.m */ = {isa = PBXFileReference; fileEncoding = 4; lastKnownFileType = sourcecode.c.objc; path = ThreadSafeReferenceTests.m; sourceTree = "<group>"; };
		3F67DB391E26D69C0024533D /* RLMThreadSafeReference.h */ = {isa = PBXFileReference; fileEncoding = 4; lastKnownFileType = sourcecode.c.h; path = RLMThreadSafeReference.h; sourceTree = "<group>"; };
		3F67DB3A1E26D69C0024533D /* RLMThreadSafeReference_Private.hpp */ = {isa = PBXFileReference; fileEncoding = 4; lastKnownFileType = sourcecode.cpp.h; path = RLMThreadSafeReference_Private.hpp; sourceTree = "<group>"; };
		3F67DB3B1E26D69C0024533D /* RLMThreadSafeReference.mm */ = {isa = PBXFileReference; fileEncoding = 4; lastKnownFileType = sourcecode.cpp.objcpp; path = RLMThreadSafeReference.mm; sourceTree = "<group>"; };
		3F68BFCD1B558CA800D50FBD /* RLMPrefix.h */ = {isa = PBXFileReference; lastKnownFileType = sourcecode.c.h; path = RLMPrefix.h; sourceTree = "<group>"; };
		3F73BC841E3A870F00FE80B6 /* ThreadSafeReferenceTests.swift */ = {isa = PBXFileReference; fileEncoding = 4; lastKnownFileType = sourcecode.swift; path = ThreadSafeReferenceTests.swift; sourceTree = "<group>"; };
		3F73BC871E3A876600FE80B6 /* ObjectServerTests-Info.plist */ = {isa = PBXFileReference; fileEncoding = 4; lastKnownFileType = text.plist.xml; name = "ObjectServerTests-Info.plist"; path = "Realm/ObjectServerTests/ObjectServerTests-Info.plist"; sourceTree = "<group>"; };
		3F73BC8A1E3A876600FE80B6 /* RLMTestUtils.h */ = {isa = PBXFileReference; fileEncoding = 4; lastKnownFileType = sourcecode.c.h; name = RLMTestUtils.h; path = Realm/ObjectServerTests/RLMTestUtils.h; sourceTree = "<group>"; };
		3F73BC8B1E3A876600FE80B6 /* RLMTestUtils.m */ = {isa = PBXFileReference; fileEncoding = 4; lastKnownFileType = sourcecode.c.objc; name = RLMTestUtils.m; path = Realm/ObjectServerTests/RLMTestUtils.m; sourceTree = "<group>"; };
		3F73BC931E3A878500FE80B6 /* NSError+RLMSync.h */ = {isa = PBXFileReference; fileEncoding = 4; lastKnownFileType = sourcecode.c.h; path = "NSError+RLMSync.h"; sourceTree = "<group>"; };
		3F73BC941E3A878500FE80B6 /* NSError+RLMSync.m */ = {isa = PBXFileReference; fileEncoding = 4; lastKnownFileType = sourcecode.c.objc; path = "NSError+RLMSync.m"; sourceTree = "<group>"; };
		3F7556731BE95A050058BC7E /* AsyncTests.mm */ = {isa = PBXFileReference; fileEncoding = 4; lastKnownFileType = sourcecode.cpp.objcpp; path = AsyncTests.mm; sourceTree = "<group>"; };
		3F83E9A22630A14800FC9623 /* RLMSwiftProperty.h */ = {isa = PBXFileReference; fileEncoding = 4; lastKnownFileType = sourcecode.c.h; path = RLMSwiftProperty.h; sourceTree = "<group>"; };
		3F9816292317763000C3543D /* libc++.tbd */ = {isa = PBXFileReference; lastKnownFileType = "sourcecode.text-based-dylib-definition"; name = "libc++.tbd"; path = "usr/lib/libc++.tbd"; sourceTree = SDKROOT; };
		3F9863B91D36876B00641C98 /* RLMClassInfo.mm */ = {isa = PBXFileReference; fileEncoding = 4; lastKnownFileType = sourcecode.cpp.objcpp; path = RLMClassInfo.mm; sourceTree = "<group>"; };
		3F9863BA1D36876B00641C98 /* RLMClassInfo.hpp */ = {isa = PBXFileReference; fileEncoding = 4; lastKnownFileType = sourcecode.cpp.h; path = RLMClassInfo.hpp; sourceTree = "<group>"; };
		3F9ADA9326E7E87B007349A5 /* SwiftCollectionSyncTests.swift */ = {isa = PBXFileReference; fileEncoding = 4; lastKnownFileType = sourcecode.swift; name = SwiftCollectionSyncTests.swift; path = Realm/ObjectServerTests/SwiftCollectionSyncTests.swift; sourceTree = "<group>"; };
		3F9D91872152D42F00474F09 /* TestHost static.app */ = {isa = PBXFileReference; explicitFileType = wrapper.application; includeInIndex = 0; path = "TestHost static.app"; sourceTree = BUILT_PRODUCTS_DIR; };
		3FA5E94C266064C4008F1345 /* ModernObjectCreationTests.swift */ = {isa = PBXFileReference; fileEncoding = 4; lastKnownFileType = sourcecode.swift; path = ModernObjectCreationTests.swift; sourceTree = "<group>"; };
		3FB19068265ECF0C00DA7C76 /* ModernObjectTests.swift */ = {isa = PBXFileReference; fileEncoding = 4; lastKnownFileType = sourcecode.swift; path = ModernObjectTests.swift; sourceTree = "<group>"; };
		3FB1906A265ED23300DA7C76 /* ModernTestObjects.swift */ = {isa = PBXFileReference; fileEncoding = 4; lastKnownFileType = sourcecode.swift; path = ModernTestObjects.swift; sourceTree = "<group>"; };
		3FB56E7E250D457A00A6216B /* ObjectServerTests.xcconfig */ = {isa = PBXFileReference; lastKnownFileType = text.xcconfig; path = ObjectServerTests.xcconfig; sourceTree = "<group>"; };
		3FB6ABD62416A26100E318C2 /* ObjectId.swift */ = {isa = PBXFileReference; lastKnownFileType = sourcecode.swift; path = ObjectId.swift; sourceTree = "<group>"; };
		3FB6ABD82416A27000E318C2 /* Decimal128.swift */ = {isa = PBXFileReference; lastKnownFileType = sourcecode.swift; path = Decimal128.swift; sourceTree = "<group>"; };
		3FBEF6781C63D66100F6935B /* RLMCollection_Private.hpp */ = {isa = PBXFileReference; fileEncoding = 4; lastKnownFileType = sourcecode.cpp.h; path = RLMCollection_Private.hpp; sourceTree = "<group>"; };
		3FBEF6791C63D66100F6935B /* RLMCollection.mm */ = {isa = PBXFileReference; fileEncoding = 4; lastKnownFileType = sourcecode.cpp.objcpp; path = RLMCollection.mm; sourceTree = "<group>"; };
		3FC3F910241808B300E27322 /* RLMEmbeddedObject.h */ = {isa = PBXFileReference; fileEncoding = 4; lastKnownFileType = sourcecode.c.h; path = RLMEmbeddedObject.h; sourceTree = "<group>"; };
		3FC3F911241808B300E27322 /* RLMEmbeddedObject.mm */ = {isa = PBXFileReference; fileEncoding = 4; lastKnownFileType = sourcecode.cpp.objcpp; path = RLMEmbeddedObject.mm; sourceTree = "<group>"; };
		3FC3F9162419B63100E27322 /* EmbeddedObject.swift */ = {isa = PBXFileReference; fileEncoding = 4; lastKnownFileType = sourcecode.swift; path = EmbeddedObject.swift; sourceTree = "<group>"; };
		3FCB1A7422A9B0A2003807FB /* CodableTests.swift */ = {isa = PBXFileReference; lastKnownFileType = sourcecode.swift; path = CodableTests.swift; sourceTree = "<group>"; };
		3FE267CF264308670030F83C /* CollectionAccess.swift */ = {isa = PBXFileReference; fileEncoding = 4; lastKnownFileType = sourcecode.swift; path = CollectionAccess.swift; sourceTree = "<group>"; };
		3FE267D0264308680030F83C /* ComplexTypes.swift */ = {isa = PBXFileReference; fileEncoding = 4; lastKnownFileType = sourcecode.swift; path = ComplexTypes.swift; sourceTree = "<group>"; };
		3FE267D1264308680030F83C /* BasicTypes.swift */ = {isa = PBXFileReference; fileEncoding = 4; lastKnownFileType = sourcecode.swift; path = BasicTypes.swift; sourceTree = "<group>"; };
		3FE267D2264308680030F83C /* Persistable.swift */ = {isa = PBXFileReference; fileEncoding = 4; lastKnownFileType = sourcecode.swift; path = Persistable.swift; sourceTree = "<group>"; };
		3FE267D3264308680030F83C /* PropertyAccessors.swift */ = {isa = PBXFileReference; fileEncoding = 4; lastKnownFileType = sourcecode.swift; path = PropertyAccessors.swift; sourceTree = "<group>"; };
		3FE267D4264308680030F83C /* SchemaDiscovery.swift */ = {isa = PBXFileReference; fileEncoding = 4; lastKnownFileType = sourcecode.swift; path = SchemaDiscovery.swift; sourceTree = "<group>"; };
		3FE2BE0223D8CAD1002860E9 /* CombineTests.swift */ = {isa = PBXFileReference; lastKnownFileType = sourcecode.swift; path = CombineTests.swift; sourceTree = "<group>"; };
		3FE5818322C2B4B900BA10E7 /* Nonsync.swift */ = {isa = PBXFileReference; fileEncoding = 4; lastKnownFileType = sourcecode.swift; path = Nonsync.swift; sourceTree = "<group>"; };
		3FE5818422C2B4B900BA10E7 /* ObjectiveCSupport+Sync.swift */ = {isa = PBXFileReference; fileEncoding = 4; lastKnownFileType = sourcecode.swift; path = "ObjectiveCSupport+Sync.swift"; sourceTree = "<group>"; };
		3FE5B4D424CF3F06004D4EF3 /* realm-monorepo.xcframework */ = {isa = PBXFileReference; lastKnownFileType = wrapper.xcframework; name = "realm-monorepo.xcframework"; path = "core/realm-monorepo.xcframework"; sourceTree = "<group>"; };
		3FE79FF719BA6A5900780C9A /* RLMSwiftSupport.h */ = {isa = PBXFileReference; fileEncoding = 4; lastKnownFileType = sourcecode.c.h; path = RLMSwiftSupport.h; sourceTree = "<group>"; };
		3FEB383C1E70AC6900F22712 /* ObjectCreationTests.mm */ = {isa = PBXFileReference; fileEncoding = 4; lastKnownFileType = sourcecode.cpp.objcpp; path = ObjectCreationTests.mm; sourceTree = "<group>"; };
		3FEC4A3D1BBB188B00F009C3 /* SwiftSchemaTests.swift */ = {isa = PBXFileReference; fileEncoding = 4; lastKnownFileType = sourcecode.swift; path = SwiftSchemaTests.swift; sourceTree = "<group>"; };
		494566A8246E8C59000FD07F /* ObjectiveCSupport+BSON.swift */ = {isa = PBXFileReference; lastKnownFileType = sourcecode.swift; path = "ObjectiveCSupport+BSON.swift"; sourceTree = "<group>"; };
		4993220224129DCD00A0EC8E /* RLMCredentials_Private.hpp */ = {isa = PBXFileReference; fileEncoding = 4; lastKnownFileType = sourcecode.cpp.h; path = RLMCredentials_Private.hpp; sourceTree = "<group>"; };
		4993220324129DCD00A0EC8E /* RLMCredentials.h */ = {isa = PBXFileReference; fileEncoding = 4; lastKnownFileType = sourcecode.c.h; path = RLMCredentials.h; sourceTree = "<group>"; };
		4993220424129DCD00A0EC8E /* RLMCredentials.mm */ = {isa = PBXFileReference; fileEncoding = 4; lastKnownFileType = sourcecode.cpp.objcpp; path = RLMCredentials.mm; sourceTree = "<group>"; };
		4993220524129DCD00A0EC8E /* RLMApp.mm */ = {isa = PBXFileReference; fileEncoding = 4; lastKnownFileType = sourcecode.cpp.objcpp; path = RLMApp.mm; sourceTree = "<group>"; };
		4993220724129DCE00A0EC8E /* RLMApp.h */ = {isa = PBXFileReference; fileEncoding = 4; lastKnownFileType = sourcecode.c.h; path = RLMApp.h; sourceTree = "<group>"; };
		4993221424129E6500A0EC8E /* RLMNetworkTransport.mm */ = {isa = PBXFileReference; fileEncoding = 4; lastKnownFileType = sourcecode.cpp.objcpp; path = RLMNetworkTransport.mm; sourceTree = "<group>"; };
		4993221524129E6600A0EC8E /* RLMNetworkTransport.h */ = {isa = PBXFileReference; fileEncoding = 4; lastKnownFileType = sourcecode.c.h; path = RLMNetworkTransport.h; sourceTree = "<group>"; };
		4996EA9D2465BB8A003A1F51 /* BSON.swift */ = {isa = PBXFileReference; lastKnownFileType = sourcecode.swift; path = BSON.swift; sourceTree = "<group>"; };
		4996EA9F2465C44E003A1F51 /* SwiftBSONTests.swift */ = {isa = PBXFileReference; lastKnownFileType = sourcecode.swift; path = SwiftBSONTests.swift; sourceTree = "<group>"; };
		49D9DFC4246C8E48003AD31D /* setup_baas.rb */ = {isa = PBXFileReference; lastKnownFileType = text.script.ruby; name = setup_baas.rb; path = Realm/ObjectServerTests/setup_baas.rb; sourceTree = "<group>"; };
		49E12CEF245DB7CC00359DF1 /* RLMBSON.mm */ = {isa = PBXFileReference; lastKnownFileType = sourcecode.cpp.objcpp; path = RLMBSON.mm; sourceTree = "<group>"; };
		49E12CF1245DB7E800359DF1 /* RLMBSON.h */ = {isa = PBXFileReference; lastKnownFileType = sourcecode.c.h; path = RLMBSON.h; sourceTree = "<group>"; };
		49E12CF4245DBF8A00359DF1 /* RLMBSON_Private.hpp */ = {isa = PBXFileReference; lastKnownFileType = sourcecode.cpp.h; path = RLMBSON_Private.hpp; sourceTree = "<group>"; };
		530BA61326DFA1CB008FC550 /* RLMChildProcessEnvironment.m */ = {isa = PBXFileReference; lastKnownFileType = sourcecode.c.objc; name = RLMChildProcessEnvironment.m; path = Realm/TestUtils/RLMChildProcessEnvironment.m; sourceTree = "<group>"; };
		53124A4F25B714EC00771CE4 /* SwiftUITestHost.xcconfig */ = {isa = PBXFileReference; lastKnownFileType = text.xcconfig; path = SwiftUITestHost.xcconfig; sourceTree = "<group>"; };
		53124AB825B71AF600771CE4 /* SwiftUITestHost.app */ = {isa = PBXFileReference; explicitFileType = wrapper.application; includeInIndex = 0; path = SwiftUITestHost.app; sourceTree = BUILT_PRODUCTS_DIR; };
		53124AD425B71AF700771CE4 /* SwiftUITestHostUITests.xctest */ = {isa = PBXFileReference; explicitFileType = wrapper.cfbundle; includeInIndex = 0; path = SwiftUITestHostUITests.xctest; sourceTree = BUILT_PRODUCTS_DIR; };
		53124AD825B71AF700771CE4 /* SwiftUITestHostUITests.swift */ = {isa = PBXFileReference; lastKnownFileType = sourcecode.swift; path = SwiftUITestHostUITests.swift; sourceTree = "<group>"; };
		53124ADA25B71AF700771CE4 /* Info.plist */ = {isa = PBXFileReference; lastKnownFileType = text.plist.xml; path = Info.plist; sourceTree = "<group>"; };
		532E916E24AA533A003FD9DB /* TimeoutProxyServer.swift */ = {isa = PBXFileReference; lastKnownFileType = sourcecode.swift; name = TimeoutProxyServer.swift; path = Realm/ObjectServerTests/TimeoutProxyServer.swift; sourceTree = "<group>"; };
		533489DD26E0F9510085EEE1 /* RLMChildProcessEnvironment.h */ = {isa = PBXFileReference; lastKnownFileType = sourcecode.c.h; name = RLMChildProcessEnvironment.h; path = Realm/TestUtils/include/RLMChildProcessEnvironment.h; sourceTree = "<group>"; };
		5346E7312487AC9D00595C68 /* RLMBSONTests.mm */ = {isa = PBXFileReference; lastKnownFileType = sourcecode.cpp.objcpp; name = RLMBSONTests.mm; path = Realm/ObjectServerTests/RLMBSONTests.mm; sourceTree = "<group>"; };
		535EA9E125B0919800DBF3CD /* SwiftUI.swift */ = {isa = PBXFileReference; fileEncoding = 4; lastKnownFileType = sourcecode.swift; path = SwiftUI.swift; sourceTree = "<group>"; };
		535EAA7425B0B02B00DBF3CD /* SwiftUITests.swift */ = {isa = PBXFileReference; fileEncoding = 4; lastKnownFileType = sourcecode.swift; path = SwiftUITests.swift; sourceTree = "<group>"; };
		53626A8C25D3172000D9515D /* SwiftUITestHostTests.xcconfig */ = {isa = PBXFileReference; lastKnownFileType = text.xcconfig; path = SwiftUITestHostTests.xcconfig; sourceTree = "<group>"; };
		53626AAE25D31CAC00D9515D /* Objects.swift */ = {isa = PBXFileReference; lastKnownFileType = sourcecode.swift; path = Objects.swift; sourceTree = "<group>"; };
		536B7C0B24A4C223006B535D /* dependencies.list */ = {isa = PBXFileReference; fileEncoding = 4; lastKnownFileType = text; path = dependencies.list; sourceTree = "<group>"; };
		537130C724A9E417001FDBBC /* RealmServer.swift */ = {isa = PBXFileReference; lastKnownFileType = sourcecode.swift; name = RealmServer.swift; path = Realm/ObjectServerTests/RealmServer.swift; sourceTree = "<group>"; };
		53A34E3325CDA0AC00698930 /* LaunchScreen.storyboard */ = {isa = PBXFileReference; fileEncoding = 4; lastKnownFileType = file.storyboard; path = LaunchScreen.storyboard; sourceTree = "<group>"; };
		53A34E3425CDA0AC00698930 /* SwiftUITestHostApp.swift */ = {isa = PBXFileReference; fileEncoding = 4; lastKnownFileType = sourcecode.swift; path = SwiftUITestHostApp.swift; sourceTree = "<group>"; };
		53A34E3525CDA0AC00698930 /* Info.plist */ = {isa = PBXFileReference; fileEncoding = 4; lastKnownFileType = text.plist.xml; path = Info.plist; sourceTree = "<group>"; };
		53CCC6C3257EC8A300A8FC50 /* RLMApp_Private.h */ = {isa = PBXFileReference; fileEncoding = 4; lastKnownFileType = sourcecode.c.h; path = RLMApp_Private.h; sourceTree = "<group>"; };
		53CCC6E7257EC8C300A8FC50 /* RLMUser_Private.h */ = {isa = PBXFileReference; fileEncoding = 4; lastKnownFileType = sourcecode.c.h; path = RLMUser_Private.h; sourceTree = "<group>"; };
		5B77EACD1DCC5614006AB51D /* ObjectiveCSupport.swift */ = {isa = PBXFileReference; fileEncoding = 4; lastKnownFileType = sourcecode.swift; path = ObjectiveCSupport.swift; sourceTree = "<group>"; };
		5BC537151DD5B8D70055C524 /* ObjectiveCSupportTests.swift */ = {isa = PBXFileReference; fileEncoding = 4; lastKnownFileType = sourcecode.swift; path = ObjectiveCSupportTests.swift; sourceTree = "<group>"; };
		5D03FB1E1E0DAFBA007D53EA /* PredicateUtilTests.mm */ = {isa = PBXFileReference; fileEncoding = 4; lastKnownFileType = sourcecode.cpp.objcpp; path = PredicateUtilTests.mm; sourceTree = "<group>"; };
		5D1534B71CCFF545008976D7 /* LinkingObjects.swift */ = {isa = PBXFileReference; fileEncoding = 4; lastKnownFileType = sourcecode.swift; path = LinkingObjects.swift; sourceTree = "<group>"; };
		5D1BF1FE1EF9875300B7DC87 /* RLMCollection_Private.h */ = {isa = PBXFileReference; lastKnownFileType = sourcecode.c.h; path = RLMCollection_Private.h; sourceTree = "<group>"; };
		5D2E8F651C98DC0D00187B09 /* RLMProperty_Private.hpp */ = {isa = PBXFileReference; fileEncoding = 4; lastKnownFileType = sourcecode.cpp.h; path = RLMProperty_Private.hpp; sourceTree = "<group>"; };
		5D3E1A2C1C1FC6D5002913BA /* RLMPredicateUtil.hpp */ = {isa = PBXFileReference; fileEncoding = 4; lastKnownFileType = sourcecode.cpp.h; path = RLMPredicateUtil.hpp; sourceTree = "<group>"; };
		5D3E1A2D1C1FC6D5002913BA /* RLMPredicateUtil.mm */ = {isa = PBXFileReference; fileEncoding = 4; lastKnownFileType = sourcecode.cpp.objcpp; path = RLMPredicateUtil.mm; sourceTree = "<group>"; };
		5D432B8C1CC0713F00A610A9 /* LinkingObjectsTests.mm */ = {isa = PBXFileReference; fileEncoding = 4; lastKnownFileType = sourcecode.cpp.objcpp; path = LinkingObjectsTests.mm; sourceTree = "<group>"; };
		5D6156F51BE077E600A4BD3F /* RLMPlatform.h.in */ = {isa = PBXFileReference; fileEncoding = 4; lastKnownFileType = text; path = RLMPlatform.h.in; sourceTree = "<group>"; };
		5D6156F71BE07B6B00A4BD3F /* TestHost.xcconfig */ = {isa = PBXFileReference; fileEncoding = 4; lastKnownFileType = text.xcconfig; path = TestHost.xcconfig; sourceTree = "<group>"; };
		5D659E6D1BE0398E006515A0 /* Base.xcconfig */ = {isa = PBXFileReference; fileEncoding = 4; lastKnownFileType = text.xcconfig; path = Base.xcconfig; sourceTree = "<group>"; };
		5D659E6E1BE0398E006515A0 /* Debug.xcconfig */ = {isa = PBXFileReference; fileEncoding = 4; lastKnownFileType = text.xcconfig; path = Debug.xcconfig; sourceTree = "<group>"; };
		5D659E6F1BE0398E006515A0 /* Release.xcconfig */ = {isa = PBXFileReference; fileEncoding = 4; lastKnownFileType = text.xcconfig; path = Release.xcconfig; sourceTree = "<group>"; };
		5D659E741BE03E0D006515A0 /* Realm iOS static.xcconfig */ = {isa = PBXFileReference; fileEncoding = 4; lastKnownFileType = text.xcconfig; path = "Realm iOS static.xcconfig"; sourceTree = "<group>"; };
		5D659E761BE03E0D006515A0 /* Realm.xcconfig */ = {isa = PBXFileReference; fileEncoding = 4; lastKnownFileType = text.xcconfig; path = Realm.xcconfig; sourceTree = "<group>"; };
		5D659ED91BE04556006515A0 /* Realm.framework */ = {isa = PBXFileReference; explicitFileType = wrapper.framework; includeInIndex = 0; path = Realm.framework; sourceTree = BUILT_PRODUCTS_DIR; };
		5D660FBD1BE98BEF0021E04F /* RealmSwift.xcconfig */ = {isa = PBXFileReference; fileEncoding = 4; lastKnownFileType = text.xcconfig; path = RealmSwift.xcconfig; sourceTree = "<group>"; };
		5D660FC01BE98BEF0021E04F /* Tests.xcconfig */ = {isa = PBXFileReference; fileEncoding = 4; lastKnownFileType = text.xcconfig; path = Tests.xcconfig; sourceTree = "<group>"; };
		5D660FCC1BE98C560021E04F /* RealmSwift.framework */ = {isa = PBXFileReference; explicitFileType = wrapper.framework; includeInIndex = 0; path = RealmSwift.framework; sourceTree = BUILT_PRODUCTS_DIR; };
		5D660FD81BE98C7C0021E04F /* RealmSwift Tests.xctest */ = {isa = PBXFileReference; explicitFileType = wrapper.cfbundle; includeInIndex = 0; path = "RealmSwift Tests.xctest"; sourceTree = BUILT_PRODUCTS_DIR; };
		5D660FE31BE98D670021E04F /* Aliases.swift */ = {isa = PBXFileReference; fileEncoding = 4; lastKnownFileType = sourcecode.swift; path = Aliases.swift; sourceTree = "<group>"; };
		5D660FE41BE98D670021E04F /* List.swift */ = {isa = PBXFileReference; fileEncoding = 4; lastKnownFileType = sourcecode.swift; path = List.swift; sourceTree = "<group>"; };
		5D660FE51BE98D670021E04F /* Migration.swift */ = {isa = PBXFileReference; fileEncoding = 4; lastKnownFileType = sourcecode.swift; path = Migration.swift; sourceTree = "<group>"; };
		5D660FE61BE98D670021E04F /* Object.swift */ = {isa = PBXFileReference; fileEncoding = 4; lastKnownFileType = sourcecode.swift; path = Object.swift; sourceTree = "<group>"; };
		5D660FE71BE98D670021E04F /* ObjectSchema.swift */ = {isa = PBXFileReference; fileEncoding = 4; lastKnownFileType = sourcecode.swift; path = ObjectSchema.swift; sourceTree = "<group>"; };
		5D660FE81BE98D670021E04F /* Optional.swift */ = {isa = PBXFileReference; fileEncoding = 4; lastKnownFileType = sourcecode.swift; path = Optional.swift; sourceTree = "<group>"; };
		5D660FE91BE98D670021E04F /* Property.swift */ = {isa = PBXFileReference; fileEncoding = 4; lastKnownFileType = sourcecode.swift; path = Property.swift; sourceTree = "<group>"; };
		5D660FEA1BE98D670021E04F /* Realm.swift */ = {isa = PBXFileReference; fileEncoding = 4; lastKnownFileType = sourcecode.swift; path = Realm.swift; sourceTree = "<group>"; };
		5D660FEC1BE98D670021E04F /* RealmConfiguration.swift */ = {isa = PBXFileReference; fileEncoding = 4; lastKnownFileType = sourcecode.swift; path = RealmConfiguration.swift; sourceTree = "<group>"; };
		5D660FED1BE98D670021E04F /* Results.swift */ = {isa = PBXFileReference; fileEncoding = 4; lastKnownFileType = sourcecode.swift; path = Results.swift; sourceTree = "<group>"; };
		5D660FEE1BE98D670021E04F /* Schema.swift */ = {isa = PBXFileReference; fileEncoding = 4; lastKnownFileType = sourcecode.swift; path = Schema.swift; sourceTree = "<group>"; };
		5D660FEF1BE98D670021E04F /* SortDescriptor.swift */ = {isa = PBXFileReference; fileEncoding = 4; lastKnownFileType = sourcecode.swift; path = SortDescriptor.swift; sourceTree = "<group>"; };
		5D660FF01BE98D670021E04F /* Util.swift */ = {isa = PBXFileReference; fileEncoding = 4; lastKnownFileType = sourcecode.swift; path = Util.swift; sourceTree = "<group>"; };
		5D660FFF1BE98D880021E04F /* KVOTests.swift */ = {isa = PBXFileReference; fileEncoding = 4; lastKnownFileType = sourcecode.swift; path = KVOTests.swift; sourceTree = "<group>"; };
		5D6610001BE98D880021E04F /* ListTests.swift */ = {isa = PBXFileReference; fileEncoding = 4; lastKnownFileType = sourcecode.swift; path = ListTests.swift; sourceTree = "<group>"; };
		5D6610011BE98D880021E04F /* MigrationTests.swift */ = {isa = PBXFileReference; fileEncoding = 4; lastKnownFileType = sourcecode.swift; path = MigrationTests.swift; sourceTree = "<group>"; };
		5D6610021BE98D880021E04F /* ObjectAccessorTests.swift */ = {isa = PBXFileReference; fileEncoding = 4; lastKnownFileType = sourcecode.swift; path = ObjectAccessorTests.swift; sourceTree = "<group>"; };
		5D6610031BE98D880021E04F /* ObjectCreationTests.swift */ = {isa = PBXFileReference; fileEncoding = 4; lastKnownFileType = sourcecode.swift; path = ObjectCreationTests.swift; sourceTree = "<group>"; };
		5D6610041BE98D880021E04F /* ObjectSchemaInitializationTests.swift */ = {isa = PBXFileReference; fileEncoding = 4; lastKnownFileType = sourcecode.swift; path = ObjectSchemaInitializationTests.swift; sourceTree = "<group>"; };
		5D6610051BE98D880021E04F /* ObjectSchemaTests.swift */ = {isa = PBXFileReference; fileEncoding = 4; lastKnownFileType = sourcecode.swift; path = ObjectSchemaTests.swift; sourceTree = "<group>"; };
		5D6610061BE98D880021E04F /* ObjectTests.swift */ = {isa = PBXFileReference; fileEncoding = 4; lastKnownFileType = sourcecode.swift; path = ObjectTests.swift; sourceTree = "<group>"; };
		5D6610071BE98D880021E04F /* PerformanceTests.swift */ = {isa = PBXFileReference; fileEncoding = 4; lastKnownFileType = sourcecode.swift; path = PerformanceTests.swift; sourceTree = "<group>"; };
		5D6610081BE98D880021E04F /* PropertyTests.swift */ = {isa = PBXFileReference; fileEncoding = 4; lastKnownFileType = sourcecode.swift; path = PropertyTests.swift; sourceTree = "<group>"; };
		5D6610091BE98D880021E04F /* RealmCollectionTypeTests.swift */ = {isa = PBXFileReference; fileEncoding = 4; lastKnownFileType = sourcecode.swift; path = RealmCollectionTypeTests.swift; sourceTree = "<group>"; };
		5D66100A1BE98D880021E04F /* RealmConfigurationTests.swift */ = {isa = PBXFileReference; fileEncoding = 4; lastKnownFileType = sourcecode.swift; path = RealmConfigurationTests.swift; sourceTree = "<group>"; };
		5D66100B1BE98D880021E04F /* RealmSwiftTests-BridgingHeader.h */ = {isa = PBXFileReference; fileEncoding = 4; lastKnownFileType = sourcecode.c.h; path = "RealmSwiftTests-BridgingHeader.h"; sourceTree = "<group>"; };
		5D66100C1BE98D880021E04F /* RealmTests.swift */ = {isa = PBXFileReference; fileEncoding = 4; lastKnownFileType = sourcecode.swift; path = RealmTests.swift; sourceTree = "<group>"; };
		5D66100D1BE98D880021E04F /* SchemaTests.swift */ = {isa = PBXFileReference; fileEncoding = 4; lastKnownFileType = sourcecode.swift; path = SchemaTests.swift; sourceTree = "<group>"; };
		5D66100E1BE98D880021E04F /* SortDescriptorTests.swift */ = {isa = PBXFileReference; fileEncoding = 4; lastKnownFileType = sourcecode.swift; path = SortDescriptorTests.swift; sourceTree = "<group>"; };
		5D66100F1BE98D880021E04F /* SwiftLinkTests.swift */ = {isa = PBXFileReference; fileEncoding = 4; lastKnownFileType = sourcecode.swift; path = SwiftLinkTests.swift; sourceTree = "<group>"; };
		5D6610101BE98D880021E04F /* SwiftTestObjects.swift */ = {isa = PBXFileReference; fileEncoding = 4; lastKnownFileType = sourcecode.swift; path = SwiftTestObjects.swift; sourceTree = "<group>"; };
		5D6610111BE98D880021E04F /* SwiftUnicodeTests.swift */ = {isa = PBXFileReference; fileEncoding = 4; lastKnownFileType = sourcecode.swift; path = SwiftUnicodeTests.swift; sourceTree = "<group>"; };
		5D6610121BE98D880021E04F /* TestCase.swift */ = {isa = PBXFileReference; fileEncoding = 4; lastKnownFileType = sourcecode.swift; path = TestCase.swift; sourceTree = "<group>"; };
		5DD755CF1BE056DE002800DA /* Realm.framework */ = {isa = PBXFileReference; explicitFileType = wrapper.framework; includeInIndex = 0; path = Realm.framework; sourceTree = BUILT_PRODUCTS_DIR; };
		5DD755E01BE05C19002800DA /* Tests.xcconfig */ = {isa = PBXFileReference; fileEncoding = 4; lastKnownFileType = text.xcconfig; path = Tests.xcconfig; sourceTree = "<group>"; };
		5DD755E31BE05EA1002800DA /* Tests iOS static.xcconfig */ = {isa = PBXFileReference; fileEncoding = 4; lastKnownFileType = text.xcconfig; path = "Tests iOS static.xcconfig"; sourceTree = "<group>"; };
		6807E6492487E8660096066F /* RLMPushClient.h */ = {isa = PBXFileReference; lastKnownFileType = sourcecode.c.h; path = RLMPushClient.h; sourceTree = "<group>"; };
		6807E64B2487F7220096066F /* RLMPushClient.mm */ = {isa = PBXFileReference; lastKnownFileType = sourcecode.cpp.objcpp; path = RLMPushClient.mm; sourceTree = "<group>"; };
		6807E64E2487F9210096066F /* RLMPushClient_Private.hpp */ = {isa = PBXFileReference; lastKnownFileType = sourcecode.cpp.h; path = RLMPushClient_Private.hpp; sourceTree = "<group>"; };
		681EE33A25EE8E1400A9DEC5 /* AnyRealmValue.swift */ = {isa = PBXFileReference; lastKnownFileType = sourcecode.swift; path = AnyRealmValue.swift; sourceTree = "<group>"; };
		681EE34625EE8E5600A9DEC5 /* ObjectiveCSupport+AnyRealmValue.swift */ = {isa = PBXFileReference; lastKnownFileType = sourcecode.swift; path = "ObjectiveCSupport+AnyRealmValue.swift"; sourceTree = "<group>"; };
		A05FA61E1B62C3900000C9B2 /* RLMObjectBase_Dynamic.h */ = {isa = PBXFileReference; lastKnownFileType = sourcecode.c.h; path = RLMObjectBase_Dynamic.h; sourceTree = "<group>"; };
		AC2C2A3E268E1ACE00B4DA33 /* SwiftServerObjects.swift */ = {isa = PBXFileReference; lastKnownFileType = sourcecode.swift; name = SwiftServerObjects.swift; path = Realm/ObjectServerTests/SwiftServerObjects.swift; sourceTree = "<group>"; };
		AC2C2A43268F982D00B4DA33 /* SwiftUISyncTestHostUITests.entitlements */ = {isa = PBXFileReference; lastKnownFileType = text.plist.entitlements; path = SwiftUISyncTestHostUITests.entitlements; sourceTree = "<group>"; };
		AC7D182B261F2F560080E1D2 /* RLMObjectServerPartitionTests.mm */ = {isa = PBXFileReference; fileEncoding = 4; lastKnownFileType = sourcecode.cpp.objcpp; name = RLMObjectServerPartitionTests.mm; path = Realm/ObjectServerTests/RLMObjectServerPartitionTests.mm; sourceTree = "<group>"; };
		AC7D182C261F2F560080E1D2 /* SwiftObjectServerPartitionTests.swift */ = {isa = PBXFileReference; fileEncoding = 4; lastKnownFileType = sourcecode.swift; name = SwiftObjectServerPartitionTests.swift; path = Realm/ObjectServerTests/SwiftObjectServerPartitionTests.swift; sourceTree = "<group>"; };
		AC8846732686573B00DF4A65 /* SwiftUISyncTestHost.app */ = {isa = PBXFileReference; explicitFileType = wrapper.application; includeInIndex = 0; path = SwiftUISyncTestHost.app; sourceTree = BUILT_PRODUCTS_DIR; };
		AC8846752686573B00DF4A65 /* SwiftUISyncTestHostApp.swift */ = {isa = PBXFileReference; lastKnownFileType = sourcecode.swift; path = SwiftUISyncTestHostApp.swift; sourceTree = "<group>"; };
		AC8846772686573B00DF4A65 /* ContentView.swift */ = {isa = PBXFileReference; lastKnownFileType = sourcecode.swift; path = ContentView.swift; sourceTree = "<group>"; };
		AC8846902686573D00DF4A65 /* SwiftUISyncTestHostUITests.swift */ = {isa = PBXFileReference; lastKnownFileType = sourcecode.swift; path = SwiftUISyncTestHostUITests.swift; sourceTree = "<group>"; };
		AC8846B62687BC4100DF4A65 /* SwiftUIServerTests.swift */ = {isa = PBXFileReference; fileEncoding = 4; lastKnownFileType = sourcecode.swift; name = SwiftUIServerTests.swift; path = Realm/ObjectServerTests/SwiftUIServerTests.swift; sourceTree = "<group>"; };
		AC8846B82687BD4D00DF4A65 /* SwiftUISyncTestHostUITests-Bridging-Header.h */ = {isa = PBXFileReference; fileEncoding = 4; lastKnownFileType = sourcecode.c.h; path = "SwiftUISyncTestHostUITests-Bridging-Header.h"; sourceTree = "<group>"; };
		AC8847432687DFE700DF4A65 /* SwiftUISyncTestHost.xcconfig */ = {isa = PBXFileReference; fileEncoding = 4; lastKnownFileType = text.xcconfig; path = SwiftUISyncTestHost.xcconfig; sourceTree = "<group>"; };
		AC8847442687DFE700DF4A65 /* SwiftUISyncTestHostTests.xcconfig */ = {isa = PBXFileReference; fileEncoding = 4; lastKnownFileType = text.xcconfig; path = SwiftUISyncTestHostTests.xcconfig; sourceTree = "<group>"; };
		AC8847472687E0AA00DF4A65 /* Info.plist */ = {isa = PBXFileReference; fileEncoding = 4; lastKnownFileType = text.plist.xml; path = Info.plist; sourceTree = "<group>"; };
		AC8847492687E0BD00DF4A65 /* Info.plist */ = {isa = PBXFileReference; fileEncoding = 4; lastKnownFileType = text.plist.xml; path = Info.plist; sourceTree = "<group>"; };
		AC88478126888C6300DF4A65 /* SwiftUISyncTestHostUITests.xctest */ = {isa = PBXFileReference; explicitFileType = wrapper.cfbundle; includeInIndex = 0; path = SwiftUISyncTestHostUITests.xctest; sourceTree = BUILT_PRODUCTS_DIR; };
<<<<<<< HEAD
		ACF08B6626DD936200686CBC /* Query.swift */ = {isa = PBXFileReference; fileEncoding = 4; lastKnownFileType = sourcecode.swift; path = Query.swift; sourceTree = "<group>"; };
=======
		AC8AE64A26BAD4B00037D4E5 /* SwiftMongoClientTests.swift */ = {isa = PBXFileReference; fileEncoding = 4; lastKnownFileType = sourcecode.swift; name = SwiftMongoClientTests.swift; path = Realm/ObjectServerTests/SwiftMongoClientTests.swift; sourceTree = "<group>"; };
>>>>>>> 099e55a5
		C042A48C1B7522A900771ED2 /* RealmConfigurationTests.mm */ = {isa = PBXFileReference; fileEncoding = 4; lastKnownFileType = sourcecode.cpp.objcpp; path = RealmConfigurationTests.mm; sourceTree = "<group>"; };
		C073E1201AE9B705002C0A30 /* RLMObject_Private.hpp */ = {isa = PBXFileReference; lastKnownFileType = sourcecode.cpp.h; path = RLMObject_Private.hpp; sourceTree = "<group>"; };
		C0D2DD051B6BDEA1004E8919 /* RLMRealmConfiguration.h */ = {isa = PBXFileReference; fileEncoding = 4; lastKnownFileType = sourcecode.c.h; path = RLMRealmConfiguration.h; sourceTree = "<group>"; };
		C0D2DD061B6BDEA1004E8919 /* RLMRealmConfiguration.mm */ = {isa = PBXFileReference; fileEncoding = 4; lastKnownFileType = sourcecode.cpp.objcpp; path = RLMRealmConfiguration.mm; sourceTree = "<group>"; };
		C0D2DD0F1B6BE0DD004E8919 /* RLMRealmConfiguration_Private.h */ = {isa = PBXFileReference; lastKnownFileType = sourcecode.c.h; path = RLMRealmConfiguration_Private.h; sourceTree = "<group>"; };
		CF040493263DF0A900F9AEE0 /* PrimitiveMapTests.swift */ = {isa = PBXFileReference; fileEncoding = 4; lastKnownFileType = sourcecode.swift; path = PrimitiveMapTests.swift; sourceTree = "<group>"; };
		CF052EFA25DEB671008EEF86 /* DictionaryPropertyTests.m */ = {isa = PBXFileReference; fileEncoding = 4; lastKnownFileType = sourcecode.c.objc; path = DictionaryPropertyTests.m; sourceTree = "<group>"; };
		CF08757C260B98E100B9BE60 /* RLMCollectionSyncTests.mm */ = {isa = PBXFileReference; fileEncoding = 4; lastKnownFileType = sourcecode.cpp.objcpp; name = RLMCollectionSyncTests.mm; path = Realm/ObjectServerTests/RLMCollectionSyncTests.mm; sourceTree = "<group>"; };
		CF0D04F02693652E0038A058 /* KeyPathTests.swift */ = {isa = PBXFileReference; lastKnownFileType = sourcecode.swift; path = KeyPathTests.swift; sourceTree = "<group>"; };
		CF330BBB24E56E3A00F07EE2 /* RLMNetworkTransport_Private.hpp */ = {isa = PBXFileReference; lastKnownFileType = sourcecode.cpp.h; path = RLMNetworkTransport_Private.hpp; sourceTree = "<group>"; };
		CF330BBC24E57D5F00F07EE2 /* RLMWatchTestUtility.h */ = {isa = PBXFileReference; lastKnownFileType = sourcecode.c.h; name = RLMWatchTestUtility.h; path = Realm/ObjectServerTests/RLMWatchTestUtility.h; sourceTree = "<group>"; };
		CF330BBD24E57D5F00F07EE2 /* RLMWatchTestUtility.m */ = {isa = PBXFileReference; lastKnownFileType = sourcecode.c.objc; name = RLMWatchTestUtility.m; path = Realm/ObjectServerTests/RLMWatchTestUtility.m; sourceTree = "<group>"; };
		CF44460526121B2A00BAFDB4 /* RLMSwiftValueStorage.mm */ = {isa = PBXFileReference; fileEncoding = 4; lastKnownFileType = sourcecode.cpp.objcpp; path = RLMSwiftValueStorage.mm; sourceTree = "<group>"; };
		CF44460626121B2A00BAFDB4 /* RLMSwiftValueStorage.h */ = {isa = PBXFileReference; fileEncoding = 4; lastKnownFileType = sourcecode.c.h; path = RLMSwiftValueStorage.h; sourceTree = "<group>"; };
		CF44461D26121C6800BAFDB4 /* RealmProperty.swift */ = {isa = PBXFileReference; fileEncoding = 4; lastKnownFileType = sourcecode.swift; path = RealmProperty.swift; sourceTree = "<group>"; };
		CF46CBFF26D931BA00DE450C /* QueryTests.swift.gyb */ = {isa = PBXFileReference; fileEncoding = 4; lastKnownFileType = text; path = QueryTests.swift.gyb; sourceTree = "<group>"; };
		CF46CC0026D931BA00DE450C /* QueryTests.swift */ = {isa = PBXFileReference; fileEncoding = 4; lastKnownFileType = sourcecode.swift; path = QueryTests.swift; sourceTree = "<group>"; };
		CF6E0480242A141200DB7F14 /* RLMEmailPasswordAuth.h */ = {isa = PBXFileReference; lastKnownFileType = sourcecode.c.h; path = RLMEmailPasswordAuth.h; sourceTree = "<group>"; };
		CF6E0481242A141200DB7F14 /* RLMEmailPasswordAuth.mm */ = {isa = PBXFileReference; lastKnownFileType = sourcecode.cpp.objcpp; path = RLMEmailPasswordAuth.mm; sourceTree = "<group>"; };
		CF6E0484242A321200DB7F14 /* RLMProviderClient.h */ = {isa = PBXFileReference; lastKnownFileType = sourcecode.c.h; path = RLMProviderClient.h; sourceTree = "<group>"; };
		CF6E0485242A321200DB7F14 /* RLMProviderClient.mm */ = {isa = PBXFileReference; lastKnownFileType = sourcecode.cpp.objcpp; path = RLMProviderClient.mm; sourceTree = "<group>"; };
		CF76F7CB24816AA800890DD2 /* RLMUpdateResult.mm */ = {isa = PBXFileReference; fileEncoding = 4; lastKnownFileType = sourcecode.cpp.objcpp; path = RLMUpdateResult.mm; sourceTree = "<group>"; };
		CF76F7CC24816AA800890DD2 /* RLMUpdateResult.h */ = {isa = PBXFileReference; fileEncoding = 4; lastKnownFileType = sourcecode.c.h; path = RLMUpdateResult.h; sourceTree = "<group>"; };
		CF76F7CE24816AA900890DD2 /* RLMUpdateResult_Private.hpp */ = {isa = PBXFileReference; fileEncoding = 4; lastKnownFileType = sourcecode.cpp.h; path = RLMUpdateResult_Private.hpp; sourceTree = "<group>"; };
		CF76F7CF24816AA900890DD2 /* RLMMongoCollection.h */ = {isa = PBXFileReference; fileEncoding = 4; lastKnownFileType = sourcecode.c.h; path = RLMMongoCollection.h; sourceTree = "<group>"; };
		CF76F7D024816AAA00890DD2 /* RLMFindOptions.mm */ = {isa = PBXFileReference; fileEncoding = 4; lastKnownFileType = sourcecode.cpp.objcpp; path = RLMFindOptions.mm; sourceTree = "<group>"; };
		CF76F7D124816AAA00890DD2 /* RLMMongoCollection.mm */ = {isa = PBXFileReference; fileEncoding = 4; lastKnownFileType = sourcecode.cpp.objcpp; path = RLMMongoCollection.mm; sourceTree = "<group>"; };
		CF76F7D224816AAA00890DD2 /* RLMMongoCollection_Private.hpp */ = {isa = PBXFileReference; fileEncoding = 4; lastKnownFileType = sourcecode.cpp.h; path = RLMMongoCollection_Private.hpp; sourceTree = "<group>"; };
		CF76F7D324816AAA00890DD2 /* RLMMongoClient_Private.hpp */ = {isa = PBXFileReference; fileEncoding = 4; lastKnownFileType = sourcecode.cpp.h; path = RLMMongoClient_Private.hpp; sourceTree = "<group>"; };
		CF76F7D424816AAA00890DD2 /* RLMFindOptions_Private.hpp */ = {isa = PBXFileReference; fileEncoding = 4; lastKnownFileType = sourcecode.cpp.h; path = RLMFindOptions_Private.hpp; sourceTree = "<group>"; };
		CF76F7D524816AAA00890DD2 /* RLMMongoClient.mm */ = {isa = PBXFileReference; fileEncoding = 4; lastKnownFileType = sourcecode.cpp.objcpp; path = RLMMongoClient.mm; sourceTree = "<group>"; };
		CF76F7D624816AAA00890DD2 /* RLMFindOneAndModifyOptions.h */ = {isa = PBXFileReference; fileEncoding = 4; lastKnownFileType = sourcecode.c.h; path = RLMFindOneAndModifyOptions.h; sourceTree = "<group>"; };
		CF76F7D724816AAA00890DD2 /* RLMFindOptions.h */ = {isa = PBXFileReference; fileEncoding = 4; lastKnownFileType = sourcecode.c.h; path = RLMFindOptions.h; sourceTree = "<group>"; };
		CF76F7D824816AAB00890DD2 /* RLMFindOneAndModifyOptions_Private.hpp */ = {isa = PBXFileReference; fileEncoding = 4; lastKnownFileType = sourcecode.cpp.h; path = RLMFindOneAndModifyOptions_Private.hpp; sourceTree = "<group>"; };
		CF76F7D924816AAB00890DD2 /* RLMMongoDatabase.h */ = {isa = PBXFileReference; fileEncoding = 4; lastKnownFileType = sourcecode.c.h; path = RLMMongoDatabase.h; sourceTree = "<group>"; };
		CF76F7DA24816AAB00890DD2 /* RLMMongoClient.h */ = {isa = PBXFileReference; fileEncoding = 4; lastKnownFileType = sourcecode.c.h; path = RLMMongoClient.h; sourceTree = "<group>"; };
		CF76F7DB24816AAB00890DD2 /* RLMFindOneAndModifyOptions.mm */ = {isa = PBXFileReference; fileEncoding = 4; lastKnownFileType = sourcecode.cpp.objcpp; path = RLMFindOneAndModifyOptions.mm; sourceTree = "<group>"; };
		CF76F7DC24816AAB00890DD2 /* RLMMongoDatabase_Private.hpp */ = {isa = PBXFileReference; fileEncoding = 4; lastKnownFileType = sourcecode.cpp.h; path = RLMMongoDatabase_Private.hpp; sourceTree = "<group>"; };
		CF76F80124816B3800890DD2 /* MongoClient.swift */ = {isa = PBXFileReference; fileEncoding = 4; lastKnownFileType = sourcecode.swift; path = MongoClient.swift; sourceTree = "<group>"; };
		CF986D1A25AE3B080039D287 /* RLMSet_Private.h */ = {isa = PBXFileReference; fileEncoding = 4; lastKnownFileType = sourcecode.c.h; path = RLMSet_Private.h; sourceTree = "<group>"; };
		CF986D1B25AE3B080039D287 /* RLMSet.mm */ = {isa = PBXFileReference; fileEncoding = 4; lastKnownFileType = sourcecode.cpp.objcpp; path = RLMSet.mm; sourceTree = "<group>"; };
		CF986D1C25AE3B090039D287 /* RLMSet_Private.hpp */ = {isa = PBXFileReference; fileEncoding = 4; lastKnownFileType = sourcecode.cpp.h; path = RLMSet_Private.hpp; sourceTree = "<group>"; };
		CF986D1D25AE3B090039D287 /* RLMSet.h */ = {isa = PBXFileReference; fileEncoding = 4; lastKnownFileType = sourcecode.c.h; path = RLMSet.h; sourceTree = "<group>"; };
		CF986D2F25AE3BD40039D287 /* PrimitiveSetPropertyTests.m */ = {isa = PBXFileReference; fileEncoding = 4; lastKnownFileType = sourcecode.c.objc; path = PrimitiveSetPropertyTests.m; sourceTree = "<group>"; };
		CF986D3025AE3BD40039D287 /* SetPropertyTests.m */ = {isa = PBXFileReference; fileEncoding = 4; lastKnownFileType = sourcecode.c.objc; path = SetPropertyTests.m; sourceTree = "<group>"; };
		CF986D4725AE3C420039D287 /* SwiftSetPropertyTests.swift */ = {isa = PBXFileReference; fileEncoding = 4; lastKnownFileType = sourcecode.swift; path = SwiftSetPropertyTests.swift; sourceTree = "<group>"; };
		CF986D4825AE3C420039D287 /* SwiftSetTests.swift */ = {isa = PBXFileReference; fileEncoding = 4; lastKnownFileType = sourcecode.swift; path = SwiftSetTests.swift; sourceTree = "<group>"; };
		CF986D8E25AE3C980039D287 /* MutableSet.swift */ = {isa = PBXFileReference; fileEncoding = 4; lastKnownFileType = sourcecode.swift; path = MutableSet.swift; sourceTree = "<group>"; };
		CF986DE125AE3EC70039D287 /* MutableSetTests.swift */ = {isa = PBXFileReference; fileEncoding = 4; lastKnownFileType = sourcecode.swift; path = MutableSetTests.swift; sourceTree = "<group>"; };
		CF986DF525AE3EDF0039D287 /* PrimitiveMutableSetTests.swift */ = {isa = PBXFileReference; fileEncoding = 4; lastKnownFileType = sourcecode.swift; path = PrimitiveMutableSetTests.swift; sourceTree = "<group>"; };
		CF9881C025DABC6500BD7E4F /* RLMManagedDictionary.mm */ = {isa = PBXFileReference; fileEncoding = 4; lastKnownFileType = sourcecode.cpp.objcpp; path = RLMManagedDictionary.mm; sourceTree = "<group>"; };
		CF9881CB25DABDE900BD7E4F /* RLMDictionary_Private.hpp */ = {isa = PBXFileReference; lastKnownFileType = sourcecode.cpp.h; path = RLMDictionary_Private.hpp; sourceTree = "<group>"; };
		CFA3A23D260B8427002C3266 /* RLMCollectionSyncTests.mm */ = {isa = PBXFileReference; lastKnownFileType = sourcecode.cpp.objcpp; name = RLMCollectionSyncTests.mm; path = Realm/ObjectServerTests/RLMCollectionSyncTests.mm; sourceTree = "<group>"; };
		CFAE926A24A0A7F40033CB31 /* AuthenticationServices.framework */ = {isa = PBXFileReference; lastKnownFileType = wrapper.framework; name = AuthenticationServices.framework; path = System/Library/Frameworks/AuthenticationServices.framework; sourceTree = SDKROOT; };
		CFAEF75F242B5F9A00EAF721 /* RLMAPIKeyAuth.h */ = {isa = PBXFileReference; lastKnownFileType = sourcecode.c.h; path = RLMAPIKeyAuth.h; sourceTree = "<group>"; };
		CFAEF760242B5F9A00EAF721 /* RLMAPIKeyAuth.mm */ = {isa = PBXFileReference; lastKnownFileType = sourcecode.cpp.objcpp; path = RLMAPIKeyAuth.mm; sourceTree = "<group>"; };
		CFAEF763242B672700EAF721 /* RLMUserAPIKey.h */ = {isa = PBXFileReference; lastKnownFileType = sourcecode.c.h; path = RLMUserAPIKey.h; sourceTree = "<group>"; };
		CFAEF764242B672700EAF721 /* RLMUserAPIKey.mm */ = {isa = PBXFileReference; lastKnownFileType = sourcecode.cpp.objcpp; path = RLMUserAPIKey.mm; sourceTree = "<group>"; };
		CFAEF767242B7F8900EAF721 /* RLMUserAPIKey_Private.hpp */ = {isa = PBXFileReference; lastKnownFileType = sourcecode.cpp.h; path = RLMUserAPIKey_Private.hpp; sourceTree = "<group>"; };
		CFB43139243DF87100471C18 /* App.swift */ = {isa = PBXFileReference; lastKnownFileType = sourcecode.swift; path = App.swift; sourceTree = "<group>"; };
		CFB5E1602497A45D009CABB3 /* RLMProviderClient_Private.hpp */ = {isa = PBXFileReference; lastKnownFileType = sourcecode.cpp.h; path = RLMProviderClient_Private.hpp; sourceTree = "<group>"; };
		CFB674A224EEE9CB00FBF0B8 /* WatchTestUtility.swift */ = {isa = PBXFileReference; lastKnownFileType = sourcecode.swift; name = WatchTestUtility.swift; path = Realm/ObjectServerTests/WatchTestUtility.swift; sourceTree = "<group>"; };
		CFD8D11F25BB0B8B0037FE4D /* RLMManagedSet.mm */ = {isa = PBXFileReference; fileEncoding = 4; lastKnownFileType = sourcecode.cpp.objcpp; path = RLMManagedSet.mm; sourceTree = "<group>"; };
		CFE9CE3226555BBD00BF96D6 /* RealmKeyedCollection.swift */ = {isa = PBXFileReference; fileEncoding = 4; lastKnownFileType = sourcecode.swift; path = RealmKeyedCollection.swift; sourceTree = "<group>"; };
		CFFC8CC7262310C800929608 /* AnyRealmValueTests.swift */ = {isa = PBXFileReference; fileEncoding = 4; lastKnownFileType = sourcecode.swift; path = AnyRealmValueTests.swift; sourceTree = "<group>"; };
		CFFECBA8250646750010F585 /* Decimal128Tests.swift */ = {isa = PBXFileReference; lastKnownFileType = sourcecode.swift; path = Decimal128Tests.swift; sourceTree = "<group>"; };
		CFFECBAB250667A90010F585 /* Decimal128Tests.m */ = {isa = PBXFileReference; lastKnownFileType = sourcecode.c.objc; path = Decimal128Tests.m; sourceTree = "<group>"; };
		CFFECBAF250690EA0010F585 /* ObjectIdTests.m */ = {isa = PBXFileReference; lastKnownFileType = sourcecode.c.objc; path = ObjectIdTests.m; sourceTree = "<group>"; };
		CFFECBB225078D100010F585 /* ObjectIdTests.swift */ = {isa = PBXFileReference; lastKnownFileType = sourcecode.swift; path = ObjectIdTests.swift; sourceTree = "<group>"; };
		E81A1F621955FC9300FDED82 /* Realm-Info.plist */ = {isa = PBXFileReference; fileEncoding = 4; lastKnownFileType = text.plist.xml; path = "Realm-Info.plist"; sourceTree = "<group>"; };
		E81A1F631955FC9300FDED82 /* RLMAccessor.h */ = {isa = PBXFileReference; fileEncoding = 4; lastKnownFileType = sourcecode.c.h; path = RLMAccessor.h; sourceTree = "<group>"; };
		E81A1F641955FC9300FDED82 /* RLMAccessor.mm */ = {isa = PBXFileReference; fileEncoding = 4; lastKnownFileType = sourcecode.cpp.objcpp; path = RLMAccessor.mm; sourceTree = "<group>"; };
		E81A1F651955FC9300FDED82 /* RLMArray_Private.hpp */ = {isa = PBXFileReference; fileEncoding = 4; lastKnownFileType = sourcecode.cpp.h; path = RLMArray_Private.hpp; sourceTree = "<group>"; };
		E81A1F661955FC9300FDED82 /* RLMArray.h */ = {isa = PBXFileReference; fileEncoding = 4; lastKnownFileType = sourcecode.c.h; path = RLMArray.h; sourceTree = "<group>"; };
		E81A1F671955FC9300FDED82 /* RLMArray.mm */ = {isa = PBXFileReference; fileEncoding = 4; lastKnownFileType = sourcecode.cpp.objcpp; path = RLMArray.mm; sourceTree = "<group>"; };
		E81A1F691955FC9300FDED82 /* RLMManagedArray.mm */ = {isa = PBXFileReference; fileEncoding = 4; lastKnownFileType = sourcecode.cpp.objcpp; lineEnding = 0; path = RLMManagedArray.mm; sourceTree = "<group>"; };
		E81A1F6A1955FC9300FDED82 /* RLMResults.mm */ = {isa = PBXFileReference; fileEncoding = 4; lastKnownFileType = sourcecode.cpp.objcpp; lineEnding = 0; path = RLMResults.mm; sourceTree = "<group>"; xcLanguageSpecificationIdentifier = xcode.lang.objcpp; };
		E81A1F6B1955FC9300FDED82 /* RLMConstants.h */ = {isa = PBXFileReference; fileEncoding = 4; lastKnownFileType = sourcecode.c.h; path = RLMConstants.h; sourceTree = "<group>"; };
		E81A1F6C1955FC9300FDED82 /* RLMConstants.m */ = {isa = PBXFileReference; fileEncoding = 4; lastKnownFileType = sourcecode.c.objc; path = RLMConstants.m; sourceTree = "<group>"; };
		E81A1F6D1955FC9300FDED82 /* RLMObject_Private.h */ = {isa = PBXFileReference; fileEncoding = 4; lastKnownFileType = sourcecode.c.h; path = RLMObject_Private.h; sourceTree = "<group>"; };
		E81A1F6E1955FC9300FDED82 /* RLMObject.h */ = {isa = PBXFileReference; fileEncoding = 4; lastKnownFileType = sourcecode.c.h; path = RLMObject.h; sourceTree = "<group>"; };
		E81A1F6F1955FC9300FDED82 /* RLMObject.mm */ = {isa = PBXFileReference; fileEncoding = 4; lastKnownFileType = sourcecode.cpp.objcpp; path = RLMObject.mm; sourceTree = "<group>"; };
		E81A1F701955FC9300FDED82 /* RLMObjectSchema_Private.hpp */ = {isa = PBXFileReference; fileEncoding = 4; lastKnownFileType = sourcecode.cpp.h; path = RLMObjectSchema_Private.hpp; sourceTree = "<group>"; };
		E81A1F711955FC9300FDED82 /* RLMObjectSchema.h */ = {isa = PBXFileReference; fileEncoding = 4; lastKnownFileType = sourcecode.c.h; path = RLMObjectSchema.h; sourceTree = "<group>"; };
		E81A1F721955FC9300FDED82 /* RLMObjectSchema.mm */ = {isa = PBXFileReference; fileEncoding = 4; lastKnownFileType = sourcecode.cpp.objcpp; path = RLMObjectSchema.mm; sourceTree = "<group>"; };
		E81A1F741955FC9300FDED82 /* RLMObjectStore.mm */ = {isa = PBXFileReference; fileEncoding = 4; lastKnownFileType = sourcecode.cpp.objcpp; lineEnding = 0; path = RLMObjectStore.mm; sourceTree = "<group>"; };
		E81A1F751955FC9300FDED82 /* RLMProperty_Private.h */ = {isa = PBXFileReference; fileEncoding = 4; lastKnownFileType = sourcecode.c.h; path = RLMProperty_Private.h; sourceTree = "<group>"; };
		E81A1F761955FC9300FDED82 /* RLMProperty.h */ = {isa = PBXFileReference; fileEncoding = 4; lastKnownFileType = sourcecode.c.h; path = RLMProperty.h; sourceTree = "<group>"; };
		E81A1F771955FC9300FDED82 /* RLMProperty.mm */ = {isa = PBXFileReference; fileEncoding = 4; lastKnownFileType = sourcecode.cpp.objcpp; path = RLMProperty.mm; sourceTree = "<group>"; };
		E81A1F781955FC9300FDED82 /* RLMQueryUtil.hpp */ = {isa = PBXFileReference; fileEncoding = 4; lastKnownFileType = sourcecode.cpp.h; path = RLMQueryUtil.hpp; sourceTree = "<group>"; };
		E81A1F791955FC9300FDED82 /* RLMQueryUtil.mm */ = {isa = PBXFileReference; fileEncoding = 4; lastKnownFileType = sourcecode.cpp.objcpp; path = RLMQueryUtil.mm; sourceTree = "<group>"; };
		E81A1F7B1955FC9300FDED82 /* RLMRealm.h */ = {isa = PBXFileReference; fileEncoding = 4; lastKnownFileType = sourcecode.c.h; path = RLMRealm.h; sourceTree = "<group>"; };
		E81A1F7C1955FC9300FDED82 /* RLMRealm.mm */ = {isa = PBXFileReference; fileEncoding = 4; lastKnownFileType = sourcecode.cpp.objcpp; path = RLMRealm.mm; sourceTree = "<group>"; };
		E81A1F7D1955FC9300FDED82 /* RLMSchema_Private.h */ = {isa = PBXFileReference; fileEncoding = 4; lastKnownFileType = sourcecode.c.h; path = RLMSchema_Private.h; sourceTree = "<group>"; };
		E81A1F7E1955FC9300FDED82 /* RLMSchema.h */ = {isa = PBXFileReference; fileEncoding = 4; lastKnownFileType = sourcecode.c.h; path = RLMSchema.h; sourceTree = "<group>"; };
		E81A1F7F1955FC9300FDED82 /* RLMSchema.mm */ = {isa = PBXFileReference; fileEncoding = 4; lastKnownFileType = sourcecode.cpp.objcpp; path = RLMSchema.mm; sourceTree = "<group>"; };
		E81A1F811955FC9300FDED82 /* RLMUtil.hpp */ = {isa = PBXFileReference; fileEncoding = 4; lastKnownFileType = sourcecode.cpp.h; path = RLMUtil.hpp; sourceTree = "<group>"; };
		E81A1F821955FC9300FDED82 /* RLMUtil.mm */ = {isa = PBXFileReference; fileEncoding = 4; lastKnownFileType = sourcecode.cpp.objcpp; path = RLMUtil.mm; sourceTree = "<group>"; };
		E81A1FB31955FCE000FDED82 /* CHANGELOG.md */ = {isa = PBXFileReference; lastKnownFileType = net.daringfireball.markdown; lineEnding = 0; path = CHANGELOG.md; sourceTree = "<group>"; xcLanguageSpecificationIdentifier = xcode.lang.markdown; };
		E81A1FB41955FCE000FDED82 /* LICENSE */ = {isa = PBXFileReference; lastKnownFileType = text; path = LICENSE; sourceTree = "<group>"; };
		E81A1FB81955FE0100FDED82 /* ArrayPropertyTests.m */ = {isa = PBXFileReference; fileEncoding = 4; lastKnownFileType = sourcecode.c.objc; lineEnding = 0; path = ArrayPropertyTests.m; sourceTree = "<group>"; };
		E81A1FBA1955FE0100FDED82 /* DynamicTests.m */ = {isa = PBXFileReference; fileEncoding = 4; lastKnownFileType = sourcecode.c.objc; path = DynamicTests.m; sourceTree = "<group>"; };
		E81A1FBB1955FE0100FDED82 /* EnumeratorTests.m */ = {isa = PBXFileReference; fileEncoding = 4; lastKnownFileType = sourcecode.c.objc; path = EnumeratorTests.m; sourceTree = "<group>"; };
		E81A1FBC1955FE0100FDED82 /* LinkTests.m */ = {isa = PBXFileReference; fileEncoding = 4; lastKnownFileType = sourcecode.c.objc; path = LinkTests.m; sourceTree = "<group>"; };
		E81A1FBE1955FE0100FDED82 /* ObjectInterfaceTests.m */ = {isa = PBXFileReference; fileEncoding = 4; lastKnownFileType = sourcecode.c.objc; path = ObjectInterfaceTests.m; sourceTree = "<group>"; };
		E81A1FBF1955FE0100FDED82 /* ObjectTests.m */ = {isa = PBXFileReference; fileEncoding = 4; lastKnownFileType = sourcecode.c.objc; path = ObjectTests.m; sourceTree = "<group>"; };
		E81A1FC11955FE0100FDED82 /* QueryTests.m */ = {isa = PBXFileReference; fileEncoding = 4; lastKnownFileType = sourcecode.c.objc; path = QueryTests.m; sourceTree = "<group>"; };
		E81A1FC21955FE0100FDED82 /* RealmTests-Info.plist */ = {isa = PBXFileReference; fileEncoding = 4; lastKnownFileType = text.plist.xml; path = "RealmTests-Info.plist"; sourceTree = "<group>"; };
		E81A1FC31955FE0100FDED82 /* RealmTests.mm */ = {isa = PBXFileReference; fileEncoding = 4; lastKnownFileType = sourcecode.cpp.objcpp; path = RealmTests.mm; sourceTree = "<group>"; };
		E81A1FD01955FE0100FDED82 /* SwiftRealmTests.swift */ = {isa = PBXFileReference; fileEncoding = 4; lastKnownFileType = sourcecode.swift; path = SwiftRealmTests.swift; sourceTree = "<group>"; };
		E81A1FD11955FE0100FDED82 /* TransactionTests.m */ = {isa = PBXFileReference; fileEncoding = 4; lastKnownFileType = sourcecode.c.objc; path = TransactionTests.m; sourceTree = "<group>"; };
		E8267FED1D90B79000E001C7 /* ObjectServerTests.xctest */ = {isa = PBXFileReference; explicitFileType = wrapper.cfbundle; includeInIndex = 0; path = ObjectServerTests.xctest; sourceTree = BUILT_PRODUCTS_DIR; };
		E8267FF01D90B8E700E001C7 /* RLMObjectServerTests.mm */ = {isa = PBXFileReference; fileEncoding = 4; lastKnownFileType = sourcecode.cpp.objcpp; lineEnding = 0; name = RLMObjectServerTests.mm; path = Realm/ObjectServerTests/RLMObjectServerTests.mm; sourceTree = "<group>"; };
		E82FA60A195632F20043A3C3 /* SwiftArrayPropertyTests.swift */ = {isa = PBXFileReference; fileEncoding = 4; lastKnownFileType = sourcecode.swift; lineEnding = 0; path = SwiftArrayPropertyTests.swift; sourceTree = "<group>"; xcLanguageSpecificationIdentifier = xcode.lang.swift; };
		E82FA60B195632F20043A3C3 /* SwiftArrayTests.swift */ = {isa = PBXFileReference; fileEncoding = 4; lastKnownFileType = sourcecode.swift; lineEnding = 0; path = SwiftArrayTests.swift; sourceTree = "<group>"; xcLanguageSpecificationIdentifier = xcode.lang.swift; };
		E82FA60D195632F20043A3C3 /* SwiftLinkTests.swift */ = {isa = PBXFileReference; fileEncoding = 4; lastKnownFileType = sourcecode.swift; lineEnding = 0; path = SwiftLinkTests.swift; sourceTree = "<group>"; xcLanguageSpecificationIdentifier = xcode.lang.swift; };
		E82FA60F195632F20043A3C3 /* SwiftObjectInterfaceTests.swift */ = {isa = PBXFileReference; fileEncoding = 4; lastKnownFileType = sourcecode.swift; lineEnding = 0; path = SwiftObjectInterfaceTests.swift; sourceTree = "<group>"; };
		E83591931B3DF05C0035F2F3 /* RLMAnalytics.mm */ = {isa = PBXFileReference; fileEncoding = 4; lastKnownFileType = sourcecode.cpp.objcpp; path = RLMAnalytics.mm; sourceTree = "<group>"; };
		E83591941B3DF05C0035F2F3 /* RLMAnalytics.hpp */ = {isa = PBXFileReference; fileEncoding = 4; lastKnownFileType = sourcecode.cpp.h; path = RLMAnalytics.hpp; sourceTree = "<group>"; };
		E83AF538196DDE58002275B2 /* SwiftDynamicTests.swift */ = {isa = PBXFileReference; fileEncoding = 4; lastKnownFileType = sourcecode.swift; path = SwiftDynamicTests.swift; sourceTree = "<group>"; };
		E856D1DF195614A400FB2FCF /* iOS static tests.xctest */ = {isa = PBXFileReference; explicitFileType = wrapper.cfbundle; includeInIndex = 0; path = "iOS static tests.xctest"; sourceTree = BUILT_PRODUCTS_DIR; };
		E86900E11CC04F5B0008A8B6 /* RLMRealmConfiguration_Private.hpp */ = {isa = PBXFileReference; fileEncoding = 4; lastKnownFileType = sourcecode.cpp.h; path = RLMRealmConfiguration_Private.hpp; sourceTree = "<group>"; };
		E8839B2C19E31FD90047B1A8 /* Info.plist */ = {isa = PBXFileReference; fileEncoding = 4; lastKnownFileType = text.plist.xml; name = Info.plist; path = Realm/Tests/TestHost/Info.plist; sourceTree = SOURCE_ROOT; };
		E8839B2D19E31FD90047B1A8 /* main.m */ = {isa = PBXFileReference; fileEncoding = 4; lastKnownFileType = sourcecode.c.objc; name = main.m; path = Realm/Tests/TestHost/main.m; sourceTree = SOURCE_ROOT; };
		E88C36FF19745E5500C9963D /* RLMSupport.swift */ = {isa = PBXFileReference; fileEncoding = 4; lastKnownFileType = sourcecode.swift; path = RLMSupport.swift; sourceTree = "<group>"; };
		E8917597197A1B350068ACC6 /* UnicodeTests.m */ = {isa = PBXFileReference; fileEncoding = 4; lastKnownFileType = sourcecode.c.objc; path = UnicodeTests.m; sourceTree = "<group>"; };
		E891759A197A1B600068ACC6 /* SwiftUnicodeTests.swift */ = {isa = PBXFileReference; fileEncoding = 4; lastKnownFileType = sourcecode.swift; path = SwiftUnicodeTests.swift; sourceTree = "<group>"; };
		E8951F01196C96DE00D6461C /* RLMRealm_Dynamic.h */ = {isa = PBXFileReference; fileEncoding = 4; lastKnownFileType = sourcecode.c.h; path = RLMRealm_Dynamic.h; sourceTree = "<group>"; };
		E8AE7C251EA436F800CDFF9A /* CompactionTests.swift */ = {isa = PBXFileReference; fileEncoding = 4; lastKnownFileType = sourcecode.swift; path = CompactionTests.swift; sourceTree = "<group>"; };
		E8D89B9D1955FC6D00CF2B9A /* Realm.h */ = {isa = PBXFileReference; lastKnownFileType = sourcecode.c.h; path = Realm.h; sourceTree = "<group>"; };
		E8D89BA31955FC6D00CF2B9A /* Tests.xctest */ = {isa = PBXFileReference; explicitFileType = wrapper.cfbundle; includeInIndex = 0; path = Tests.xctest; sourceTree = BUILT_PRODUCTS_DIR; };
		E8DA16F71E81210D0055141C /* CompactionTests.m */ = {isa = PBXFileReference; fileEncoding = 4; lastKnownFileType = sourcecode.c.objc; path = CompactionTests.m; sourceTree = "<group>"; };
		E8F8D90B196CB8DD00475368 /* SwiftTestObjects.swift */ = {isa = PBXFileReference; fileEncoding = 4; lastKnownFileType = sourcecode.swift; path = SwiftTestObjects.swift; sourceTree = "<group>"; };
		E8F992BD1F1401C100F634B5 /* RLMObjectBase_Private.h */ = {isa = PBXFileReference; fileEncoding = 4; lastKnownFileType = sourcecode.c.h; path = RLMObjectBase_Private.h; sourceTree = "<group>"; };
/* End PBXFileReference section */

/* Begin PBXFrameworksBuildPhase section */
		1A7B82351D51235600750296 /* Frameworks */ = {
			isa = PBXFrameworksBuildPhase;
			buildActionMask = 2147483647;
			files = (
				1A7B823A1D51259F00750296 /* libz.tbd in Frameworks */,
				3FE5B4D724CF6909004D4EF3 /* realm-monorepo.xcframework in Frameworks */,
			);
			runOnlyForDeploymentPostprocessing = 0;
		};
		3F1A5E6F1992EB7400F45F4C /* Frameworks */ = {
			isa = PBXFrameworksBuildPhase;
			buildActionMask = 2147483647;
			files = (
			);
			runOnlyForDeploymentPostprocessing = 0;
		};
		3F9B4A6524CF8C0E00C72A4A /* Frameworks */ = {
			isa = PBXFrameworksBuildPhase;
			buildActionMask = 2147483647;
			files = (
				3F9B4A6624CF8C0E00C72A4A /* realm-monorepo.xcframework in Frameworks */,
			);
			runOnlyForDeploymentPostprocessing = 0;
		};
		3F9D91832152D42F00474F09 /* Frameworks */ = {
			isa = PBXFrameworksBuildPhase;
			buildActionMask = 2147483647;
			files = (
			);
			runOnlyForDeploymentPostprocessing = 0;
		};
		53124AB525B71AF600771CE4 /* Frameworks */ = {
			isa = PBXFrameworksBuildPhase;
			buildActionMask = 2147483647;
			files = (
			);
			runOnlyForDeploymentPostprocessing = 0;
		};
		53124AD125B71AF700771CE4 /* Frameworks */ = {
			isa = PBXFrameworksBuildPhase;
			buildActionMask = 2147483647;
			files = (
			);
			runOnlyForDeploymentPostprocessing = 0;
		};
		5D660FC81BE98C560021E04F /* Frameworks */ = {
			isa = PBXFrameworksBuildPhase;
			buildActionMask = 2147483647;
			files = (
				3F98162A2317763000C3543D /* libc++.tbd in Frameworks */,
				3F98162B2317763600C3543D /* libz.tbd in Frameworks */,
				5D66102A1BE98DD00021E04F /* Realm.framework in Frameworks */,
			);
			runOnlyForDeploymentPostprocessing = 0;
		};
		5D660FD51BE98C7C0021E04F /* Frameworks */ = {
			isa = PBXFrameworksBuildPhase;
			buildActionMask = 2147483647;
			files = (
				5D660FDD1BE98C7C0021E04F /* RealmSwift.framework in Frameworks */,
			);
			runOnlyForDeploymentPostprocessing = 0;
		};
		AC8846702686573B00DF4A65 /* Frameworks */ = {
			isa = PBXFrameworksBuildPhase;
			buildActionMask = 2147483647;
			files = (
			);
			runOnlyForDeploymentPostprocessing = 0;
		};
		AC88477726888C6300DF4A65 /* Frameworks */ = {
			isa = PBXFrameworksBuildPhase;
			buildActionMask = 2147483647;
			files = (
			);
			runOnlyForDeploymentPostprocessing = 0;
		};
		E8267FE21D90B79000E001C7 /* Frameworks */ = {
			isa = PBXFrameworksBuildPhase;
			buildActionMask = 2147483647;
			files = (
				E8267FE31D90B79000E001C7 /* Realm.framework in Frameworks */,
				1AA5AEA31D98DF1000ED8C27 /* RealmSwift.framework in Frameworks */,
			);
			runOnlyForDeploymentPostprocessing = 0;
		};
		E856D1DC195614A400FB2FCF /* Frameworks */ = {
			isa = PBXFrameworksBuildPhase;
			buildActionMask = 2147483647;
			files = (
				1A7B823B1D5126D200750296 /* libz.tbd in Frameworks */,
				5DD755E21BE05DAF002800DA /* Realm.framework in Frameworks */,
			);
			runOnlyForDeploymentPostprocessing = 0;
		};
		E8D89BA01955FC6D00CF2B9A /* Frameworks */ = {
			isa = PBXFrameworksBuildPhase;
			buildActionMask = 2147483647;
			files = (
				5D6156EE1BE0689200A4BD3F /* Realm.framework in Frameworks */,
			);
			runOnlyForDeploymentPostprocessing = 0;
		};
/* End PBXFrameworksBuildPhase section */

/* Begin PBXGroup section */
		1A7B82361D51254600750296 /* Frameworks */ = {
			isa = PBXGroup;
			children = (
				CFAE926A24A0A7F40033CB31 /* AuthenticationServices.framework */,
				3F9816292317763000C3543D /* libc++.tbd */,
				1A7B82391D51259F00750296 /* libz.tbd */,
				3FE5B4D424CF3F06004D4EF3 /* realm-monorepo.xcframework */,
			);
			name = Frameworks;
			sourceTree = "<group>";
		};
		1AA5AEA21D98CA5300ED8C27 /* Utility */ = {
			isa = PBXGroup;
			children = (
				1AA5AE9A1D98A1B000ED8C27 /* Object-Server-Tests-Bridging-Header.h */,
				3F73BC871E3A876600FE80B6 /* ObjectServerTests-Info.plist */,
				537130C724A9E417001FDBBC /* RealmServer.swift */,
				1AF64DD01DA304A90081EB15 /* RLMUser+ObjectServerTests.h */,
				1AF64DD11DA304A90081EB15 /* RLMUser+ObjectServerTests.mm */,
				CF330BBC24E57D5F00F07EE2 /* RLMWatchTestUtility.h */,
				CF330BBD24E57D5F00F07EE2 /* RLMWatchTestUtility.m */,
				532E916E24AA533A003FD9DB /* TimeoutProxyServer.swift */,
				CFB674A224EEE9CB00FBF0B8 /* WatchTestUtility.swift */,
			);
			name = Utility;
			sourceTree = "<group>";
		};
		1AF6EA441D36B1220014EB85 /* Sync */ = {
			isa = PBXGroup;
			children = (
				CF76F7CA24816A5700890DD2 /* MongoClient */,
				CF6E047D242A13CB00DB7F14 /* ProviderClients */,
				3F73BC931E3A878500FE80B6 /* NSError+RLMSync.h */,
				3F73BC941E3A878500FE80B6 /* NSError+RLMSync.m */,
				4993220724129DCE00A0EC8E /* RLMApp.h */,
				4993220524129DCD00A0EC8E /* RLMApp.mm */,
				53CCC6C3257EC8A300A8FC50 /* RLMApp_Private.h */,
				3F275EBD2433A5DA00161E7F /* RLMApp_Private.hpp */,
				49E12CF1245DB7E800359DF1 /* RLMBSON.h */,
				49E12CEF245DB7CC00359DF1 /* RLMBSON.mm */,
				49E12CF4245DBF8A00359DF1 /* RLMBSON_Private.hpp */,
				4993220324129DCD00A0EC8E /* RLMCredentials.h */,
				4993220424129DCD00A0EC8E /* RLMCredentials.mm */,
				4993220224129DCD00A0EC8E /* RLMCredentials_Private.hpp */,
				4993221524129E6600A0EC8E /* RLMNetworkTransport.h */,
				4993221424129E6500A0EC8E /* RLMNetworkTransport.mm */,
				CF330BBB24E56E3A00F07EE2 /* RLMNetworkTransport_Private.hpp */,
				6807E6492487E8660096066F /* RLMPushClient.h */,
				6807E64B2487F7220096066F /* RLMPushClient.mm */,
				6807E64E2487F9210096066F /* RLMPushClient_Private.hpp */,
				1AD397CD1F72FFC6002AA897 /* RLMRealm+Sync.h */,
				1AD397CC1F72FFC5002AA897 /* RLMRealm+Sync.mm */,
				1ABF256D1D52AB6200BAC441 /* RLMRealmConfiguration+Sync.h */,
				1ABF256E1D52AB6200BAC441 /* RLMRealmConfiguration+Sync.mm */,
				1A3623651D8384BA00945A54 /* RLMSyncConfiguration.h */,
				1A3623661D8384BA00945A54 /* RLMSyncConfiguration.mm */,
				1A36236A1D83868F00945A54 /* RLMSyncConfiguration_Private.h */,
				1A4AC06D1D8BA86200DC9736 /* RLMSyncConfiguration_Private.hpp */,
				1AF7EA941D340AF70001A9B5 /* RLMSyncManager.h */,
				1AF7EA951D340AF70001A9B5 /* RLMSyncManager.mm */,
				1AF7EA981D340D1F0001A9B5 /* RLMSyncManager_Private.hpp */,
				1AD3870A1D4A7FBB00479110 /* RLMSyncSession.h */,
				1AD3870B1D4A7FBB00479110 /* RLMSyncSession.mm */,
				1ABF256A1D528B9900BAC441 /* RLMSyncSession_Private.hpp */,
				1A4FFC971D35A71000B4B65C /* RLMSyncUtil.h */,
				1A84132E1D4BCCE600C5326F /* RLMSyncUtil.mm */,
				1A1C6E241D3FFCF70077B6E7 /* RLMSyncUtil_Private.h */,
				1A0512731D87413000806AEC /* RLMSyncUtil_Private.hpp */,
				1ABDCDAD1D792FEB003489E3 /* RLMUser.h */,
				1ABDCDAF1D793008003489E3 /* RLMUser.mm */,
				53CCC6E7257EC8C300A8FC50 /* RLMUser_Private.h */,
				1A33C42A1DAEB9C4001E87AA /* RLMUser_Private.hpp */,
			);
			name = Sync;
			sourceTree = "<group>";
		};
		3F1A5E731992EB7400F45F4C /* TestHost */ = {
			isa = PBXGroup;
			children = (
				E8839B2C19E31FD90047B1A8 /* Info.plist */,
				E8839B2D19E31FD90047B1A8 /* main.m */,
			);
			name = TestHost;
			path = ../../TestHost;
			sourceTree = "<group>";
		};
		3F48201C26307CE2005B40E8 /* Impl */ = {
			isa = PBXGroup;
			children = (
				3FE267D1264308680030F83C /* BasicTypes.swift */,
				3FE267CF264308670030F83C /* CollectionAccess.swift */,
				3FE267D0264308680030F83C /* ComplexTypes.swift */,
				3FE267D2264308680030F83C /* Persistable.swift */,
				3FE267D3264308680030F83C /* PropertyAccessors.swift */,
				3FE267D4264308680030F83C /* SchemaDiscovery.swift */,
			);
			path = Impl;
			sourceTree = "<group>";
		};
		3F558C7D22C299DB002F0F30 /* Test Utils */ = {
			isa = PBXGroup;
			children = (
				3F558C8422C29A03002F0F30 /* RLMAssertions.h */,
				533489DD26E0F9510085EEE1 /* RLMChildProcessEnvironment.h */,
				530BA61326DFA1CB008FC550 /* RLMChildProcessEnvironment.m */,
				3F558C8022C29A02002F0F30 /* RLMMultiProcessTestCase.h */,
				3F558C8522C29A03002F0F30 /* RLMMultiProcessTestCase.m */,
				3F558C7F22C29A02002F0F30 /* RLMTestCase.h */,
				3F558C8322C29A02002F0F30 /* RLMTestCase.m */,
				3F558C8122C29A02002F0F30 /* RLMTestObjects.h */,
				3F558C8222C29A02002F0F30 /* RLMTestObjects.m */,
				3F558C8622C29A03002F0F30 /* TestUtils.h */,
				3F558C7E22C29A02002F0F30 /* TestUtils.mm */,
			);
			name = "Test Utils";
			sourceTree = "<group>";
		};
		53124AD725B71AF700771CE4 /* SwiftUITestHostUITests */ = {
			isa = PBXGroup;
			children = (
				53124ADA25B71AF700771CE4 /* Info.plist */,
				53124AD825B71AF700771CE4 /* SwiftUITestHostUITests.swift */,
			);
			path = SwiftUITestHostUITests;
			sourceTree = "<group>";
		};
		53A34E3225CDA0AC00698930 /* SwiftUITestHost */ = {
			isa = PBXGroup;
			children = (
				53A34E3525CDA0AC00698930 /* Info.plist */,
				53A34E3325CDA0AC00698930 /* LaunchScreen.storyboard */,
				53626AAE25D31CAC00D9515D /* Objects.swift */,
				53A34E3425CDA0AC00698930 /* SwiftUITestHostApp.swift */,
			);
			path = SwiftUITestHost;
			sourceTree = "<group>";
		};
		5D659E6C1BE03981006515A0 /* Realm */ = {
			isa = PBXGroup;
			children = (
				5D659E741BE03E0D006515A0 /* Realm iOS static.xcconfig */,
				5D659E761BE03E0D006515A0 /* Realm.xcconfig */,
				5DD755E31BE05EA1002800DA /* Tests iOS static.xcconfig */,
				5DD755E01BE05C19002800DA /* Tests.xcconfig */,
			);
			path = Realm;
			sourceTree = "<group>";
		};
		5D660FB71BE98B770021E04F /* Configuration */ = {
			isa = PBXGroup;
			children = (
				5D659E6C1BE03981006515A0 /* Realm */,
				5D660FBA1BE98BD80021E04F /* RealmSwift */,
				5D659E6D1BE0398E006515A0 /* Base.xcconfig */,
				5D659E6E1BE0398E006515A0 /* Debug.xcconfig */,
				3FB56E7E250D457A00A6216B /* ObjectServerTests.xcconfig */,
				5D659E6F1BE0398E006515A0 /* Release.xcconfig */,
				AC8847432687DFE700DF4A65 /* SwiftUISyncTestHost.xcconfig */,
				AC8847442687DFE700DF4A65 /* SwiftUISyncTestHostTests.xcconfig */,
				53124A4F25B714EC00771CE4 /* SwiftUITestHost.xcconfig */,
				53626A8C25D3172000D9515D /* SwiftUITestHostTests.xcconfig */,
				3F35027722C43C5200FDC1E5 /* TestHost-static.xcconfig */,
				5D6156F71BE07B6B00A4BD3F /* TestHost.xcconfig */,
			);
			path = Configuration;
			sourceTree = "<group>";
		};
		5D660FBA1BE98BD80021E04F /* RealmSwift */ = {
			isa = PBXGroup;
			children = (
				5D660FBD1BE98BEF0021E04F /* RealmSwift.xcconfig */,
				5D660FC01BE98BEF0021E04F /* Tests.xcconfig */,
			);
			path = RealmSwift;
			sourceTree = "<group>";
		};
		5D660FCD1BE98C560021E04F /* RealmSwift */ = {
			isa = PBXGroup;
			children = (
				3F48201C26307CE2005B40E8 /* Impl */,
				5D660FE31BE98D670021E04F /* Aliases.swift */,
				681EE33A25EE8E1400A9DEC5 /* AnyRealmValue.swift */,
				CFB43139243DF87100471C18 /* App.swift */,
				4996EA9D2465BB8A003A1F51 /* BSON.swift */,
				3F102CBC23DBC68300108FD2 /* Combine.swift */,
				3FB6ABD82416A27000E318C2 /* Decimal128.swift */,
				3FC3F9162419B63100E27322 /* EmbeddedObject.swift */,
				29B7FDF51C0DA6560023224E /* Error.swift */,
				5D1534B71CCFF545008976D7 /* LinkingObjects.swift */,
				5D660FE41BE98D670021E04F /* List.swift */,
				0C3BD4D225C1C5AB007CFDD3 /* Map.swift */,
				5D660FE51BE98D670021E04F /* Migration.swift */,
				CF76F80124816B3800890DD2 /* MongoClient.swift */,
				CF986D8E25AE3C980039D287 /* MutableSet.swift */,
				3FE5818322C2B4B900BA10E7 /* Nonsync.swift */,
				5D660FE61BE98D670021E04F /* Object.swift */,
				3FB6ABD62416A26100E318C2 /* ObjectId.swift */,
				681EE34625EE8E5600A9DEC5 /* ObjectiveCSupport+AnyRealmValue.swift */,
				494566A8246E8C59000FD07F /* ObjectiveCSupport+BSON.swift */,
				3FE5818422C2B4B900BA10E7 /* ObjectiveCSupport+Sync.swift */,
				5B77EACD1DCC5614006AB51D /* ObjectiveCSupport.swift */,
				5D660FE71BE98D670021E04F /* ObjectSchema.swift */,
				5D660FE81BE98D670021E04F /* Optional.swift */,
				3F149CCA2668112A00111D65 /* PersistedProperty.swift */,
				5D660FE91BE98D670021E04F /* Property.swift */,
				ACF08B6626DD936200686CBC /* Query.swift */,
				5D660FEA1BE98D670021E04F /* Realm.swift */,
				1AB605D21D495927007F53DE /* RealmCollection.swift */,
				5D660FEC1BE98D670021E04F /* RealmConfiguration.swift */,
				CFE9CE3226555BBD00BF96D6 /* RealmKeyedCollection.swift */,
				CF44461D26121C6800BAFDB4 /* RealmProperty.swift */,
				5D660FED1BE98D670021E04F /* Results.swift */,
				5D660FEE1BE98D670021E04F /* Schema.swift */,
				5D660FEF1BE98D670021E04F /* SortDescriptor.swift */,
				535EA9E125B0919800DBF3CD /* SwiftUI.swift */,
				1A7DE7021D38460B0029F0AE /* Sync.swift */,
				3F222C4D1E26F51300CA0713 /* ThreadSafeReference.swift */,
				5D660FF01BE98D670021E04F /* Util.swift */,
			);
			path = RealmSwift;
			sourceTree = "<group>";
		};
		5D660FD91BE98C7C0021E04F /* RealmSwift Tests */ = {
			isa = PBXGroup;
			children = (
				5D6610291BE98DAA0021E04F /* Supporting Files */,
				CFFC8CC7262310C800929608 /* AnyRealmValueTests.swift */,
				3FCB1A7422A9B0A2003807FB /* CodableTests.swift */,
				3FE2BE0223D8CAD1002860E9 /* CombineTests.swift */,
				E8AE7C251EA436F800CDFF9A /* CompactionTests.swift */,
				CFFECBA8250646750010F585 /* Decimal128Tests.swift */,
				CF0D04F02693652E0038A058 /* KeyPathTests.swift */,
				5D660FFF1BE98D880021E04F /* KVOTests.swift */,
				5D6610001BE98D880021E04F /* ListTests.swift */,
				3F1D8D75265B075000593ABA /* MapTests.swift */,
				5D6610011BE98D880021E04F /* MigrationTests.swift */,
				3F4E0FF82654765C008B8C0B /* ModernKVOTests.swift */,
				3F4E100E2655CA33008B8C0B /* ModernObjectAccessorTests.swift */,
				CF46CBFF26D931BA00DE450C /* QueryTests.swift.gyb */,
				CF46CC0026D931BA00DE450C /* QueryTests.swift */,
				3FA5E94C266064C4008F1345 /* ModernObjectCreationTests.swift */,
				3FB19068265ECF0C00DA7C76 /* ModernObjectTests.swift */,
				3FB1906A265ED23300DA7C76 /* ModernTestObjects.swift */,
				CF986DE125AE3EC70039D287 /* MutableSetTests.swift */,
				5D6610021BE98D880021E04F /* ObjectAccessorTests.swift */,
				5D6610031BE98D880021E04F /* ObjectCreationTests.swift */,
				CFFECBB225078D100010F585 /* ObjectIdTests.swift */,
				5BC537151DD5B8D70055C524 /* ObjectiveCSupportTests.swift */,
				5D6610041BE98D880021E04F /* ObjectSchemaInitializationTests.swift */,
				5D6610051BE98D880021E04F /* ObjectSchemaTests.swift */,
				5D6610061BE98D880021E04F /* ObjectTests.swift */,
				5D6610071BE98D880021E04F /* PerformanceTests.swift */,
				3F2633C21E9D630000B32D30 /* PrimitiveListTests.swift */,
				CF040493263DF0A900F9AEE0 /* PrimitiveMapTests.swift */,
				CF986DF525AE3EDF0039D287 /* PrimitiveMutableSetTests.swift */,
				5D6610081BE98D880021E04F /* PropertyTests.swift */,
				5D6610091BE98D880021E04F /* RealmCollectionTypeTests.swift */,
				5D66100A1BE98D880021E04F /* RealmConfigurationTests.swift */,
				3F4E100F2655CA33008B8C0B /* RealmPropertyTests.swift */,
				5D66100C1BE98D880021E04F /* RealmTests.swift */,
				5D66100D1BE98D880021E04F /* SchemaTests.swift */,
				5D66100E1BE98D880021E04F /* SortDescriptorTests.swift */,
				4996EA9F2465C44E003A1F51 /* SwiftBSONTests.swift */,
				5D66100F1BE98D880021E04F /* SwiftLinkTests.swift */,
				5D6610101BE98D880021E04F /* SwiftTestObjects.swift */,
				535EAA7425B0B02B00DBF3CD /* SwiftUITests.swift */,
				5D6610111BE98D880021E04F /* SwiftUnicodeTests.swift */,
				5D6610121BE98D880021E04F /* TestCase.swift */,
				3F73BC841E3A870F00FE80B6 /* ThreadSafeReferenceTests.swift */,
			);
			name = "RealmSwift Tests";
			path = RealmSwift/Tests;
			sourceTree = "<group>";
		};
		5D6610291BE98DAA0021E04F /* Supporting Files */ = {
			isa = PBXGroup;
			children = (
				5D66100B1BE98D880021E04F /* RealmSwiftTests-BridgingHeader.h */,
			);
			name = "Supporting Files";
			sourceTree = "<group>";
		};
		AC8846742686573B00DF4A65 /* SwiftUISyncTestHost */ = {
			isa = PBXGroup;
			children = (
				AC8846772686573B00DF4A65 /* ContentView.swift */,
				AC8847472687E0AA00DF4A65 /* Info.plist */,
				AC8846752686573B00DF4A65 /* SwiftUISyncTestHostApp.swift */,
			);
			path = SwiftUISyncTestHost;
			sourceTree = "<group>";
		};
		AC88468F2686573D00DF4A65 /* SwiftUISyncTestHostUITests */ = {
			isa = PBXGroup;
			children = (
				AC8847492687E0BD00DF4A65 /* Info.plist */,
				AC8846B82687BD4D00DF4A65 /* SwiftUISyncTestHostUITests-Bridging-Header.h */,
				AC2C2A43268F982D00B4DA33 /* SwiftUISyncTestHostUITests.entitlements */,
				AC8846902686573D00DF4A65 /* SwiftUISyncTestHostUITests.swift */,
			);
			path = SwiftUISyncTestHostUITests;
			sourceTree = "<group>";
		};
		CF6E047D242A13CB00DB7F14 /* ProviderClients */ = {
			isa = PBXGroup;
			children = (
				CFAEF75F242B5F9A00EAF721 /* RLMAPIKeyAuth.h */,
				CFAEF760242B5F9A00EAF721 /* RLMAPIKeyAuth.mm */,
				CF6E0480242A141200DB7F14 /* RLMEmailPasswordAuth.h */,
				CF6E0481242A141200DB7F14 /* RLMEmailPasswordAuth.mm */,
				CF6E0484242A321200DB7F14 /* RLMProviderClient.h */,
				CF6E0485242A321200DB7F14 /* RLMProviderClient.mm */,
				CFB5E1602497A45D009CABB3 /* RLMProviderClient_Private.hpp */,
				CFAEF763242B672700EAF721 /* RLMUserAPIKey.h */,
				CFAEF764242B672700EAF721 /* RLMUserAPIKey.mm */,
				CFAEF767242B7F8900EAF721 /* RLMUserAPIKey_Private.hpp */,
			);
			name = ProviderClients;
			sourceTree = "<group>";
		};
		CF76F7CA24816A5700890DD2 /* MongoClient */ = {
			isa = PBXGroup;
			children = (
				CF76F7D624816AAA00890DD2 /* RLMFindOneAndModifyOptions.h */,
				CF76F7DB24816AAB00890DD2 /* RLMFindOneAndModifyOptions.mm */,
				CF76F7D824816AAB00890DD2 /* RLMFindOneAndModifyOptions_Private.hpp */,
				CF76F7D724816AAA00890DD2 /* RLMFindOptions.h */,
				CF76F7D024816AAA00890DD2 /* RLMFindOptions.mm */,
				CF76F7D424816AAA00890DD2 /* RLMFindOptions_Private.hpp */,
				CF76F7DA24816AAB00890DD2 /* RLMMongoClient.h */,
				CF76F7D524816AAA00890DD2 /* RLMMongoClient.mm */,
				CF76F7D324816AAA00890DD2 /* RLMMongoClient_Private.hpp */,
				CF76F7CF24816AA900890DD2 /* RLMMongoCollection.h */,
				CF76F7D124816AAA00890DD2 /* RLMMongoCollection.mm */,
				CF76F7D224816AAA00890DD2 /* RLMMongoCollection_Private.hpp */,
				CF76F7D924816AAB00890DD2 /* RLMMongoDatabase.h */,
				CF76F7DC24816AAB00890DD2 /* RLMMongoDatabase_Private.hpp */,
				CF76F7CC24816AA800890DD2 /* RLMUpdateResult.h */,
				CF76F7CB24816AA800890DD2 /* RLMUpdateResult.mm */,
				CF76F7CE24816AA900890DD2 /* RLMUpdateResult_Private.hpp */,
			);
			name = MongoClient;
			sourceTree = "<group>";
		};
		E81A1FC81955FE0100FDED82 /* Swift */ = {
			isa = PBXGroup;
			children = (
				297FBEFA1C19F696009D1118 /* RLMTestCaseUtils.swift */,
				0217D7B819CD0ACD00DE5C32 /* Swift-Tests-Bridging-Header.h */,
				E82FA60A195632F20043A3C3 /* SwiftArrayPropertyTests.swift */,
				E82FA60B195632F20043A3C3 /* SwiftArrayTests.swift */,
				E83AF538196DDE58002275B2 /* SwiftDynamicTests.swift */,
				E82FA60D195632F20043A3C3 /* SwiftLinkTests.swift */,
				E82FA60F195632F20043A3C3 /* SwiftObjectInterfaceTests.swift */,
				26F3CA681986CC86004623E1 /* SwiftPropertyTypeTest.swift */,
				E81A1FD01955FE0100FDED82 /* SwiftRealmTests.swift */,
				0C9758BE264974660097B48D /* SwiftRLMDictionaryTests.swift */,
				3FEC4A3D1BBB188B00F009C3 /* SwiftSchemaTests.swift */,
				CF986D4725AE3C420039D287 /* SwiftSetPropertyTests.swift */,
				CF986D4825AE3C420039D287 /* SwiftSetTests.swift */,
				E8F8D90B196CB8DD00475368 /* SwiftTestObjects.swift */,
				E891759A197A1B600068ACC6 /* SwiftUnicodeTests.swift */,
			);
			path = Swift;
			sourceTree = "<group>";
		};
		E81A20061955FE1600FDED82 /* Objective-C */ = {
			isa = PBXGroup;
			children = (
				E81A1FB81955FE0100FDED82 /* ArrayPropertyTests.m */,
				3F7556731BE95A050058BC7E /* AsyncTests.mm */,
				E8DA16F71E81210D0055141C /* CompactionTests.m */,
				CFFECBAB250667A90010F585 /* Decimal128Tests.m */,
				CF052EFA25DEB671008EEF86 /* DictionaryPropertyTests.m */,
				E81A1FBA1955FE0100FDED82 /* DynamicTests.m */,
				021A882F1AAFB5BE00EEAC84 /* EncryptionTests.mm */,
				E81A1FBB1955FE0100FDED82 /* EnumeratorTests.m */,
				027A4D291AB1012500AA46F9 /* InterprocessTests.m */,
				3F0F029D1B6FFE610046A4D5 /* KVOTests.mm */,
				5D432B8C1CC0713F00A610A9 /* LinkingObjectsTests.mm */,
				E81A1FBC1955FE0100FDED82 /* LinkTests.m */,
				0207AB85195DFA15007EFB12 /* MigrationTests.mm */,
				3F2E66611CA0B9D5004761D5 /* NotificationTests.m */,
				3FEB383C1E70AC6900F22712 /* ObjectCreationTests.mm */,
				CFFECBAF250690EA0010F585 /* ObjectIdTests.m */,
				E81A1FBE1955FE0100FDED82 /* ObjectInterfaceTests.m */,
				021A88301AAFB5BE00EEAC84 /* ObjectSchemaTests.m */,
				E81A1FBF1955FE0100FDED82 /* ObjectTests.m */,
				3F04EA2D1992BEE400C2CE2E /* PerformanceTests.m */,
				5D03FB1E1E0DAFBA007D53EA /* PredicateUtilTests.mm */,
				3F572C901F2BDA9F00F6C9AB /* PrimitiveArrayPropertyTests.m */,
				3F1D8D92265B076C00593ABA /* PrimitiveArrayPropertyTests.tpl.m */,
				0C86B33825E15B6000775FED /* PrimitiveDictionaryPropertyTests.m */,
				3F1D8D8F265B076C00593ABA /* PrimitiveDictionaryPropertyTests.tpl.m */,
				3F1D8D8E265B076C00593ABA /* PrimitiveRLMValuePropertyTests.m */,
				3F1D8D91265B076C00593ABA /* PrimitiveRLMValuePropertyTests.tpl.m */,
				CF986D2F25AE3BD40039D287 /* PrimitiveSetPropertyTests.m */,
				3F1D8D90265B076C00593ABA /* PrimitiveSetPropertyTests.tpl.m */,
				02AFB4611A80343600E11938 /* PropertyTests.m */,
				E81A1FC11955FE0100FDED82 /* QueryTests.m */,
				C042A48C1B7522A900771ED2 /* RealmConfigurationTests.mm */,
				E81A1FC31955FE0100FDED82 /* RealmTests.mm */,
				02AFB4621A80343600E11938 /* ResultsTests.m */,
				3F1D8D8D265B076C00593ABA /* RLMValueTests.m */,
				0207AB86195DFA15007EFB12 /* SchemaTests.mm */,
				CF986D3025AE3BD40039D287 /* SetPropertyTests.m */,
				3F572C911F2BDA9F00F6C9AB /* ThreadSafeReferenceTests.m */,
				E81A1FD11955FE0100FDED82 /* TransactionTests.m */,
				E8917597197A1B350068ACC6 /* UnicodeTests.m */,
				021A88311AAFB5BE00EEAC84 /* UtilTests.mm */,
			);
			name = "Objective-C";
			sourceTree = "<group>";
		};
		E8267FEF1D90B7B100E001C7 /* Object Server Tests */ = {
			isa = PBXGroup;
			children = (
				1AA5AEA21D98CA5300ED8C27 /* Utility */,
				536B7C0B24A4C223006B535D /* dependencies.list */,
				5346E7312487AC9D00595C68 /* RLMBSONTests.mm */,
				CFA3A23D260B8427002C3266 /* RLMCollectionSyncTests.mm */,
				CF08757C260B98E100B9BE60 /* RLMCollectionSyncTests.mm */,
				AC7D182B261F2F560080E1D2 /* RLMObjectServerPartitionTests.mm */,
				E8267FF01D90B8E700E001C7 /* RLMObjectServerTests.mm */,
				1AA5AE9D1D98A6D800ED8C27 /* RLMSyncTestCase.h */,
				1AA5AE9B1D98A68E00ED8C27 /* RLMSyncTestCase.mm */,
				3F73BC8A1E3A876600FE80B6 /* RLMTestUtils.h */,
				3F73BC8B1E3A876600FE80B6 /* RLMTestUtils.m */,
				49D9DFC4246C8E48003AD31D /* setup_baas.rb */,
				3F9ADA9326E7E87B007349A5 /* SwiftCollectionSyncTests.swift */,
                AC8AE64A26BAD4B00037D4E5 /* SwiftMongoClientTests.swift */,
				AC7D182C261F2F560080E1D2 /* SwiftObjectServerPartitionTests.swift */,
				1AA5AE9F1D98C99500ED8C27 /* SwiftObjectServerTests.swift */,
				AC2C2A3E268E1ACE00B4DA33 /* SwiftServerObjects.swift */,
				1AA5AE961D989BE000ED8C27 /* SwiftSyncTestCase.swift */,
				AC8846B62687BC4100DF4A65 /* SwiftUIServerTests.swift */,
				AC8AE64826B861E60037D4E5 /* SwiftMongoClientTests.swift */,
			);
			name = "Object Server Tests";
			sourceTree = "<group>";
		};
		E88C36FE19745E3200C9963D /* Swift */ = {
			isa = PBXGroup;
			children = (
				E88C36FF19745E5500C9963D /* RLMSupport.swift */,
			);
			path = Swift;
			sourceTree = "<group>";
		};
		E8D89B8E1955FC6D00CF2B9A = {
			isa = PBXGroup;
			children = (
				5D660FB71BE98B770021E04F /* Configuration */,
				1A7B82361D51254600750296 /* Frameworks */,
				E81A1FB41955FCE000FDED82 /* LICENSE */,
				E8267FEF1D90B7B100E001C7 /* Object Server Tests */,
				E8D89B991955FC6D00CF2B9A /* Products */,
				E8D89B9A1955FC6D00CF2B9A /* Realm */,
				E8D89BA71955FC6D00CF2B9A /* Realm Tests */,
				5D660FCD1BE98C560021E04F /* RealmSwift */,
				5D660FD91BE98C7C0021E04F /* RealmSwift Tests */,
				3F558C7D22C299DB002F0F30 /* Test Utils */,
				E81A1FB31955FCE000FDED82 /* CHANGELOG.md */,
			);
			indentWidth = 4;
			sourceTree = "<group>";
			tabWidth = 4;
		};
		E8D89B991955FC6D00CF2B9A /* Products */ = {
			isa = PBXGroup;
			children = (
				E856D1DF195614A400FB2FCF /* iOS static tests.xctest */,
				E8267FED1D90B79000E001C7 /* ObjectServerTests.xctest */,
				5D659ED91BE04556006515A0 /* Realm.framework */,
				5DD755CF1BE056DE002800DA /* Realm.framework */,
				5D660FD81BE98C7C0021E04F /* RealmSwift Tests.xctest */,
				5D660FCC1BE98C560021E04F /* RealmSwift.framework */,
				AC8846732686573B00DF4A65 /* SwiftUISyncTestHost.app */,
				AC88478126888C6300DF4A65 /* SwiftUISyncTestHostUITests.xctest */,
				53124AB825B71AF600771CE4 /* SwiftUITestHost.app */,
				53124AD425B71AF700771CE4 /* SwiftUITestHostUITests.xctest */,
				3F9D91872152D42F00474F09 /* TestHost static.app */,
				3F1A5E721992EB7400F45F4C /* TestHost.app */,
				E8D89BA31955FC6D00CF2B9A /* Tests.xctest */,
			);
			name = Products;
			sourceTree = "<group>";
		};
		E8D89B9A1955FC6D00CF2B9A /* Realm */ = {
			isa = PBXGroup;
			children = (
				E8D89B9B1955FC6D00CF2B9A /* Supporting Files */,
				E88C36FE19745E3200C9963D /* Swift */,
				1AF6EA441D36B1220014EB85 /* Sync */,
				E8D89B9D1955FC6D00CF2B9A /* Realm.h */,
				E81A1F631955FC9300FDED82 /* RLMAccessor.h */,
				3F0338491E6F466D00F9E288 /* RLMAccessor.hpp */,
				E81A1F641955FC9300FDED82 /* RLMAccessor.mm */,
				E83591941B3DF05C0035F2F3 /* RLMAnalytics.hpp */,
				E83591931B3DF05C0035F2F3 /* RLMAnalytics.mm */,
				E81A1F661955FC9300FDED82 /* RLMArray.h */,
				E81A1F671955FC9300FDED82 /* RLMArray.mm */,
				0237B5421A856F06004ACD57 /* RLMArray_Private.h */,
				E81A1F651955FC9300FDED82 /* RLMArray_Private.hpp */,
				3F9863BA1D36876B00641C98 /* RLMClassInfo.hpp */,
				3F9863B91D36876B00641C98 /* RLMClassInfo.mm */,
				02B8EF5B19E7048D0045A93D /* RLMCollection.h */,
				3FBEF6791C63D66100F6935B /* RLMCollection.mm */,
				5D1BF1FE1EF9875300B7DC87 /* RLMCollection_Private.h */,
				3FBEF6781C63D66100F6935B /* RLMCollection_Private.hpp */,
				E81A1F6B1955FC9300FDED82 /* RLMConstants.h */,
				E81A1F6C1955FC9300FDED82 /* RLMConstants.m */,
				3F4F3AD323F71C790048DB43 /* RLMDecimal128.h */,
				3F4F3ACF23F71C790048DB43 /* RLMDecimal128.mm */,
				3F4F3AD123F71C790048DB43 /* RLMDecimal128_Private.hpp */,
				0C3BD4B225C1BDF1007CFDD3 /* RLMDictionary.h */,
				0C3BD4B125C1BDF1007CFDD3 /* RLMDictionary.mm */,
				0C3BD50125C1DE6F007CFDD3 /* RLMDictionary_Private.h */,
				CF9881CB25DABDE900BD7E4F /* RLMDictionary_Private.hpp */,
				3FC3F910241808B300E27322 /* RLMEmbeddedObject.h */,
				3FC3F911241808B300E27322 /* RLMEmbeddedObject.mm */,
				E81A1F691955FC9300FDED82 /* RLMManagedArray.mm */,
				CF9881C025DABC6500BD7E4F /* RLMManagedDictionary.mm */,
				0C7CA7C225C311DA0098A636 /* RLMManagedDictionary.mm */,
				CFD8D11F25BB0B8B0037FE4D /* RLMManagedSet.mm */,
				0207AB7D195DF9FB007EFB12 /* RLMMigration.h */,
				0207AB7E195DF9FB007EFB12 /* RLMMigration.mm */,
				0207AB7C195DF9FB007EFB12 /* RLMMigration_Private.h */,
				E81A1F6E1955FC9300FDED82 /* RLMObject.h */,
				E81A1F6F1955FC9300FDED82 /* RLMObject.mm */,
				E81A1F6D1955FC9300FDED82 /* RLMObject_Private.h */,
				C073E1201AE9B705002C0A30 /* RLMObject_Private.hpp */,
				023B19571A3BA90D0067FB81 /* RLMObjectBase.h */,
				023B19581A3BA90D0067FB81 /* RLMObjectBase.mm */,
				A05FA61E1B62C3900000C9B2 /* RLMObjectBase_Dynamic.h */,
				E8F992BD1F1401C100F634B5 /* RLMObjectBase_Private.h */,
				3F4F3AD023F71C790048DB43 /* RLMObjectId.h */,
				3F4F3AD223F71C790048DB43 /* RLMObjectId.mm */,
				3F4F3AD423F71C790048DB43 /* RLMObjectId_Private.hpp */,
				E81A1F711955FC9300FDED82 /* RLMObjectSchema.h */,
				E81A1F721955FC9300FDED82 /* RLMObjectSchema.mm */,
				29EDB8E91A7712E500458D80 /* RLMObjectSchema_Private.h */,
				E81A1F701955FC9300FDED82 /* RLMObjectSchema_Private.hpp */,
				29EDB8D71A7703C500458D80 /* RLMObjectStore.h */,
				E81A1F741955FC9300FDED82 /* RLMObjectStore.mm */,
				3F0F02AC1B6FFF3D0046A4D5 /* RLMObservation.hpp */,
				3F0F02AD1B6FFF3D0046A4D5 /* RLMObservation.mm */,
				5D6156F51BE077E600A4BD3F /* RLMPlatform.h.in */,
				5D3E1A2C1C1FC6D5002913BA /* RLMPredicateUtil.hpp */,
				5D3E1A2D1C1FC6D5002913BA /* RLMPredicateUtil.mm */,
				3F68BFCD1B558CA800D50FBD /* RLMPrefix.h */,
				E81A1F761955FC9300FDED82 /* RLMProperty.h */,
				E81A1F771955FC9300FDED82 /* RLMProperty.mm */,
				E81A1F751955FC9300FDED82 /* RLMProperty_Private.h */,
				5D2E8F651C98DC0D00187B09 /* RLMProperty_Private.hpp */,
				E81A1F781955FC9300FDED82 /* RLMQueryUtil.hpp */,
				E81A1F791955FC9300FDED82 /* RLMQueryUtil.mm */,
				E81A1F7B1955FC9300FDED82 /* RLMRealm.h */,
				E81A1F7C1955FC9300FDED82 /* RLMRealm.mm */,
				E8951F01196C96DE00D6461C /* RLMRealm_Dynamic.h */,
				29EDB8E01A77070200458D80 /* RLMRealm_Private.h */,
				02E334C41A5F4923009F8810 /* RLMRealm_Private.hpp */,
				C0D2DD051B6BDEA1004E8919 /* RLMRealmConfiguration.h */,
				C0D2DD061B6BDEA1004E8919 /* RLMRealmConfiguration.mm */,
				C0D2DD0F1B6BE0DD004E8919 /* RLMRealmConfiguration_Private.h */,
				E86900E11CC04F5B0008A8B6 /* RLMRealmConfiguration_Private.hpp */,
				027A4D211AB100E000AA46F9 /* RLMRealmUtil.hpp */,
				027A4D221AB100E000AA46F9 /* RLMRealmUtil.mm */,
				02B8EF5819E601D80045A93D /* RLMResults.h */,
				E81A1F6A1955FC9300FDED82 /* RLMResults.mm */,
				29EDB8E51A7710B700458D80 /* RLMResults_Private.h */,
				1A1EBF861F269E8E00F47698 /* RLMResults_Private.hpp */,
				E81A1F7E1955FC9300FDED82 /* RLMSchema.h */,
				E81A1F7F1955FC9300FDED82 /* RLMSchema.mm */,
				E81A1F7D1955FC9300FDED82 /* RLMSchema_Private.h */,
				3F4E324B1B98C6C700183A69 /* RLMSchema_Private.hpp */,
				CF986D1D25AE3B090039D287 /* RLMSet.h */,
				CF986D1B25AE3B080039D287 /* RLMSet.mm */,
				CF986D1A25AE3B080039D287 /* RLMSet_Private.h */,
				CF986D1C25AE3B090039D287 /* RLMSet_Private.hpp */,
				023B19551A3BA90D0067FB81 /* RLMSwiftCollectionBase.h */,
				023B19561A3BA90D0067FB81 /* RLMSwiftCollectionBase.mm */,
				3F83E9A22630A14800FC9623 /* RLMSwiftProperty.h */,
				3FE79FF719BA6A5900780C9A /* RLMSwiftSupport.h */,
				3F452EC519C2279800AFC154 /* RLMSwiftSupport.m */,
				CF44460626121B2A00BAFDB4 /* RLMSwiftValueStorage.h */,
				CF44460526121B2A00BAFDB4 /* RLMSwiftValueStorage.mm */,
				3F67DB391E26D69C0024533D /* RLMThreadSafeReference.h */,
				3F67DB3B1E26D69C0024533D /* RLMThreadSafeReference.mm */,
				3F67DB3A1E26D69C0024533D /* RLMThreadSafeReference_Private.hpp */,
				3F20DA2019BE1EA6007DE308 /* RLMUpdateChecker.hpp */,
				3F20DA2119BE1EA6007DE308 /* RLMUpdateChecker.mm */,
				E81A1F811955FC9300FDED82 /* RLMUtil.hpp */,
				E81A1F821955FC9300FDED82 /* RLMUtil.mm */,
				0C57969F25643D7500744CAE /* RLMUUID.mm */,
				3F1D8D32265B071000593ABA /* RLMUUID_Private.hpp */,
				3F1D8D30265B071000593ABA /* RLMValue.h */,
				3F1D8D31265B071000593ABA /* RLMValue.mm */,
			);
			path = Realm;
			sourceTree = "<group>";
		};
		E8D89B9B1955FC6D00CF2B9A /* Supporting Files */ = {
			isa = PBXGroup;
			children = (
				023B19F71A423BD20067FB81 /* libc++.dylib */,
				E81A1F621955FC9300FDED82 /* Realm-Info.plist */,
				02E334C21A5F3C45009F8810 /* Realm.modulemap */,
			);
			name = "Supporting Files";
			sourceTree = "<group>";
		};
		E8D89BA71955FC6D00CF2B9A /* Realm Tests */ = {
			isa = PBXGroup;
			children = (
				E81A20061955FE1600FDED82 /* Objective-C */,
				E8D89BA81955FC6D00CF2B9A /* Supporting Files */,
				E81A1FC81955FE0100FDED82 /* Swift */,
				AC8846742686573B00DF4A65 /* SwiftUISyncTestHost */,
				AC88468F2686573D00DF4A65 /* SwiftUISyncTestHostUITests */,
				53A34E3225CDA0AC00698930 /* SwiftUITestHost */,
				53124AD725B71AF700771CE4 /* SwiftUITestHostUITests */,
				3F1A5E731992EB7400F45F4C /* TestHost */,
			);
			name = "Realm Tests";
			path = Realm/Tests;
			sourceTree = "<group>";
		};
		E8D89BA81955FC6D00CF2B9A /* Supporting Files */ = {
			isa = PBXGroup;
			children = (
				29B7FDF71C0DE76B0023224E /* fileformat-pre-null.realm */,
				E81A1FC21955FE0100FDED82 /* RealmTests-Info.plist */,
			);
			name = "Supporting Files";
			sourceTree = "<group>";
		};
/* End PBXGroup section */

/* Begin PBXHeadersBuildPhase section */
		5D659E9F1BE04556006515A0 /* Headers */ = {
			isa = PBXHeadersBuildPhase;
			buildActionMask = 2147483647;
			files = (
				3F73BC951E3A878500FE80B6 /* NSError+RLMSync.h in Headers */,
				5D659EA51BE04556006515A0 /* Realm.h in Headers */,
				5D659EA71BE04556006515A0 /* RLMAccessor.h in Headers */,
				CFAEF761242B5F9A00EAF721 /* RLMAPIKeyAuth.h in Headers */,
				4993221224129DCE00A0EC8E /* RLMApp.h in Headers */,
				53CCC6C4257EC8A300A8FC50 /* RLMApp_Private.h in Headers */,
				5D659EA91BE04556006515A0 /* RLMArray.h in Headers */,
				5D659EAA1BE04556006515A0 /* RLMArray_Private.h in Headers */,
				49E12CF2245DB7E800359DF1 /* RLMBSON.h in Headers */,
				49E12CF5245DBF8A00359DF1 /* RLMBSON_Private.hpp in Headers */,
				5D659EAB1BE04556006515A0 /* RLMCollection.h in Headers */,
				5D1BF1FF1EF987AD00B7DC87 /* RLMCollection_Private.h in Headers */,
				5D659EAC1BE04556006515A0 /* RLMConstants.h in Headers */,
				4993220A24129DCE00A0EC8E /* RLMCredentials.h in Headers */,
				3F4F3ADD23F71C790048DB43 /* RLMDecimal128.h in Headers */,
				3F1D9068265C077C00593ABA /* RLMDictionary.h in Headers */,
				0CED6DB82655087200B80277 /* RLMDictionary_Private.h in Headers */,
				CF6E0482242A141200DB7F14 /* RLMEmailPasswordAuth.h in Headers */,
				3FC3F912241808B400E27322 /* RLMEmbeddedObject.h in Headers */,
				CF76F7F324816AAB00890DD2 /* RLMFindOneAndModifyOptions.h in Headers */,
				CF76F7F524816AAB00890DD2 /* RLMFindOptions.h in Headers */,
				5D659EAF1BE04556006515A0 /* RLMMigration.h in Headers */,
				5D659EB01BE04556006515A0 /* RLMMigration_Private.h in Headers */,
				CF76F7FB24816AAB00890DD2 /* RLMMongoClient.h in Headers */,
				CF76F7E524816AAB00890DD2 /* RLMMongoCollection.h in Headers */,
				CF76F7F924816AAB00890DD2 /* RLMMongoDatabase.h in Headers */,
				4993221824129E6600A0EC8E /* RLMNetworkTransport.h in Headers */,
				5D659EB11BE04556006515A0 /* RLMObject.h in Headers */,
				5D659EB21BE04556006515A0 /* RLMObject_Private.h in Headers */,
				5D659EB31BE04556006515A0 /* RLMObjectBase.h in Headers */,
				5D659EB41BE04556006515A0 /* RLMObjectBase_Dynamic.h in Headers */,
				E8F992BE1F1401C100F634B5 /* RLMObjectBase_Private.h in Headers */,
				3F4F3AD723F71C790048DB43 /* RLMObjectId.h in Headers */,
				5D659EB51BE04556006515A0 /* RLMObjectSchema.h in Headers */,
				5D659EB61BE04556006515A0 /* RLMObjectSchema_Private.h in Headers */,
				5D659EB81BE04556006515A0 /* RLMObjectStore.h in Headers */,
				5D659EBC1BE04556006515A0 /* RLMProperty.h in Headers */,
				5D659EBD1BE04556006515A0 /* RLMProperty_Private.h in Headers */,
				CF6E0486242A321200DB7F14 /* RLMProviderClient.h in Headers */,
				6807E64A2487E8660096066F /* RLMPushClient.h in Headers */,
				6807E64F2487F9210096066F /* RLMPushClient_Private.hpp in Headers */,
				1AD397CF1F72FFC7002AA897 /* RLMRealm+Sync.h in Headers */,
				5D659EBF1BE04556006515A0 /* RLMRealm.h in Headers */,
				5D659EC01BE04556006515A0 /* RLMRealm_Dynamic.h in Headers */,
				5D659EC11BE04556006515A0 /* RLMRealm_Private.h in Headers */,
				1ABF256F1D52AB6200BAC441 /* RLMRealmConfiguration+Sync.h in Headers */,
				5D659EC21BE04556006515A0 /* RLMRealmConfiguration.h in Headers */,
				5D659EC31BE04556006515A0 /* RLMRealmConfiguration_Private.h in Headers */,
				5D659EC51BE04556006515A0 /* RLMResults.h in Headers */,
				5D659EC61BE04556006515A0 /* RLMResults_Private.h in Headers */,
				5D659EC71BE04556006515A0 /* RLMSchema.h in Headers */,
				5D659EC81BE04556006515A0 /* RLMSchema_Private.h in Headers */,
				CF986D2425AE3B090039D287 /* RLMSet.h in Headers */,
				CF986D1E25AE3B090039D287 /* RLMSet_Private.h in Headers */,
				5D659EAE1BE04556006515A0 /* RLMSwiftCollectionBase.h in Headers */,
				3F83E9A42630A14800FC9623 /* RLMSwiftProperty.h in Headers */,
				5D659EC91BE04556006515A0 /* RLMSwiftSupport.h in Headers */,
				3F1D9092265C07A600593ABA /* RLMSwiftValueStorage.h in Headers */,
				1A0512771D8746CD00806AEC /* RLMSyncConfiguration.h in Headers */,
				3F336E8B1DA2FA15006CB5A0 /* RLMSyncConfiguration_Private.h in Headers */,
				1AF7EA961D340AF70001A9B5 /* RLMSyncManager.h in Headers */,
				1AD3870C1D4A7FBB00479110 /* RLMSyncSession.h in Headers */,
				3F3BBAF324B8FD32009D8D51 /* RLMSyncUtil.h in Headers */,
				E8C6EAF51DD66C0C00EC1A03 /* RLMSyncUtil_Private.h in Headers */,
				3F67DB3C1E26D69C0024533D /* RLMThreadSafeReference.h in Headers */,
				CF76F7DF24816AAB00890DD2 /* RLMUpdateResult.h in Headers */,
				1ABDCDAE1D792FEB003489E3 /* RLMUser.h in Headers */,
				53CCC6E8257EC8C400A8FC50 /* RLMUser_Private.h in Headers */,
				CFAEF765242B672700EAF721 /* RLMUserAPIKey.h in Headers */,
				3F1D8D33265B071000593ABA /* RLMValue.h in Headers */,
			);
			runOnlyForDeploymentPostprocessing = 0;
		};
		5D660FC91BE98C560021E04F /* Headers */ = {
			isa = PBXHeadersBuildPhase;
			buildActionMask = 2147483647;
			files = (
			);
			runOnlyForDeploymentPostprocessing = 0;
		};
		5DD7559D1BE056DE002800DA /* Headers */ = {
			isa = PBXHeadersBuildPhase;
			buildActionMask = 2147483647;
			files = (
				3F73BC971E3A879700FE80B6 /* NSError+RLMSync.h in Headers */,
				5DD755A31BE056DE002800DA /* Realm.h in Headers */,
				5DD755A51BE056DE002800DA /* RLMAccessor.h in Headers */,
				3F275EC12433AB3900161E7F /* RLMAPIKeyAuth.h in Headers */,
				4993221324129DCE00A0EC8E /* RLMApp.h in Headers */,
				53CCC6C5257EC8A300A8FC50 /* RLMApp_Private.h in Headers */,
				5DD755A71BE056DE002800DA /* RLMArray.h in Headers */,
				5DD755A81BE056DE002800DA /* RLMArray_Private.h in Headers */,
				49E12CF3245DB7E800359DF1 /* RLMBSON.h in Headers */,
				49E12CF6245DBF8A00359DF1 /* RLMBSON_Private.hpp in Headers */,
				5DD755A91BE056DE002800DA /* RLMCollection.h in Headers */,
				5D1BF2001EF987AE00B7DC87 /* RLMCollection_Private.h in Headers */,
				5DD755AA1BE056DE002800DA /* RLMConstants.h in Headers */,
				4993220B24129DCE00A0EC8E /* RLMCredentials.h in Headers */,
				3F4F3ADE23F71C790048DB43 /* RLMDecimal128.h in Headers */,
				3F1D9073265C077E00593ABA /* RLMDictionary.h in Headers */,
				0C3BD50325C1DE6F007CFDD3 /* RLMDictionary_Private.h in Headers */,
				CF6E048D242A4B7400DB7F14 /* RLMEmailPasswordAuth.h in Headers */,
				3FC3F913241808B400E27322 /* RLMEmbeddedObject.h in Headers */,
				CF76F7F424816AAB00890DD2 /* RLMFindOneAndModifyOptions.h in Headers */,
				CF76F7F624816AAB00890DD2 /* RLMFindOptions.h in Headers */,
				5DD755AD1BE056DE002800DA /* RLMMigration.h in Headers */,
				5DD755AE1BE056DE002800DA /* RLMMigration_Private.h in Headers */,
				CF76F7FC24816AAB00890DD2 /* RLMMongoClient.h in Headers */,
				CF76F7E624816AAB00890DD2 /* RLMMongoCollection.h in Headers */,
				CF76F7FA24816AAB00890DD2 /* RLMMongoDatabase.h in Headers */,
				4993221924129E6600A0EC8E /* RLMNetworkTransport.h in Headers */,
				5DD755AF1BE056DE002800DA /* RLMObject.h in Headers */,
				5DD755B01BE056DE002800DA /* RLMObject_Private.h in Headers */,
				5DD755B11BE056DE002800DA /* RLMObjectBase.h in Headers */,
				5DD755B21BE056DE002800DA /* RLMObjectBase_Dynamic.h in Headers */,
				E8F992BF1F1401C100F634B5 /* RLMObjectBase_Private.h in Headers */,
				3F4F3AD823F71C790048DB43 /* RLMObjectId.h in Headers */,
				5DD755B31BE056DE002800DA /* RLMObjectSchema.h in Headers */,
				5DD755B41BE056DE002800DA /* RLMObjectSchema_Private.h in Headers */,
				5DD755B61BE056DE002800DA /* RLMObjectStore.h in Headers */,
				5DD755BA1BE056DE002800DA /* RLMProperty.h in Headers */,
				5DD755BB1BE056DE002800DA /* RLMProperty_Private.h in Headers */,
				CF6E048B242A4B6F00DB7F14 /* RLMProviderClient.h in Headers */,
				684BE25224927ACA00F122B1 /* RLMPushClient.h in Headers */,
				6807E6502487F9210096066F /* RLMPushClient_Private.hpp in Headers */,
				1AD397D01F72FFCC002AA897 /* RLMRealm+Sync.h in Headers */,
				5DD755BD1BE056DE002800DA /* RLMRealm.h in Headers */,
				5DD755BE1BE056DE002800DA /* RLMRealm_Dynamic.h in Headers */,
				5DD755BF1BE056DE002800DA /* RLMRealm_Private.h in Headers */,
				1AFEF8421D52CD8F00495005 /* RLMRealmConfiguration+Sync.h in Headers */,
				5DD755C01BE056DE002800DA /* RLMRealmConfiguration.h in Headers */,
				5DD755C11BE056DE002800DA /* RLMRealmConfiguration_Private.h in Headers */,
				5DD755C31BE056DE002800DA /* RLMResults.h in Headers */,
				5DD755C41BE056DE002800DA /* RLMResults_Private.h in Headers */,
				5DD755C51BE056DE002800DA /* RLMSchema.h in Headers */,
				5DD755C61BE056DE002800DA /* RLMSchema_Private.h in Headers */,
				CF986D2525AE3B090039D287 /* RLMSet.h in Headers */,
				CF986D1F25AE3B090039D287 /* RLMSet_Private.h in Headers */,
				5DD755AC1BE056DE002800DA /* RLMSwiftCollectionBase.h in Headers */,
				3F34EC53268698BD000087A4 /* RLMSwiftProperty.h in Headers */,
				5DD755C71BE056DE002800DA /* RLMSwiftSupport.h in Headers */,
				3F1D9093265C07A700593ABA /* RLMSwiftValueStorage.h in Headers */,
				1A0512761D8746CD00806AEC /* RLMSyncConfiguration.h in Headers */,
				3F336E8A1DA2FA14006CB5A0 /* RLMSyncConfiguration_Private.h in Headers */,
				1A7DE7071D38474F0029F0AE /* RLMSyncManager.h in Headers */,
				1A7003111D5270FF00FD9EE3 /* RLMSyncSession.h in Headers */,
				1A7DE70B1D3847670029F0AE /* RLMSyncUtil.h in Headers */,
				E8C6EAF41DD66C0C00EC1A03 /* RLMSyncUtil_Private.h in Headers */,
				3F67DB401E26D6A20024533D /* RLMThreadSafeReference.h in Headers */,
				CF76F7E024816AAB00890DD2 /* RLMUpdateResult.h in Headers */,
				1ABDCDB11D793012003489E3 /* RLMUser.h in Headers */,
				53CCC6E9257EC8C400A8FC50 /* RLMUser_Private.h in Headers */,
				3F275EC02433AB3300161E7F /* RLMUserAPIKey.h in Headers */,
				3F1D8D34265B071000593ABA /* RLMValue.h in Headers */,
			);
			runOnlyForDeploymentPostprocessing = 0;
		};
/* End PBXHeadersBuildPhase section */

/* Begin PBXNativeTarget section */
		3F1A5E711992EB7400F45F4C /* TestHost */ = {
			isa = PBXNativeTarget;
			buildConfigurationList = 3F1A5E931992EB7400F45F4C /* Build configuration list for PBXNativeTarget "TestHost" */;
			buildPhases = (
				3F1A5E6E1992EB7400F45F4C /* Sources */,
				3F1A5E6F1992EB7400F45F4C /* Frameworks */,
			);
			buildRules = (
			);
			dependencies = (
			);
			name = TestHost;
			productName = TestHost;
			productReference = 3F1A5E721992EB7400F45F4C /* TestHost.app */;
			productType = "com.apple.product-type.application";
		};
		3F9D91802152D42F00474F09 /* TestHost static */ = {
			isa = PBXNativeTarget;
			buildConfigurationList = 3F9D91842152D42F00474F09 /* Build configuration list for PBXNativeTarget "TestHost static" */;
			buildPhases = (
				3F9D91812152D42F00474F09 /* Sources */,
				3F9D91832152D42F00474F09 /* Frameworks */,
			);
			buildRules = (
			);
			dependencies = (
			);
			name = "TestHost static";
			productName = TestHost;
			productReference = 3F9D91872152D42F00474F09 /* TestHost static.app */;
			productType = "com.apple.product-type.application";
		};
		53124AB725B71AF600771CE4 /* SwiftUITestHost */ = {
			isa = PBXNativeTarget;
			buildConfigurationList = 53124ADB25B71AF700771CE4 /* Build configuration list for PBXNativeTarget "SwiftUITestHost" */;
			buildPhases = (
				53124AB425B71AF600771CE4 /* Sources */,
				53124AB525B71AF600771CE4 /* Frameworks */,
				53124AB625B71AF600771CE4 /* Resources */,
			);
			buildRules = (
			);
			dependencies = (
				53BBF08D25B7436F00D225AD /* PBXTargetDependency */,
			);
			name = SwiftUITestHost;
			productName = SwiftUITestHost;
			productReference = 53124AB825B71AF600771CE4 /* SwiftUITestHost.app */;
			productType = "com.apple.product-type.application";
		};
		53124AD325B71AF700771CE4 /* SwiftUITestHostUITests */ = {
			isa = PBXNativeTarget;
			buildConfigurationList = 53124AE125B71AF700771CE4 /* Build configuration list for PBXNativeTarget "SwiftUITestHostUITests" */;
			buildPhases = (
				53124AD025B71AF700771CE4 /* Sources */,
				53124AD125B71AF700771CE4 /* Frameworks */,
				53124AD225B71AF700771CE4 /* Resources */,
			);
			buildRules = (
			);
			dependencies = (
				3FF5165226E96D2B00618280 /* PBXTargetDependency */,
				534DF4D025B86F3A00655AE2 /* PBXTargetDependency */,
			);
			name = SwiftUITestHostUITests;
			productName = SwiftUITestHostUITests;
			productReference = 53124AD425B71AF700771CE4 /* SwiftUITestHostUITests.xctest */;
			productType = "com.apple.product-type.bundle.ui-testing";
		};
		5D659E7D1BE04556006515A0 /* Realm */ = {
			isa = PBXNativeTarget;
			buildConfigurationList = 5D659ED61BE04556006515A0 /* Build configuration list for PBXNativeTarget "Realm" */;
			buildPhases = (
				5D659E7E1BE04556006515A0 /* Get Version Number */,
				5D6156F41BE06FF500A4BD3F /* Generate RLMPlatform.h */,
				5D659E801BE04556006515A0 /* Sources */,
				5D659E9F1BE04556006515A0 /* Headers */,
				1A7B82351D51235600750296 /* Frameworks */,
				5D659ECE1BE04556006515A0 /* Resources */,
				3F1DDB5825155E33007A9630 /* Carthage post-build workaround */,
			);
			buildRules = (
			);
			dependencies = (
			);
			name = Realm;
			productName = Realm;
			productReference = 5D659ED91BE04556006515A0 /* Realm.framework */;
			productType = "com.apple.product-type.framework";
		};
		5D660FCB1BE98C560021E04F /* RealmSwift */ = {
			isa = PBXNativeTarget;
			buildConfigurationList = 5D660FD11BE98C560021E04F /* Build configuration list for PBXNativeTarget "RealmSwift" */;
			buildPhases = (
				5D660FC71BE98C560021E04F /* Sources */,
				5D660FC81BE98C560021E04F /* Frameworks */,
				5D660FC91BE98C560021E04F /* Headers */,
				5D660FCA1BE98C560021E04F /* Resources */,
			);
			buildRules = (
			);
			dependencies = (
				5D66102C1BE98DF60021E04F /* PBXTargetDependency */,
			);
			name = RealmSwift;
			productName = RealmSwift;
			productReference = 5D660FCC1BE98C560021E04F /* RealmSwift.framework */;
			productType = "com.apple.product-type.framework";
		};
		5D660FD71BE98C7C0021E04F /* RealmSwift Tests */ = {
			isa = PBXNativeTarget;
			buildConfigurationList = 5D660FE01BE98C7C0021E04F /* Build configuration list for PBXNativeTarget "RealmSwift Tests" */;
			buildPhases = (
				5D660FD41BE98C7C0021E04F /* Sources */,
				5D660FD51BE98C7C0021E04F /* Frameworks */,
				5D66102D1BE98E360021E04F /* Embed Frameworks */,
				2973CCF81C175AAA00FEA0FA /* Resources */,
			);
			buildRules = (
			);
			dependencies = (
				3FC8BF35212B79F4001C2025 /* PBXTargetDependency */,
				5D660FDF1BE98C7C0021E04F /* PBXTargetDependency */,
			);
			name = "RealmSwift Tests";
			productName = "RealmSwift Tests";
			productReference = 5D660FD81BE98C7C0021E04F /* RealmSwift Tests.xctest */;
			productType = "com.apple.product-type.bundle.unit-test";
		};
		5DD7557B1BE056DE002800DA /* Realm iOS static */ = {
			isa = PBXNativeTarget;
			buildConfigurationList = 5DD755CC1BE056DE002800DA /* Build configuration list for PBXNativeTarget "Realm iOS static" */;
			buildPhases = (
				5D659E7E1BE04556006515A0 /* Get Version Number */,
				5D6156F41BE06FF500A4BD3F /* Generate RLMPlatform.h */,
				5DD7557E1BE056DE002800DA /* Sources */,
				5DD7559D1BE056DE002800DA /* Headers */,
				3F9B4A6524CF8C0E00C72A4A /* Frameworks */,
			);
			buildRules = (
			);
			dependencies = (
			);
			name = "Realm iOS static";
			productName = Realm;
			productReference = 5DD755CF1BE056DE002800DA /* Realm.framework */;
			productType = "com.apple.product-type.framework";
		};
		AC8846722686573B00DF4A65 /* SwiftUISyncTestHost */ = {
			isa = PBXNativeTarget;
			buildConfigurationList = AC8846922686573D00DF4A65 /* Build configuration list for PBXNativeTarget "SwiftUISyncTestHost" */;
			buildPhases = (
				AC88466F2686573B00DF4A65 /* Sources */,
				AC8846702686573B00DF4A65 /* Frameworks */,
				AC8846712686573B00DF4A65 /* Resources */,
			);
			buildRules = (
			);
			dependencies = (
				AC8846A02686577B00DF4A65 /* PBXTargetDependency */,
			);
			name = SwiftUISyncTestHost;
			productName = SwifttUISyncTestHost;
			productReference = AC8846732686573B00DF4A65 /* SwiftUISyncTestHost.app */;
			productType = "com.apple.product-type.application";
		};
		AC88475926888C6300DF4A65 /* SwiftUISyncTestHostUITests */ = {
			isa = PBXNativeTarget;
			buildConfigurationList = AC88477E26888C6300DF4A65 /* Build configuration list for PBXNativeTarget "SwiftUISyncTestHostUITests" */;
			buildPhases = (
				AC88476326888C6300DF4A65 /* Sources */,
				AC88477726888C6300DF4A65 /* Frameworks */,
				AC88477A26888C6300DF4A65 /* Embed Frameworks */,
				AC88477D26888C6300DF4A65 /* Resources */,
			);
			buildRules = (
			);
			dependencies = (
				AC88475A26888C6300DF4A65 /* PBXTargetDependency */,
				AC88479E26891D4500DF4A65 /* PBXTargetDependency */,
			);
			name = SwiftUISyncTestHostUITests;
			productName = SwiftUISyncTestHostUITests;
			productReference = AC88478126888C6300DF4A65 /* SwiftUISyncTestHostUITests.xctest */;
			productType = "com.apple.product-type.bundle.ui-testing";
		};
		E8267FB11D90B79000E001C7 /* ObjectServerTests */ = {
			isa = PBXNativeTarget;
			buildConfigurationList = E8267FEA1D90B79000E001C7 /* Build configuration list for PBXNativeTarget "ObjectServerTests" */;
			buildPhases = (
				E8267FB81D90B79000E001C7 /* Get Version Number */,
				E8267FB91D90B79000E001C7 /* Sources */,
				E8267FE21D90B79000E001C7 /* Frameworks */,
				E8267FE41D90B79000E001C7 /* Embed Frameworks */,
				5DAD37251F73221700EECA8E /* Resources */,
			);
			buildRules = (
			);
			dependencies = (
				49E57A1C245C5B0E004AF428 /* PBXTargetDependency */,
				E8267FB41D90B79000E001C7 /* PBXTargetDependency */,
				537689AC24A7DD060008E57B /* PBXTargetDependency */,
			);
			name = ObjectServerTests;
			productName = RealmTests;
			productReference = E8267FED1D90B79000E001C7 /* ObjectServerTests.xctest */;
			productType = "com.apple.product-type.bundle.unit-test";
		};
		E856D1DE195614A400FB2FCF /* iOS static tests */ = {
			isa = PBXNativeTarget;
			buildConfigurationList = E856D1EB195614A400FB2FCF /* Build configuration list for PBXNativeTarget "iOS static tests" */;
			buildPhases = (
				5D304A2F1BE9AF350082C1A6 /* Get Version Number */,
				E856D1DB195614A400FB2FCF /* Sources */,
				E856D1DC195614A400FB2FCF /* Frameworks */,
				29B7FDF91C0DE7FC0023224E /* Resources */,
			);
			buildRules = (
			);
			dependencies = (
				5DD755D41BE0582A002800DA /* PBXTargetDependency */,
				3F9D917F2152D41A00474F09 /* PBXTargetDependency */,
				3F9D918A2152D47B00474F09 /* PBXTargetDependency */,
			);
			name = "iOS static tests";
			productName = iOSTests;
			productReference = E856D1DF195614A400FB2FCF /* iOS static tests.xctest */;
			productType = "com.apple.product-type.bundle.unit-test";
		};
		E8D89BA21955FC6D00CF2B9A /* Tests */ = {
			isa = PBXNativeTarget;
			buildConfigurationList = E8D89BB11955FC6D00CF2B9A /* Build configuration list for PBXNativeTarget "Tests" */;
			buildPhases = (
				5D304A2E1BE9AEFB0082C1A6 /* Get Version Number */,
				E8D89B9F1955FC6D00CF2B9A /* Sources */,
				E8D89BA01955FC6D00CF2B9A /* Frameworks */,
				5D128F291BE984D4001F4FBF /* Embed Frameworks */,
				29B7FDFA1C0DE80A0023224E /* Resources */,
			);
			buildRules = (
			);
			dependencies = (
				5DD755D21BE05828002800DA /* PBXTargetDependency */,
				5D6157021BE0A3A100A4BD3F /* PBXTargetDependency */,
			);
			name = Tests;
			productName = RealmTests;
			productReference = E8D89BA31955FC6D00CF2B9A /* Tests.xctest */;
			productType = "com.apple.product-type.bundle.unit-test";
		};
/* End PBXNativeTarget section */

/* Begin PBXProject section */
		E8D89B8F1955FC6D00CF2B9A /* Project object */ = {
			isa = PBXProject;
			attributes = {
				CLASSPREFIX = RLM;
				LastSwiftUpdateCheck = 1230;
				LastTestingUpgradeCheck = 0510;
				LastUpgradeCheck = 1300;
				ORGANIZATIONNAME = Realm;
				TargetAttributes = {
					3F1A5E711992EB7400F45F4C = {
						CreatedOnToolsVersion = 6.0;
						LastSwiftMigration = 0900;
						ProvisioningStyle = Automatic;
					};
					3F9D91802152D42F00474F09 = {
						DevelopmentTeam = QX5CR2FTN2;
						ProvisioningStyle = Automatic;
					};
					49E57A16245C3F31004AF428 = {
						CreatedOnToolsVersion = 11.4.1;
						DevelopmentTeam = 2Z8M9MTEVV;
						ProvisioningStyle = Automatic;
					};
					53124AB725B71AF600771CE4 = {
						CreatedOnToolsVersion = 12.3;
						LastSwiftMigration = 1240;
					};
					53124AD325B71AF700771CE4 = {
						CreatedOnToolsVersion = 12.3;
						TestTargetID = 53124AB725B71AF600771CE4;
					};
					5D659E7D1BE04556006515A0 = {
						LastSwiftMigration = 1170;
						ProvisioningStyle = Automatic;
					};
					5D660FCB1BE98C560021E04F = {
						CreatedOnToolsVersion = 7.1;
						LastSwiftMigration = 1020;
						ProvisioningStyle = Automatic;
					};
					5D660FD71BE98C7C0021E04F = {
						CreatedOnToolsVersion = 7.1;
						LastSwiftMigration = 1020;
						ProvisioningStyle = Automatic;
					};
					5DD7557B1BE056DE002800DA = {
						ProvisioningStyle = Automatic;
					};
					AC8846722686573B00DF4A65 = {
						CreatedOnToolsVersion = 13.0;
					};
					AC88475926888C6300DF4A65 = {
						TestTargetID = AC8846722686573B00DF4A65;
					};
					E8267FB11D90B79000E001C7 = {
						LastSwiftMigration = 1020;
					};
					E83EAC791BED3D880085CCD2 = {
						CreatedOnToolsVersion = 7.1;
					};
					E856D1DE195614A400FB2FCF = {
						CreatedOnToolsVersion = 6.0;
						LastSwiftMigration = 1020;
						ProvisioningStyle = Automatic;
						TestTargetID = 3F9D91802152D42F00474F09;
					};
					E8D89BA21955FC6D00CF2B9A = {
						CreatedOnToolsVersion = 6.0;
						LastSwiftMigration = 1020;
						ProvisioningStyle = Automatic;
					};
				};
			};
			buildConfigurationList = E8D89B921955FC6D00CF2B9A /* Build configuration list for PBXProject "Realm" */;
			compatibilityVersion = "Xcode 3.2";
			developmentRegion = en;
			hasScannedForEncodings = 0;
			knownRegions = (
				en,
				Base,
			);
			mainGroup = E8D89B8E1955FC6D00CF2B9A;
			productRefGroup = E8D89B991955FC6D00CF2B9A /* Products */;
			projectDirPath = "";
			projectRoot = "";
			targets = (
				5D659E7D1BE04556006515A0 /* Realm */,
				5DD7557B1BE056DE002800DA /* Realm iOS static */,
				5D660FCB1BE98C560021E04F /* RealmSwift */,
				E8D89BA21955FC6D00CF2B9A /* Tests */,
				5D660FD71BE98C7C0021E04F /* RealmSwift Tests */,
				E8267FB11D90B79000E001C7 /* ObjectServerTests */,
				E856D1DE195614A400FB2FCF /* iOS static tests */,
				E83EAC791BED3D880085CCD2 /* SwiftLint */,
				3F1A5E711992EB7400F45F4C /* TestHost */,
				3F9D91802152D42F00474F09 /* TestHost static */,
				49E57A16245C3F31004AF428 /* Download BaaS */,
				53124AB725B71AF600771CE4 /* SwiftUITestHost */,
				53124AD325B71AF700771CE4 /* SwiftUITestHostUITests */,
				AC8846722686573B00DF4A65 /* SwiftUISyncTestHost */,
				AC88475926888C6300DF4A65 /* SwiftUISyncTestHostUITests */,
			);
		};
/* End PBXProject section */

/* Begin PBXResourcesBuildPhase section */
		2973CCF81C175AAA00FEA0FA /* Resources */ = {
			isa = PBXResourcesBuildPhase;
			buildActionMask = 2147483647;
			files = (
				2973CCF91C175AB400FEA0FA /* fileformat-pre-null.realm in Resources */,
			);
			runOnlyForDeploymentPostprocessing = 0;
		};
		29B7FDF91C0DE7FC0023224E /* Resources */ = {
			isa = PBXResourcesBuildPhase;
			buildActionMask = 2147483647;
			files = (
				29B7FDFC1C0DE8110023224E /* fileformat-pre-null.realm in Resources */,
			);
			runOnlyForDeploymentPostprocessing = 0;
		};
		29B7FDFA1C0DE80A0023224E /* Resources */ = {
			isa = PBXResourcesBuildPhase;
			buildActionMask = 2147483647;
			files = (
				29B7FDFB1C0DE8100023224E /* fileformat-pre-null.realm in Resources */,
			);
			runOnlyForDeploymentPostprocessing = 0;
		};
		53124AB625B71AF600771CE4 /* Resources */ = {
			isa = PBXResourcesBuildPhase;
			buildActionMask = 2147483647;
			files = (
				53A34E3625CDA0AC00698930 /* LaunchScreen.storyboard in Resources */,
			);
			runOnlyForDeploymentPostprocessing = 0;
		};
		53124AD225B71AF700771CE4 /* Resources */ = {
			isa = PBXResourcesBuildPhase;
			buildActionMask = 2147483647;
			files = (
			);
			runOnlyForDeploymentPostprocessing = 0;
		};
		5D659ECE1BE04556006515A0 /* Resources */ = {
			isa = PBXResourcesBuildPhase;
			buildActionMask = 2147483647;
			files = (
				5D659ED21BE04556006515A0 /* CHANGELOG.md in Resources */,
				5D659ED51BE04556006515A0 /* LICENSE in Resources */,
			);
			runOnlyForDeploymentPostprocessing = 0;
		};
		5D660FCA1BE98C560021E04F /* Resources */ = {
			isa = PBXResourcesBuildPhase;
			buildActionMask = 2147483647;
			files = (
			);
			runOnlyForDeploymentPostprocessing = 0;
		};
		5DAD37251F73221700EECA8E /* Resources */ = {
			isa = PBXResourcesBuildPhase;
			buildActionMask = 2147483647;
			files = (
			);
			runOnlyForDeploymentPostprocessing = 0;
		};
		AC8846712686573B00DF4A65 /* Resources */ = {
			isa = PBXResourcesBuildPhase;
			buildActionMask = 2147483647;
			files = (
			);
			runOnlyForDeploymentPostprocessing = 0;
		};
		AC88477D26888C6300DF4A65 /* Resources */ = {
			isa = PBXResourcesBuildPhase;
			buildActionMask = 2147483647;
			files = (
			);
			runOnlyForDeploymentPostprocessing = 0;
		};
/* End PBXResourcesBuildPhase section */

/* Begin PBXShellScriptBuildPhase section */
		3F1DDB5825155E33007A9630 /* Carthage post-build workaround */ = {
			isa = PBXShellScriptBuildPhase;
			buildActionMask = 2147483647;
			files = (
			);
			inputFileListPaths = (
			);
			inputPaths = (
			);
			name = "Carthage post-build workaround";
			outputFileListPaths = (
			);
			outputPaths = (
			);
			runOnlyForDeploymentPostprocessing = 0;
			shellPath = /bin/sh;
			shellScript = "# Something that Carthage does results in Xcode skipping the ProcessXCFramework build step in some cases, which results in compilation failing. To work around this, ensure that the modified date on the XCFramework files are always newer than the built files, so that it happens on every build. This breaks incremental compilation, so we only want to do it when building for Carthage.\nif [ -n \"$CARTHAGE\" ]; then\n    find \"${SRCROOT}/core\" -type f -exec touch {} \\;\nfi\n";
			showEnvVarsInLog = 0;
		};
		49E57A1A245C3F36004AF428 /* ShellScript */ = {
			isa = PBXShellScriptBuildPhase;
			buildActionMask = 2147483647;
			files = (
			);
			inputFileListPaths = (
			);
			inputPaths = (
				"$(SRCROOT)/Realm/ObjectServerTests/setup_baas.rb",
			);
			outputFileListPaths = (
			);
			outputPaths = (
				"$(SRCROOT)/.baas/bin/assisted_agg",
				"$(SRCROOT)/.baas/bin/create_user",
				"$(SRCROOT)/.baas/bin/stitch_server",
				"$(SRCROOT)/.baas/bin/update_doc",
			);
			runOnlyForDeploymentPostprocessing = 0;
			shellPath = /bin/sh;
			shellScript = "ruby Realm/ObjectServerTests/setup_baas.rb\n";
		};
		5D304A2E1BE9AEFB0082C1A6 /* Get Version Number */ = {
			isa = PBXShellScriptBuildPhase;
			buildActionMask = 2147483647;
			files = (
			);
			inputPaths = (
				"$(SRCROOT)/Realm/Realm-Info.plist",
			);
			name = "Get Version Number";
			outputPaths = (
				"$(DERIVED_FILE_DIR)/RLMVersion.h",
			);
			runOnlyForDeploymentPostprocessing = 0;
			shellPath = /bin/sh;
			shellScript = "exec \"${SRCROOT}/scripts/generate-rlmversion.sh\"\n";
		};
		5D304A2F1BE9AF350082C1A6 /* Get Version Number */ = {
			isa = PBXShellScriptBuildPhase;
			buildActionMask = 2147483647;
			files = (
			);
			inputPaths = (
				"$(SRCROOT)/Realm/Realm-Info.plist",
			);
			name = "Get Version Number";
			outputPaths = (
				"$(DERIVED_FILE_DIR)/RLMVersion.h",
			);
			runOnlyForDeploymentPostprocessing = 0;
			shellPath = /bin/sh;
			shellScript = "exec \"${SRCROOT}/scripts/generate-rlmversion.sh\"\n";
		};
		5D6156F41BE06FF500A4BD3F /* Generate RLMPlatform.h */ = {
			isa = PBXShellScriptBuildPhase;
			buildActionMask = 2147483647;
			files = (
			);
			inputPaths = (
			);
			name = "Generate RLMPlatform.h";
			outputPaths = (
				"${TARGET_BUILD_DIR}/${PUBLIC_HEADERS_FOLDER_PATH}/RLMPlatform.h",
			);
			runOnlyForDeploymentPostprocessing = 0;
			shellPath = /bin/sh;
			shellScript = "exec \"${SRCROOT}/scripts/generate-rlmplatform.sh\"\n";
			showEnvVarsInLog = 0;
		};
		5D659E7E1BE04556006515A0 /* Get Version Number */ = {
			isa = PBXShellScriptBuildPhase;
			buildActionMask = 2147483647;
			files = (
			);
			inputPaths = (
				"$(SRCROOT)/Realm/Realm-Info.plist",
			);
			name = "Get Version Number";
			outputPaths = (
				"$(DERIVED_FILE_DIR)/RLMVersion.h",
			);
			runOnlyForDeploymentPostprocessing = 0;
			shellPath = /bin/sh;
			shellScript = "exec \"${SRCROOT}/scripts/generate-rlmversion.sh\"\n";
			showEnvVarsInLog = 0;
		};
		E8267FB81D90B79000E001C7 /* Get Version Number */ = {
			isa = PBXShellScriptBuildPhase;
			buildActionMask = 2147483647;
			files = (
			);
			inputPaths = (
				"$(SRCROOT)/Realm/Realm-Info.plist",
			);
			name = "Get Version Number";
			outputPaths = (
				"$(DERIVED_FILE_DIR)/RLMVersion.h",
			);
			runOnlyForDeploymentPostprocessing = 0;
			shellPath = /bin/sh;
			shellScript = "exec \"${SRCROOT}/scripts/generate-rlmversion.sh\"\n";
		};
		E83EAC7D1BED3D8F0085CCD2 /* Run SwiftLint */ = {
			isa = PBXShellScriptBuildPhase;
			buildActionMask = 2147483647;
			files = (
			);
			inputPaths = (
			);
			name = "Run SwiftLint";
			outputPaths = (
			);
			runOnlyForDeploymentPostprocessing = 0;
			shellPath = /bin/sh;
			shellScript = "if which swiftlint >/dev/null; then\n  swiftlint\nelse\n  echo \"SwiftLint does not exist, download from https://github.com/realm/SwiftLint\"\nfi\n";
		};
/* End PBXShellScriptBuildPhase section */

/* Begin PBXSourcesBuildPhase section */
		3F1A5E6E1992EB7400F45F4C /* Sources */ = {
			isa = PBXSourcesBuildPhase;
			buildActionMask = 2147483647;
			files = (
				29EDB8E41A7708E700458D80 /* main.m in Sources */,
			);
			runOnlyForDeploymentPostprocessing = 0;
		};
		3F9D91812152D42F00474F09 /* Sources */ = {
			isa = PBXSourcesBuildPhase;
			buildActionMask = 2147483647;
			files = (
				3F9D91822152D42F00474F09 /* main.m in Sources */,
			);
			runOnlyForDeploymentPostprocessing = 0;
		};
		53124AB425B71AF600771CE4 /* Sources */ = {
			isa = PBXSourcesBuildPhase;
			buildActionMask = 2147483647;
			files = (
				53626AAF25D31CAC00D9515D /* Objects.swift in Sources */,
				53A34E3725CDA0AC00698930 /* SwiftUITestHostApp.swift in Sources */,
			);
			runOnlyForDeploymentPostprocessing = 0;
		};
		53124AD025B71AF700771CE4 /* Sources */ = {
			isa = PBXSourcesBuildPhase;
			buildActionMask = 2147483647;
			files = (
				53626AB025D31CAC00D9515D /* Objects.swift in Sources */,
				53124AD925B71AF700771CE4 /* SwiftUITestHostUITests.swift in Sources */,
			);
			runOnlyForDeploymentPostprocessing = 0;
		};
		5D659E801BE04556006515A0 /* Sources */ = {
			isa = PBXSourcesBuildPhase;
			buildActionMask = 2147483647;
			files = (
				3F73BC961E3A878500FE80B6 /* NSError+RLMSync.m in Sources */,
				5D659E851BE04556006515A0 /* RLMAccessor.mm in Sources */,
				5D659E861BE04556006515A0 /* RLMAnalytics.mm in Sources */,
				CFAEF762242B5F9A00EAF721 /* RLMAPIKeyAuth.mm in Sources */,
				4993220E24129DCE00A0EC8E /* RLMApp.mm in Sources */,
				5D659E871BE04556006515A0 /* RLMArray.mm in Sources */,
				49E12CF0245DB7CC00359DF1 /* RLMBSON.mm in Sources */,
				3F9863BB1D36876B00641C98 /* RLMClassInfo.mm in Sources */,
				3FBEF67B1C63D66100F6935B /* RLMCollection.mm in Sources */,
				5D659E891BE04556006515A0 /* RLMConstants.m in Sources */,
				4993220C24129DCE00A0EC8E /* RLMCredentials.mm in Sources */,
				3F4F3AD523F71C790048DB43 /* RLMDecimal128.mm in Sources */,
				0C3BD4B325C1BDF1007CFDD3 /* RLMDictionary.mm in Sources */,
				CF6E0483242A141200DB7F14 /* RLMEmailPasswordAuth.mm in Sources */,
				3FC3F914241808B400E27322 /* RLMEmbeddedObject.mm in Sources */,
				CF76F7FD24816AAB00890DD2 /* RLMFindOneAndModifyOptions.mm in Sources */,
				CF76F7E724816AAB00890DD2 /* RLMFindOptions.mm in Sources */,
				5D659E881BE04556006515A0 /* RLMManagedArray.mm in Sources */,
				CF9881C125DABC6500BD7E4F /* RLMManagedDictionary.mm in Sources */,
				CFD8D12025BB0B8B0037FE4D /* RLMManagedSet.mm in Sources */,
				5D659E8B1BE04556006515A0 /* RLMMigration.mm in Sources */,
				CF76F7F124816AAB00890DD2 /* RLMMongoClient.mm in Sources */,
				CF76F7E924816AAB00890DD2 /* RLMMongoCollection.mm in Sources */,
				4993221624129E6600A0EC8E /* RLMNetworkTransport.mm in Sources */,
				5D659E8C1BE04556006515A0 /* RLMObject.mm in Sources */,
				5D659E8D1BE04556006515A0 /* RLMObjectBase.mm in Sources */,
				3F4F3ADB23F71C790048DB43 /* RLMObjectId.mm in Sources */,
				5D659E8E1BE04556006515A0 /* RLMObjectSchema.mm in Sources */,
				5D659E8F1BE04556006515A0 /* RLMObjectStore.mm in Sources */,
				5D659E901BE04556006515A0 /* RLMObservation.mm in Sources */,
				5D3E1A2F1C1FC6D5002913BA /* RLMPredicateUtil.mm in Sources */,
				5D659E921BE04556006515A0 /* RLMProperty.mm in Sources */,
				CF6E0487242A321200DB7F14 /* RLMProviderClient.mm in Sources */,
				6807E64C2487F7220096066F /* RLMPushClient.mm in Sources */,
				5D659E931BE04556006515A0 /* RLMQueryUtil.mm in Sources */,
				1AD397CE1F72FFC7002AA897 /* RLMRealm+Sync.mm in Sources */,
				5D659E941BE04556006515A0 /* RLMRealm.mm in Sources */,
				1ABF25701D52AB6200BAC441 /* RLMRealmConfiguration+Sync.mm in Sources */,
				5D659E951BE04556006515A0 /* RLMRealmConfiguration.mm in Sources */,
				5D659E961BE04556006515A0 /* RLMRealmUtil.mm in Sources */,
				5D659E971BE04556006515A0 /* RLMResults.mm in Sources */,
				5D659E981BE04556006515A0 /* RLMSchema.mm in Sources */,
				CF986D2025AE3B090039D287 /* RLMSet.mm in Sources */,
				5D659E8A1BE04556006515A0 /* RLMSwiftCollectionBase.mm in Sources */,
				5D659E991BE04556006515A0 /* RLMSwiftSupport.m in Sources */,
				3F1D90BC265C08F800593ABA /* RLMSwiftValueStorage.mm in Sources */,
				1A3623681D8384BA00945A54 /* RLMSyncConfiguration.mm in Sources */,
				1AF7EA971D340AF70001A9B5 /* RLMSyncManager.mm in Sources */,
				1AD3870D1D4A7FBB00479110 /* RLMSyncSession.mm in Sources */,
				1A84132F1D4BCCE600C5326F /* RLMSyncUtil.mm in Sources */,
				3F67DB3E1E26D69C0024533D /* RLMThreadSafeReference.mm in Sources */,
				5D659E9A1BE04556006515A0 /* RLMUpdateChecker.mm in Sources */,
				CF76F7DD24816AAB00890DD2 /* RLMUpdateResult.mm in Sources */,
				1ABDCDB01D793008003489E3 /* RLMUser.mm in Sources */,
				CFAEF766242B672700EAF721 /* RLMUserAPIKey.mm in Sources */,
				5D659E9B1BE04556006515A0 /* RLMUtil.mm in Sources */,
				0C5796A225643D7500744CAE /* RLMUUID.mm in Sources */,
				3F1D8D35265B071000593ABA /* RLMValue.mm in Sources */,
			);
			runOnlyForDeploymentPostprocessing = 0;
		};
		5D660FC71BE98C560021E04F /* Sources */ = {
			isa = PBXSourcesBuildPhase;
			buildActionMask = 2147483647;
			files = (
				5D660FF11BE98D670021E04F /* Aliases.swift in Sources */,
				681EE33B25EE8E1400A9DEC5 /* AnyRealmValue.swift in Sources */,
				CFB4313A243DF87100471C18 /* App.swift in Sources */,
				3FE267D7264308680030F83C /* BasicTypes.swift in Sources */,
				4996EA9E2465BB8A003A1F51 /* BSON.swift in Sources */,
				3FE267D5264308680030F83C /* CollectionAccess.swift in Sources */,
				3F102CBD23DBC68300108FD2 /* Combine.swift in Sources */,
				3FE267D6264308680030F83C /* ComplexTypes.swift in Sources */,
				3FB6ABD92416A27000E318C2 /* Decimal128.swift in Sources */,
				3FC3F9172419B63200E27322 /* EmbeddedObject.swift in Sources */,
				29B7FDF61C0DA6560023224E /* Error.swift in Sources */,
				5D1534B81CCFF545008976D7 /* LinkingObjects.swift in Sources */,
				5D660FF21BE98D670021E04F /* List.swift in Sources */,
				0C3BD4D325C1C5AB007CFDD3 /* Map.swift in Sources */,
				5D660FF31BE98D670021E04F /* Migration.swift in Sources */,
				CF76F80224816B3800890DD2 /* MongoClient.swift in Sources */,
				ACF08B6726DD936200686CBC /* Query.swift in Sources */,
				CFE9CE31265554FB00BF96D6 /* MutableSet.swift in Sources */,
				5D660FF41BE98D670021E04F /* Object.swift in Sources */,
				3FB6ABD72416A26100E318C2 /* ObjectId.swift in Sources */,
				681EE34725EE8E5600A9DEC5 /* ObjectiveCSupport+AnyRealmValue.swift in Sources */,
				494566A9246E8C59000FD07F /* ObjectiveCSupport+BSON.swift in Sources */,
				3FE5818622C2B4B900BA10E7 /* ObjectiveCSupport+Sync.swift in Sources */,
				5B77EACE1DCC5614006AB51D /* ObjectiveCSupport.swift in Sources */,
				5D660FF51BE98D670021E04F /* ObjectSchema.swift in Sources */,
				5D660FF61BE98D670021E04F /* Optional.swift in Sources */,
				3FE267D8264308680030F83C /* Persistable.swift in Sources */,
				3F149CCB2668112A00111D65 /* PersistedProperty.swift in Sources */,
				5D660FF71BE98D670021E04F /* Property.swift in Sources */,
				3FE267D9264308680030F83C /* PropertyAccessors.swift in Sources */,
				5D660FF81BE98D670021E04F /* Realm.swift in Sources */,
				1AB605D31D495927007F53DE /* RealmCollection.swift in Sources */,
				5D660FFA1BE98D670021E04F /* RealmConfiguration.swift in Sources */,
				CFE9CE3326555BBD00BF96D6 /* RealmKeyedCollection.swift in Sources */,
				CF44461E26121C6800BAFDB4 /* RealmProperty.swift in Sources */,
				5D660FFB1BE98D670021E04F /* Results.swift in Sources */,
				68A7B91D2543538B00C703BC /* RLMSupport.swift in Sources */,
				5D660FFC1BE98D670021E04F /* Schema.swift in Sources */,
				3FE267DA264308680030F83C /* SchemaDiscovery.swift in Sources */,
				5D660FFD1BE98D670021E04F /* SortDescriptor.swift in Sources */,
				535EA9E225B0919800DBF3CD /* SwiftUI.swift in Sources */,
				1AFEF8431D52D2C900495005 /* Sync.swift in Sources */,
				3F222C4E1E26F51300CA0713 /* ThreadSafeReference.swift in Sources */,
				5D660FFE1BE98D670021E04F /* Util.swift in Sources */,
			);
			runOnlyForDeploymentPostprocessing = 0;
		};
		5D660FD41BE98C7C0021E04F /* Sources */ = {
			isa = PBXSourcesBuildPhase;
			buildActionMask = 2147483647;
			files = (
				CFFC8CC8262310C800929608 /* AnyRealmValueTests.swift in Sources */,
				3FCB1A7522A9B0A2003807FB /* CodableTests.swift in Sources */,
				3FE2BE0323D8CAD1002860E9 /* CombineTests.swift in Sources */,
				E8AE7C261EA436F800CDFF9A /* CompactionTests.swift in Sources */,
				CFFECBAA250646820010F585 /* Decimal128Tests.swift in Sources */,
				CF0D04F1269365300038A058 /* KeyPathTests.swift in Sources */,
				3FF3FFAF1F0D6D6400B84599 /* KVOTests.swift in Sources */,
				5D6610161BE98D880021E04F /* ListTests.swift in Sources */,
				CF46CC0226D931BA00DE450C /* QueryTests.swift in Sources */,
				3F1D8D77265B075100593ABA /* MapTests.swift in Sources */,
				3F8824FD1E5E335000586B35 /* MigrationTests.swift in Sources */,
				3F4E0FF92654765C008B8C0B /* ModernKVOTests.swift in Sources */,
				3F4E10102655CA33008B8C0B /* ModernObjectAccessorTests.swift in Sources */,
				3FA5E94D266064C4008F1345 /* ModernObjectCreationTests.swift in Sources */,
				3FB19069265ECF0C00DA7C76 /* ModernObjectTests.swift in Sources */,
				3FB1906B265ED23300DA7C76 /* ModernTestObjects.swift in Sources */,
				CF986DE225AE3EC70039D287 /* MutableSetTests.swift in Sources */,
				3F8824FE1E5E335000586B35 /* ObjectAccessorTests.swift in Sources */,
				3F8824FF1E5E335000586B35 /* ObjectCreationTests.swift in Sources */,
				CFFECBB525078EC40010F585 /* ObjectIdTests.swift in Sources */,
				3F8825001E5E335000586B35 /* ObjectiveCSupportTests.swift in Sources */,
				3F8825011E5E335000586B35 /* ObjectSchemaInitializationTests.swift in Sources */,
				3F8825021E5E335000586B35 /* ObjectSchemaTests.swift in Sources */,
				3F8825031E5E335000586B35 /* ObjectTests.swift in Sources */,
				3F8825041E5E335000586B35 /* PerformanceTests.swift in Sources */,
				3F2633C31E9D630000B32D30 /* PrimitiveListTests.swift in Sources */,
				CF040494263DF0AA00F9AEE0 /* PrimitiveMapTests.swift in Sources */,
				CF986DF625AE3EDF0039D287 /* PrimitiveMutableSetTests.swift in Sources */,
				3F8825051E5E335000586B35 /* PropertyTests.swift in Sources */,
				3F8825061E5E335000586B35 /* RealmCollectionTypeTests.swift in Sources */,
				3F8825071E5E335000586B35 /* RealmConfigurationTests.swift in Sources */,
				3F4E10112655CA33008B8C0B /* RealmPropertyTests.swift in Sources */,
				3F8825081E5E335000586B35 /* RealmTests.swift in Sources */,
				530BA61526DFA1CB008FC550 /* RLMChildProcessEnvironment.m in Sources */,
				3F558C9622C29A03002F0F30 /* RLMMultiProcessTestCase.m in Sources */,
				3F558C9222C29A03002F0F30 /* RLMTestCase.m in Sources */,
				3F558C8E22C29A03002F0F30 /* RLMTestObjects.m in Sources */,
				3F8825091E5E335000586B35 /* SchemaTests.swift in Sources */,
				3F88250A1E5E335000586B35 /* SortDescriptorTests.swift in Sources */,
				3FFB5AF6266ECFC7008EF2E9 /* SwiftBSONTests.swift in Sources */,
				3F88250B1E5E335000586B35 /* SwiftLinkTests.swift in Sources */,
				5D6610251BE98D880021E04F /* SwiftTestObjects.swift in Sources */,
				535EAA7525B0B02B00DBF3CD /* SwiftUITests.swift in Sources */,
				3F88250C1E5E335000586B35 /* SwiftUnicodeTests.swift in Sources */,
				5D6610271BE98D880021E04F /* TestCase.swift in Sources */,
				3F558C8A22C29A03002F0F30 /* TestUtils.mm in Sources */,
				3F88250D1E5E335000586B35 /* ThreadSafeReferenceTests.swift in Sources */,
				5DBEC9B11F719A9D001233EC /* Util.swift in Sources */,
			);
			runOnlyForDeploymentPostprocessing = 0;
		};
		5DD7557E1BE056DE002800DA /* Sources */ = {
			isa = PBXSourcesBuildPhase;
			buildActionMask = 2147483647;
			files = (
				3F73BC981E3A879E00FE80B6 /* NSError+RLMSync.m in Sources */,
				5DD755831BE056DE002800DA /* RLMAccessor.mm in Sources */,
				5DD755841BE056DE002800DA /* RLMAnalytics.mm in Sources */,
				3F275EC22433AB3E00161E7F /* RLMAPIKeyAuth.mm in Sources */,
				4993220F24129DCE00A0EC8E /* RLMApp.mm in Sources */,
				5DD755851BE056DE002800DA /* RLMArray.mm in Sources */,
				49DF0AA42463286800F7E0B8 /* RLMBSON.mm in Sources */,
				3F9863BC1D36876B00641C98 /* RLMClassInfo.mm in Sources */,
				3FBEF67C1C63D66400F6935B /* RLMCollection.mm in Sources */,
				5DD755871BE056DE002800DA /* RLMConstants.m in Sources */,
				4993220D24129DCE00A0EC8E /* RLMCredentials.mm in Sources */,
				3F4F3AD623F71C790048DB43 /* RLMDecimal128.mm in Sources */,
				0C3BD4B425C1BDF1007CFDD3 /* RLMDictionary.mm in Sources */,
				CF6E048C242A4B7100DB7F14 /* RLMEmailPasswordAuth.mm in Sources */,
				3FC3F915241808B400E27322 /* RLMEmbeddedObject.mm in Sources */,
				CF76F7FE24816AAB00890DD2 /* RLMFindOneAndModifyOptions.mm in Sources */,
				CF76F7E824816AAB00890DD2 /* RLMFindOptions.mm in Sources */,
				5DD755861BE056DE002800DA /* RLMManagedArray.mm in Sources */,
				0C7CA7C425C311DA0098A636 /* RLMManagedDictionary.mm in Sources */,
				CFD8D13325BB0B900037FE4D /* RLMManagedSet.mm in Sources */,
				5DD755891BE056DE002800DA /* RLMMigration.mm in Sources */,
				CF76F7F224816AAB00890DD2 /* RLMMongoClient.mm in Sources */,
				CF76F7EA24816AAB00890DD2 /* RLMMongoCollection.mm in Sources */,
				4993221724129E6600A0EC8E /* RLMNetworkTransport.mm in Sources */,
				5DD7558A1BE056DE002800DA /* RLMObject.mm in Sources */,
				5DD7558B1BE056DE002800DA /* RLMObjectBase.mm in Sources */,
				3F4F3ADC23F71C790048DB43 /* RLMObjectId.mm in Sources */,
				5DD7558C1BE056DE002800DA /* RLMObjectSchema.mm in Sources */,
				5DD7558D1BE056DE002800DA /* RLMObjectStore.mm in Sources */,
				5DD7558E1BE056DE002800DA /* RLMObservation.mm in Sources */,
				5D3E1A301C1FD1CF002913BA /* RLMPredicateUtil.mm in Sources */,
				5DD755901BE056DE002800DA /* RLMProperty.mm in Sources */,
				CF6E048A242A4B6D00DB7F14 /* RLMProviderClient.mm in Sources */,
				6807E64D2487F7220096066F /* RLMPushClient.mm in Sources */,
				5DD755911BE056DE002800DA /* RLMQueryUtil.mm in Sources */,
				1AD397D11F72FFCC002AA897 /* RLMRealm+Sync.mm in Sources */,
				5DD755921BE056DE002800DA /* RLMRealm.mm in Sources */,
				1AFEF8411D52CD8D00495005 /* RLMRealmConfiguration+Sync.mm in Sources */,
				5DD755931BE056DE002800DA /* RLMRealmConfiguration.mm in Sources */,
				5DD755941BE056DE002800DA /* RLMRealmUtil.mm in Sources */,
				5DD755951BE056DE002800DA /* RLMResults.mm in Sources */,
				5DD755961BE056DE002800DA /* RLMSchema.mm in Sources */,
				CF986D2125AE3B090039D287 /* RLMSet.mm in Sources */,
				5DD755881BE056DE002800DA /* RLMSwiftCollectionBase.mm in Sources */,
				5DD755971BE056DE002800DA /* RLMSwiftSupport.m in Sources */,
				3F1D903F265C073100593ABA /* RLMSwiftValueStorage.mm in Sources */,
				1A0512721D873F3300806AEC /* RLMSyncConfiguration.mm in Sources */,
				1A90FCBB1D3D37F50086A57F /* RLMSyncManager.mm in Sources */,
				1A7003081D5270C400FD9EE3 /* RLMSyncSession.mm in Sources */,
				1A7003091D5270C700FD9EE3 /* RLMSyncUtil.mm in Sources */,
				3F67DB411E26D6AD0024533D /* RLMThreadSafeReference.mm in Sources */,
				5DD755981BE056DE002800DA /* RLMUpdateChecker.mm in Sources */,
				CF76F7DE24816AAB00890DD2 /* RLMUpdateResult.mm in Sources */,
				17051FCE1D93DA0A00EF8E67 /* RLMUser.mm in Sources */,
				3F275EC32433B77C00161E7F /* RLMUserAPIKey.mm in Sources */,
				5DD755991BE056DE002800DA /* RLMUtil.mm in Sources */,
				0C5796A325643D7500744CAE /* RLMUUID.mm in Sources */,
				3F1D8D36265B071000593ABA /* RLMValue.mm in Sources */,
			);
			runOnlyForDeploymentPostprocessing = 0;
		};
		AC88466F2686573B00DF4A65 /* Sources */ = {
			isa = PBXSourcesBuildPhase;
			buildActionMask = 2147483647;
			files = (
				AC8846782686573B00DF4A65 /* ContentView.swift in Sources */,
				AC2C2A41268E1B0700B4DA33 /* SwiftServerObjects.swift in Sources */,
				AC8846762686573B00DF4A65 /* SwiftUISyncTestHostApp.swift in Sources */,
			);
			runOnlyForDeploymentPostprocessing = 0;
		};
		AC88476326888C6300DF4A65 /* Sources */ = {
			isa = PBXSourcesBuildPhase;
			buildActionMask = 2147483647;
			files = (
				AC8847A9268926B500DF4A65 /* RealmServer.swift in Sources */,
				530BA61826DFA1CB008FC550 /* RLMChildProcessEnvironment.m in Sources */,
				AC8847A72689260E00DF4A65 /* RLMMultiProcessTestCase.m in Sources */,
				AC8847A3268925F100DF4A65 /* RLMSyncTestCase.mm in Sources */,
				AC8847A6268925F100DF4A65 /* RLMTestCase.m in Sources */,
				AC320BAE268E1F2D0043D484 /* SwiftServerObjects.swift in Sources */,
				AC8847A4268925F100DF4A65 /* SwiftSyncTestCase.swift in Sources */,
				AC88478626888CEE00DF4A65 /* SwiftUISyncTestHostUITests.swift in Sources */,
				AC8847A82689263100DF4A65 /* TestUtils.mm in Sources */,
			);
			runOnlyForDeploymentPostprocessing = 0;
		};
		E8267FB91D90B79000E001C7 /* Sources */ = {
			isa = PBXSourcesBuildPhase;
			buildActionMask = 2147483647;
			files = (
				537130C824A9E417001FDBBC /* RealmServer.swift in Sources */,
				5346E7322487AC9D00595C68 /* RLMBSONTests.mm in Sources */,
				530BA61626DFA1CB008FC550 /* RLMChildProcessEnvironment.m in Sources */,
				CF08757D260B98E100B9BE60 /* RLMCollectionSyncTests.mm in Sources */,
				3F558C9422C29A03002F0F30 /* RLMMultiProcessTestCase.m in Sources */,
				AC7D182D261F2F560080E1D2 /* RLMObjectServerPartitionTests.mm in Sources */,
				E8267FF11D90B8E700E001C7 /* RLMObjectServerTests.mm in Sources */,
				1AA5AE9C1D98A68E00ED8C27 /* RLMSyncTestCase.mm in Sources */,
				3F558C9022C29A03002F0F30 /* RLMTestCase.m in Sources */,
				AC8AE64B26BAD4B00037D4E5 /* SwiftMongoClientTests.swift in Sources */,
				3F73BC921E3A877300FE80B6 /* RLMTestUtils.m in Sources */,
				1A1536481DB0408A00C0EC93 /* RLMUser+ObjectServerTests.mm in Sources */,
				CF330BBE24E57D5F00F07EE2 /* RLMWatchTestUtility.m in Sources */,
				3F9ADA9426E7E87B007349A5 /* SwiftCollectionSyncTests.swift in Sources */,
				AC7D182E261F2F560080E1D2 /* SwiftObjectServerPartitionTests.swift in Sources */,
				1AA5AEA11D98C99800ED8C27 /* SwiftObjectServerTests.swift in Sources */,
				AC2C2A40268E1B0200B4DA33 /* SwiftServerObjects.swift in Sources */,
				1AA5AE981D989BE400ED8C27 /* SwiftSyncTestCase.swift in Sources */,
				AC8846B72687BC4100DF4A65 /* SwiftUIServerTests.swift in Sources */,
				3F558C8822C29A03002F0F30 /* TestUtils.mm in Sources */,
				532E916F24AA533A003FD9DB /* TimeoutProxyServer.swift in Sources */,
				CFB674A324EEE9CB00FBF0B8 /* WatchTestUtility.swift in Sources */,
			);
			runOnlyForDeploymentPostprocessing = 0;
		};
		E856D1DB195614A400FB2FCF /* Sources */ = {
			isa = PBXSourcesBuildPhase;
			buildActionMask = 2147483647;
			files = (
				E856D214195615A900FB2FCF /* ArrayPropertyTests.m in Sources */,
				3F7556761BE95A0D0058BC7E /* AsyncTests.mm in Sources */,
				E8DA16F91E81210D0055141C /* CompactionTests.m in Sources */,
				CFFECBAE250667B20010F585 /* Decimal128Tests.m in Sources */,
				CF052EFC25DEB671008EEF86 /* DictionaryPropertyTests.m in Sources */,
				E856D216195615A900FB2FCF /* DynamicTests.m in Sources */,
				021A88331AAFB5C900EEAC84 /* EncryptionTests.mm in Sources */,
				E856D217195615A900FB2FCF /* EnumeratorTests.m in Sources */,
				3F1F47831B9656B900CD99A3 /* KVOTests.mm in Sources */,
				5D432B8E1CC0713F00A610A9 /* LinkingObjectsTests.mm in Sources */,
				E856D218195615A900FB2FCF /* LinkTests.m in Sources */,
				0207AB88195DFA15007EFB12 /* MigrationTests.mm in Sources */,
				3F2E66651CA0BA12004761D5 /* NotificationTests.m in Sources */,
				3FEB38401E70AC8800F22712 /* ObjectCreationTests.mm in Sources */,
				CFFECBB1250690EA0010F585 /* ObjectIdTests.m in Sources */,
				E856D21A195615A900FB2FCF /* ObjectInterfaceTests.m in Sources */,
				021A88371AAFB5CE00EEAC84 /* ObjectSchemaTests.m in Sources */,
				E856D21B195615A900FB2FCF /* ObjectTests.m in Sources */,
				5D6156FB1BE08E7E00A4BD3F /* PerformanceTests.m in Sources */,
				5D03FB201E0DAFBA007D53EA /* PredicateUtilTests.mm in Sources */,
				3F572C961F2BDAB100F6C9AB /* PrimitiveArrayPropertyTests.m in Sources */,
				0C86B33A25E15B6000775FED /* PrimitiveDictionaryPropertyTests.m in Sources */,
				CF986D3225AE3BD40039D287 /* PrimitiveSetPropertyTests.m in Sources */,
				02AFB4641A80343600E11938 /* PropertyTests.m in Sources */,
				E856D21D195615A900FB2FCF /* QueryTests.m in Sources */,
				C042A48E1B7522A900771ED2 /* RealmConfigurationTests.mm in Sources */,
				E856D21E195615A900FB2FCF /* RealmTests.mm in Sources */,
				02AFB4681A80343600E11938 /* ResultsTests.m in Sources */,
				530BA61726DFA1CB008FC550 /* RLMChildProcessEnvironment.m in Sources */,
				3FE5819622C2CCA700BA10E7 /* RLMMultiProcessTestCase.m in Sources */,
				3FDE338D19C39A87003B7DBA /* RLMSupport.swift in Sources */,
				3F558C9122C29A03002F0F30 /* RLMTestCase.m in Sources */,
				3F4657371F27F2EF00456B07 /* RLMTestCaseUtils.swift in Sources */,
				3F558C8D22C29A03002F0F30 /* RLMTestObjects.m in Sources */,
				0207AB8A195DFA15007EFB12 /* SchemaTests.mm in Sources */,
				CF986D3425AE3BD40039D287 /* SetPropertyTests.m in Sources */,
				3F8DCA7619930FCB0008BD7F /* SwiftArrayPropertyTests.swift in Sources */,
				3F8DCA7719930FCB0008BD7F /* SwiftArrayTests.swift in Sources */,
				3F8DCA7819930FCB0008BD7F /* SwiftDynamicTests.swift in Sources */,
				3F8DCA7919930FCB0008BD7F /* SwiftLinkTests.swift in Sources */,
				3F8DCA7B19930FCB0008BD7F /* SwiftObjectInterfaceTests.swift in Sources */,
				3F8DCA7C19930FCB0008BD7F /* SwiftPropertyTypeTest.swift in Sources */,
				3F8DCA7D19930FCB0008BD7F /* SwiftRealmTests.swift in Sources */,
				0C9758C0264974660097B48D /* SwiftRLMDictionaryTests.swift in Sources */,
				CF986D6625AE3C540039D287 /* SwiftSetPropertyTests.swift in Sources */,
				CF986D8325AE3C590039D287 /* SwiftSetTests.swift in Sources */,
				3F8DCA7519930FCB0008BD7F /* SwiftTestObjects.swift in Sources */,
				3F8DCA7E19930FCB0008BD7F /* SwiftUnicodeTests.swift in Sources */,
				3F558C8922C29A03002F0F30 /* TestUtils.mm in Sources */,
				3F572C951F2BDAAC00F6C9AB /* ThreadSafeReferenceTests.m in Sources */,
				E856D213195615A900FB2FCF /* TransactionTests.m in Sources */,
				E8917599197A1B350068ACC6 /* UnicodeTests.m in Sources */,
				C0CDC0831B38DABB00C5716D /* UtilTests.mm in Sources */,
			);
			runOnlyForDeploymentPostprocessing = 0;
		};
		E8D89B9F1955FC6D00CF2B9A /* Sources */ = {
			isa = PBXSourcesBuildPhase;
			buildActionMask = 2147483647;
			files = (
				E81A1FD51955FE0100FDED82 /* ArrayPropertyTests.m in Sources */,
				3F7556751BE95A0C0058BC7E /* AsyncTests.mm in Sources */,
				E8DA16F81E81210D0055141C /* CompactionTests.m in Sources */,
				CFFECBAD250667B20010F585 /* Decimal128Tests.m in Sources */,
				CF052EFB25DEB671008EEF86 /* DictionaryPropertyTests.m in Sources */,
				02E334C31A5F41C7009F8810 /* DynamicTests.m in Sources */,
				021A88321AAFB5C800EEAC84 /* EncryptionTests.mm in Sources */,
				E81A1FDB1955FE0100FDED82 /* EnumeratorTests.m in Sources */,
				027A4D2C1AB1012500AA46F9 /* InterprocessTests.m in Sources */,
				3F1F47821B9612B300CD99A3 /* KVOTests.mm in Sources */,
				5D432B8D1CC0713F00A610A9 /* LinkingObjectsTests.mm in Sources */,
				E81A1FDD1955FE0100FDED82 /* LinkTests.m in Sources */,
				0207AB87195DFA15007EFB12 /* MigrationTests.mm in Sources */,
				3F2E66641CA0BA11004761D5 /* NotificationTests.m in Sources */,
				3FEB383F1E70AC8800F22712 /* ObjectCreationTests.mm in Sources */,
				CFFECBB0250690EA0010F585 /* ObjectIdTests.m in Sources */,
				E81A1FE11955FE0100FDED82 /* ObjectInterfaceTests.m in Sources */,
				021A88361AAFB5CD00EEAC84 /* ObjectSchemaTests.m in Sources */,
				E81A1FE31955FE0100FDED82 /* ObjectTests.m in Sources */,
				5D03FB1F1E0DAFBA007D53EA /* PredicateUtilTests.mm in Sources */,
				3F572C971F2BDAB100F6C9AB /* PrimitiveArrayPropertyTests.m in Sources */,
				0C86B33925E15B6000775FED /* PrimitiveDictionaryPropertyTests.m in Sources */,
				3F1D8DCB265B077800593ABA /* PrimitiveRLMValuePropertyTests.m in Sources */,
				CF986D3125AE3BD40039D287 /* PrimitiveSetPropertyTests.m in Sources */,
				02AFB4631A80343600E11938 /* PropertyTests.m in Sources */,
				E81A1FE71955FE0100FDED82 /* QueryTests.m in Sources */,
				C042A48D1B7522A900771ED2 /* RealmConfigurationTests.mm in Sources */,
				E81A1FEB1955FE0100FDED82 /* RealmTests.mm in Sources */,
				02AFB4671A80343600E11938 /* ResultsTests.m in Sources */,
				530BA61426DFA1CB008FC550 /* RLMChildProcessEnvironment.m in Sources */,
				3F558C9322C29A03002F0F30 /* RLMMultiProcessTestCase.m in Sources */,
				3FDCFEB619F6A8D3005E414A /* RLMSupport.swift in Sources */,
				3F558C8F22C29A03002F0F30 /* RLMTestCase.m in Sources */,
				297FBEFB1C19F696009D1118 /* RLMTestCaseUtils.swift in Sources */,
				3F558C8B22C29A03002F0F30 /* RLMTestObjects.m in Sources */,
				3F1D8DFF265B078200593ABA /* RLMValueTests.m in Sources */,
				0207AB89195DFA15007EFB12 /* SchemaTests.mm in Sources */,
				CF986D3325AE3BD40039D287 /* SetPropertyTests.m in Sources */,
				3FB4FA1819F5D2740020D53B /* SwiftArrayPropertyTests.swift in Sources */,
				3FB4FA1919F5D2740020D53B /* SwiftArrayTests.swift in Sources */,
				3FB4FA1A19F5D2740020D53B /* SwiftDynamicTests.swift in Sources */,
				3FB4FA1B19F5D2740020D53B /* SwiftLinkTests.swift in Sources */,
				3FB4FA1D19F5D2740020D53B /* SwiftObjectInterfaceTests.swift in Sources */,
				3FB4FA1E19F5D2740020D53B /* SwiftPropertyTypeTest.swift in Sources */,
				3FB4FA1F19F5D2740020D53B /* SwiftRealmTests.swift in Sources */,
				0C9758BF264974660097B48D /* SwiftRLMDictionaryTests.swift in Sources */,
				3FEC4A3F1BBB18D400F009C3 /* SwiftSchemaTests.swift in Sources */,
				CF986D7025AE3C550039D287 /* SwiftSetPropertyTests.swift in Sources */,
				CF986D8425AE3C5A0039D287 /* SwiftSetTests.swift in Sources */,
				3FB4FA1719F5D2740020D53B /* SwiftTestObjects.swift in Sources */,
				3FB4FA2019F5D2740020D53B /* SwiftUnicodeTests.swift in Sources */,
				3F558C8722C29A03002F0F30 /* TestUtils.mm in Sources */,
				3F572C941F2BDAAB00F6C9AB /* ThreadSafeReferenceTests.m in Sources */,
				E81A20021955FE0100FDED82 /* TransactionTests.m in Sources */,
				E8917598197A1B350068ACC6 /* UnicodeTests.m in Sources */,
				C0CDC0821B38DABA00C5716D /* UtilTests.mm in Sources */,
			);
			runOnlyForDeploymentPostprocessing = 0;
		};
/* End PBXSourcesBuildPhase section */

/* Begin PBXTargetDependency section */
		3F9D917F2152D41A00474F09 /* PBXTargetDependency */ = {
			isa = PBXTargetDependency;
			target = 3F1A5E711992EB7400F45F4C /* TestHost */;
			targetProxy = 3F9D917E2152D41A00474F09 /* PBXContainerItemProxy */;
		};
		3F9D918A2152D47B00474F09 /* PBXTargetDependency */ = {
			isa = PBXTargetDependency;
			target = 3F9D91802152D42F00474F09 /* TestHost static */;
			targetProxy = 3F9D91892152D47B00474F09 /* PBXContainerItemProxy */;
		};
		3FC8BF35212B79F4001C2025 /* PBXTargetDependency */ = {
			isa = PBXTargetDependency;
			target = 3F1A5E711992EB7400F45F4C /* TestHost */;
			targetProxy = 3FC8BF34212B79F4001C2025 /* PBXContainerItemProxy */;
		};
		3FF5165226E96D2B00618280 /* PBXTargetDependency */ = {
			isa = PBXTargetDependency;
			target = 5D660FCB1BE98C560021E04F /* RealmSwift */;
			targetProxy = 3FF5165126E96D2B00618280 /* PBXContainerItemProxy */;
		};
		49E57A1C245C5B0E004AF428 /* PBXTargetDependency */ = {
			isa = PBXTargetDependency;
			target = 49E57A16245C3F31004AF428 /* Download BaaS */;
			targetProxy = 49E57A1B245C5B0E004AF428 /* PBXContainerItemProxy */;
		};
		534DF4D025B86F3A00655AE2 /* PBXTargetDependency */ = {
			isa = PBXTargetDependency;
			target = 53124AB725B71AF600771CE4 /* SwiftUITestHost */;
			targetProxy = 534DF4CF25B86F3A00655AE2 /* PBXContainerItemProxy */;
		};
		537689AC24A7DD060008E57B /* PBXTargetDependency */ = {
			isa = PBXTargetDependency;
			target = 5D660FCB1BE98C560021E04F /* RealmSwift */;
			targetProxy = 537689AB24A7DD060008E57B /* PBXContainerItemProxy */;
		};
		53BBF08D25B7436F00D225AD /* PBXTargetDependency */ = {
			isa = PBXTargetDependency;
			target = 5D660FCB1BE98C560021E04F /* RealmSwift */;
			targetProxy = 53BBF08C25B7436F00D225AD /* PBXContainerItemProxy */;
		};
		5D6157021BE0A3A100A4BD3F /* PBXTargetDependency */ = {
			isa = PBXTargetDependency;
			target = 3F1A5E711992EB7400F45F4C /* TestHost */;
			targetProxy = 5D6157011BE0A3A100A4BD3F /* PBXContainerItemProxy */;
		};
		5D660FDF1BE98C7C0021E04F /* PBXTargetDependency */ = {
			isa = PBXTargetDependency;
			target = 5D660FCB1BE98C560021E04F /* RealmSwift */;
			targetProxy = 5D660FDE1BE98C7C0021E04F /* PBXContainerItemProxy */;
		};
		5D66102C1BE98DF60021E04F /* PBXTargetDependency */ = {
			isa = PBXTargetDependency;
			target = 5D659E7D1BE04556006515A0 /* Realm */;
			targetProxy = 5D66102B1BE98DF60021E04F /* PBXContainerItemProxy */;
		};
		5DD755D21BE05828002800DA /* PBXTargetDependency */ = {
			isa = PBXTargetDependency;
			target = 5D659E7D1BE04556006515A0 /* Realm */;
			targetProxy = 5DD755D11BE05828002800DA /* PBXContainerItemProxy */;
		};
		5DD755D41BE0582A002800DA /* PBXTargetDependency */ = {
			isa = PBXTargetDependency;
			target = 5DD7557B1BE056DE002800DA /* Realm iOS static */;
			targetProxy = 5DD755D31BE0582A002800DA /* PBXContainerItemProxy */;
		};
		AC8846A02686577B00DF4A65 /* PBXTargetDependency */ = {
			isa = PBXTargetDependency;
			target = 5D660FCB1BE98C560021E04F /* RealmSwift */;
			targetProxy = AC88469F2686577B00DF4A65 /* PBXContainerItemProxy */;
		};
		AC88475A26888C6300DF4A65 /* PBXTargetDependency */ = {
			isa = PBXTargetDependency;
			target = 49E57A16245C3F31004AF428 /* Download BaaS */;
			targetProxy = AC88475B26888C6300DF4A65 /* PBXContainerItemProxy */;
		};
		AC88479E26891D4500DF4A65 /* PBXTargetDependency */ = {
			isa = PBXTargetDependency;
			target = AC8846722686573B00DF4A65 /* SwiftUISyncTestHost */;
			targetProxy = AC88479D26891D4500DF4A65 /* PBXContainerItemProxy */;
		};
		E8267FB41D90B79000E001C7 /* PBXTargetDependency */ = {
			isa = PBXTargetDependency;
			target = 5D659E7D1BE04556006515A0 /* Realm */;
			targetProxy = E8267FB51D90B79000E001C7 /* PBXContainerItemProxy */;
		};
/* End PBXTargetDependency section */

/* Begin XCBuildConfiguration section */
		3F1A5E8F1992EB7400F45F4C /* Debug */ = {
			isa = XCBuildConfiguration;
			baseConfigurationReference = 5D6156F71BE07B6B00A4BD3F /* TestHost.xcconfig */;
			buildSettings = {
				CODE_SIGN_IDENTITY = "";
				SUPPORTS_MACCATALYST = YES;
			};
			name = Debug;
		};
		3F1A5E901992EB7400F45F4C /* Release */ = {
			isa = XCBuildConfiguration;
			baseConfigurationReference = 5D6156F71BE07B6B00A4BD3F /* TestHost.xcconfig */;
			buildSettings = {
				CODE_SIGN_IDENTITY = "";
				SUPPORTS_MACCATALYST = YES;
			};
			name = Release;
		};
		3F9D91852152D42F00474F09 /* Debug */ = {
			isa = XCBuildConfiguration;
			baseConfigurationReference = 3F35027722C43C5200FDC1E5 /* TestHost-static.xcconfig */;
			buildSettings = {
				CODE_SIGN_IDENTITY = "Mac Developer";
				CODE_SIGN_STYLE = Automatic;
				DEVELOPMENT_TEAM = QX5CR2FTN2;
				PROVISIONING_PROFILE_SPECIFIER = "";
				SUPPORTED_PLATFORMS = "iphonesimulator iphoneos";
			};
			name = Debug;
		};
		3F9D91862152D42F00474F09 /* Release */ = {
			isa = XCBuildConfiguration;
			baseConfigurationReference = 3F35027722C43C5200FDC1E5 /* TestHost-static.xcconfig */;
			buildSettings = {
				CODE_SIGN_IDENTITY = "Mac Developer";
				CODE_SIGN_STYLE = Automatic;
				DEVELOPMENT_TEAM = QX5CR2FTN2;
				PROVISIONING_PROFILE_SPECIFIER = "";
				SUPPORTED_PLATFORMS = "iphonesimulator iphoneos";
			};
			name = Release;
		};
		49E57A18245C3F31004AF428 /* Debug */ = {
			isa = XCBuildConfiguration;
			buildSettings = {
				CODE_SIGN_STYLE = Automatic;
				DEVELOPMENT_TEAM = 2Z8M9MTEVV;
				PRODUCT_NAME = "$(TARGET_NAME)";
			};
			name = Debug;
		};
		49E57A19245C3F31004AF428 /* Release */ = {
			isa = XCBuildConfiguration;
			buildSettings = {
				CODE_SIGN_STYLE = Automatic;
				DEVELOPMENT_TEAM = 2Z8M9MTEVV;
				PRODUCT_NAME = "$(TARGET_NAME)";
			};
			name = Release;
		};
		53124ADC25B71AF700771CE4 /* Debug */ = {
			isa = XCBuildConfiguration;
			baseConfigurationReference = 53124A4F25B714EC00771CE4 /* SwiftUITestHost.xcconfig */;
			buildSettings = {
				CODE_SIGN_IDENTITY = "";
				SUPPORTS_MACCATALYST = YES;
			};
			name = Debug;
		};
		53124ADD25B71AF700771CE4 /* Release */ = {
			isa = XCBuildConfiguration;
			baseConfigurationReference = 53124A4F25B714EC00771CE4 /* SwiftUITestHost.xcconfig */;
			buildSettings = {
				CODE_SIGN_IDENTITY = "";
				SUPPORTS_MACCATALYST = YES;
			};
			name = Release;
		};
		53124AE225B71AF700771CE4 /* Debug */ = {
			isa = XCBuildConfiguration;
			baseConfigurationReference = 53626A8C25D3172000D9515D /* SwiftUITestHostTests.xcconfig */;
			buildSettings = {
				CODE_SIGN_IDENTITY = "\"-\"";
				CODE_SIGN_STYLE = Automatic;
				DEVELOPMENT_TEAM = "";
				PROVISIONING_PROFILE_SPECIFIER = "";
				TEST_TARGET_NAME = SwiftUITestHost;
			};
			name = Debug;
		};
		53124AE325B71AF700771CE4 /* Release */ = {
			isa = XCBuildConfiguration;
			baseConfigurationReference = 53626A8C25D3172000D9515D /* SwiftUITestHostTests.xcconfig */;
			buildSettings = {
				CODE_SIGN_IDENTITY = "\"-\"";
				CODE_SIGN_STYLE = Automatic;
				TEST_TARGET_NAME = SwiftUITestHost;
			};
			name = Release;
		};
		5D659ED71BE04556006515A0 /* Debug */ = {
			isa = XCBuildConfiguration;
			baseConfigurationReference = 5D659E761BE03E0D006515A0 /* Realm.xcconfig */;
			buildSettings = {
			};
			name = Debug;
		};
		5D659ED81BE04556006515A0 /* Release */ = {
			isa = XCBuildConfiguration;
			baseConfigurationReference = 5D659E761BE03E0D006515A0 /* Realm.xcconfig */;
			buildSettings = {
			};
			name = Release;
		};
		5D660FD21BE98C560021E04F /* Debug */ = {
			isa = XCBuildConfiguration;
			baseConfigurationReference = 5D660FBD1BE98BEF0021E04F /* RealmSwift.xcconfig */;
			buildSettings = {
			};
			name = Debug;
		};
		5D660FD31BE98C560021E04F /* Release */ = {
			isa = XCBuildConfiguration;
			baseConfigurationReference = 5D660FBD1BE98BEF0021E04F /* RealmSwift.xcconfig */;
			buildSettings = {
			};
			name = Release;
		};
		5D660FE11BE98C7C0021E04F /* Debug */ = {
			isa = XCBuildConfiguration;
			baseConfigurationReference = 5D660FC01BE98BEF0021E04F /* Tests.xcconfig */;
			buildSettings = {
				ALWAYS_EMBED_SWIFT_STANDARD_LIBRARIES = YES;
				LD_RUNPATH_SEARCH_PATHS = (
					"$(inherited)",
					"@executable_path/Frameworks",
					"@loader_path/Frameworks",
				);
				OTHER_SWIFT_FLAGS = "-D BUILDING_REALM_SWIFT_TESTS -D DEBUG";
			};
			name = Debug;
		};
		5D660FE21BE98C7C0021E04F /* Release */ = {
			isa = XCBuildConfiguration;
			baseConfigurationReference = 5D660FC01BE98BEF0021E04F /* Tests.xcconfig */;
			buildSettings = {
				ALWAYS_EMBED_SWIFT_STANDARD_LIBRARIES = YES;
				LD_RUNPATH_SEARCH_PATHS = (
					"$(inherited)",
					"@executable_path/Frameworks",
					"@loader_path/Frameworks",
				);
				OTHER_SWIFT_FLAGS = "-D BUILDING_REALM_SWIFT_TESTS";
			};
			name = Release;
		};
		5DD755CD1BE056DE002800DA /* Debug */ = {
			isa = XCBuildConfiguration;
			baseConfigurationReference = 5D659E741BE03E0D006515A0 /* Realm iOS static.xcconfig */;
			buildSettings = {
				CLANG_ENABLE_MODULE_DEBUGGING = NO;
			};
			name = Debug;
		};
		5DD755CE1BE056DE002800DA /* Release */ = {
			isa = XCBuildConfiguration;
			baseConfigurationReference = 5D659E741BE03E0D006515A0 /* Realm iOS static.xcconfig */;
			buildSettings = {
				CLANG_ENABLE_MODULE_DEBUGGING = NO;
			};
			name = Release;
		};
		AC8846932686573D00DF4A65 /* Debug */ = {
			isa = XCBuildConfiguration;
			baseConfigurationReference = AC8847432687DFE700DF4A65 /* SwiftUISyncTestHost.xcconfig */;
			buildSettings = {
				CODE_SIGN_IDENTITY = "";
				PRODUCT_BUNDLE_IDENTIFIER = io.realm.TestHost;
			};
			name = Debug;
		};
		AC8846942686573D00DF4A65 /* Release */ = {
			isa = XCBuildConfiguration;
			baseConfigurationReference = AC8847432687DFE700DF4A65 /* SwiftUISyncTestHost.xcconfig */;
			buildSettings = {
				CODE_SIGN_IDENTITY = "";
				PRODUCT_BUNDLE_IDENTIFIER = io.realm.TestHost;
			};
			name = Release;
		};
		AC88477F26888C6300DF4A65 /* Debug */ = {
			isa = XCBuildConfiguration;
			baseConfigurationReference = AC8847442687DFE700DF4A65 /* SwiftUISyncTestHostTests.xcconfig */;
			buildSettings = {
				CODE_SIGN_IDENTITY = "-";
				CODE_SIGN_STYLE = Automatic;
				DEVELOPMENT_TEAM = "";
				PROVISIONING_PROFILE_SPECIFIER = "";
				TEST_TARGET_NAME = SwiftUISyncTestHost;
			};
			name = Debug;
		};
		AC88478026888C6300DF4A65 /* Release */ = {
			isa = XCBuildConfiguration;
			baseConfigurationReference = AC8847442687DFE700DF4A65 /* SwiftUISyncTestHostTests.xcconfig */;
			buildSettings = {
				CODE_SIGN_IDENTITY = "-";
				CODE_SIGN_STYLE = Automatic;
				DEVELOPMENT_TEAM = "";
				PROVISIONING_PROFILE_SPECIFIER = "";
				TEST_TARGET_NAME = SwiftUISyncTestHost;
			};
			name = Release;
		};
		E8267FEB1D90B79000E001C7 /* Debug */ = {
			isa = XCBuildConfiguration;
			baseConfigurationReference = 3FB56E7E250D457A00A6216B /* ObjectServerTests.xcconfig */;
			buildSettings = {
				COPY_PHASE_STRIP = NO;
				INFOPLIST_FILE = "Realm/ObjectServerTests/ObjectServerTests-Info.plist";
				PRODUCT_NAME = "$(TARGET_NAME)";
				SWIFT_OBJC_BRIDGING_HEADER = "Realm/ObjectServerTests/Object-Server-Tests-Bridging-Header.h";
			};
			name = Debug;
		};
		E8267FEC1D90B79000E001C7 /* Release */ = {
			isa = XCBuildConfiguration;
			baseConfigurationReference = 3FB56E7E250D457A00A6216B /* ObjectServerTests.xcconfig */;
			buildSettings = {
				COPY_PHASE_STRIP = NO;
				INFOPLIST_FILE = "Realm/ObjectServerTests/ObjectServerTests-Info.plist";
				PRODUCT_NAME = "$(TARGET_NAME)";
				SWIFT_OBJC_BRIDGING_HEADER = "Realm/ObjectServerTests/Object-Server-Tests-Bridging-Header.h";
			};
			name = Release;
		};
		E83EAC7A1BED3D880085CCD2 /* Debug */ = {
			isa = XCBuildConfiguration;
			buildSettings = {
				PRODUCT_NAME = "$(TARGET_NAME)";
			};
			name = Debug;
		};
		E83EAC7B1BED3D880085CCD2 /* Release */ = {
			isa = XCBuildConfiguration;
			buildSettings = {
				PRODUCT_NAME = "$(TARGET_NAME)";
			};
			name = Release;
		};
		E856D1EC195614A400FB2FCF /* Debug */ = {
			isa = XCBuildConfiguration;
			baseConfigurationReference = 5DD755E31BE05EA1002800DA /* Tests iOS static.xcconfig */;
			buildSettings = {
				OTHER_LDFLAGS = "-ObjC";
				PRODUCT_MODULE_NAME = Tests;
				PRODUCT_NAME = "$(TARGET_NAME)";
				SUPPORTED_PLATFORMS = "iphonesimulator iphoneos";
			};
			name = Debug;
		};
		E856D1ED195614A400FB2FCF /* Release */ = {
			isa = XCBuildConfiguration;
			baseConfigurationReference = 5DD755E31BE05EA1002800DA /* Tests iOS static.xcconfig */;
			buildSettings = {
				OTHER_LDFLAGS = "-ObjC";
				PRODUCT_MODULE_NAME = Tests;
				PRODUCT_NAME = "$(TARGET_NAME)";
				SUPPORTED_PLATFORMS = "iphonesimulator iphoneos";
			};
			name = Release;
		};
		E8D89BAC1955FC6D00CF2B9A /* Debug */ = {
			isa = XCBuildConfiguration;
			baseConfigurationReference = 5D659E6E1BE0398E006515A0 /* Debug.xcconfig */;
			buildSettings = {
			};
			name = Debug;
		};
		E8D89BAD1955FC6D00CF2B9A /* Release */ = {
			isa = XCBuildConfiguration;
			baseConfigurationReference = 5D659E6F1BE0398E006515A0 /* Release.xcconfig */;
			buildSettings = {
			};
			name = Release;
		};
		E8D89BB21955FC6D00CF2B9A /* Debug */ = {
			isa = XCBuildConfiguration;
			baseConfigurationReference = 5DD755E01BE05C19002800DA /* Tests.xcconfig */;
			buildSettings = {
				PRODUCT_NAME = "$(TARGET_NAME)";
			};
			name = Debug;
		};
		E8D89BB31955FC6D00CF2B9A /* Release */ = {
			isa = XCBuildConfiguration;
			baseConfigurationReference = 5DD755E01BE05C19002800DA /* Tests.xcconfig */;
			buildSettings = {
				PRODUCT_NAME = "$(TARGET_NAME)";
			};
			name = Release;
		};
/* End XCBuildConfiguration section */

/* Begin XCConfigurationList section */
		3F1A5E931992EB7400F45F4C /* Build configuration list for PBXNativeTarget "TestHost" */ = {
			isa = XCConfigurationList;
			buildConfigurations = (
				3F1A5E8F1992EB7400F45F4C /* Debug */,
				3F1A5E901992EB7400F45F4C /* Release */,
			);
			defaultConfigurationIsVisible = 0;
			defaultConfigurationName = Release;
		};
		3F9D91842152D42F00474F09 /* Build configuration list for PBXNativeTarget "TestHost static" */ = {
			isa = XCConfigurationList;
			buildConfigurations = (
				3F9D91852152D42F00474F09 /* Debug */,
				3F9D91862152D42F00474F09 /* Release */,
			);
			defaultConfigurationIsVisible = 0;
			defaultConfigurationName = Release;
		};
		49E57A17245C3F31004AF428 /* Build configuration list for PBXAggregateTarget "Download BaaS" */ = {
			isa = XCConfigurationList;
			buildConfigurations = (
				49E57A18245C3F31004AF428 /* Debug */,
				49E57A19245C3F31004AF428 /* Release */,
			);
			defaultConfigurationIsVisible = 0;
			defaultConfigurationName = Release;
		};
		53124ADB25B71AF700771CE4 /* Build configuration list for PBXNativeTarget "SwiftUITestHost" */ = {
			isa = XCConfigurationList;
			buildConfigurations = (
				53124ADC25B71AF700771CE4 /* Debug */,
				53124ADD25B71AF700771CE4 /* Release */,
			);
			defaultConfigurationIsVisible = 0;
			defaultConfigurationName = Release;
		};
		53124AE125B71AF700771CE4 /* Build configuration list for PBXNativeTarget "SwiftUITestHostUITests" */ = {
			isa = XCConfigurationList;
			buildConfigurations = (
				53124AE225B71AF700771CE4 /* Debug */,
				53124AE325B71AF700771CE4 /* Release */,
			);
			defaultConfigurationIsVisible = 0;
			defaultConfigurationName = Release;
		};
		5D659ED61BE04556006515A0 /* Build configuration list for PBXNativeTarget "Realm" */ = {
			isa = XCConfigurationList;
			buildConfigurations = (
				5D659ED71BE04556006515A0 /* Debug */,
				5D659ED81BE04556006515A0 /* Release */,
			);
			defaultConfigurationIsVisible = 0;
			defaultConfigurationName = Release;
		};
		5D660FD11BE98C560021E04F /* Build configuration list for PBXNativeTarget "RealmSwift" */ = {
			isa = XCConfigurationList;
			buildConfigurations = (
				5D660FD21BE98C560021E04F /* Debug */,
				5D660FD31BE98C560021E04F /* Release */,
			);
			defaultConfigurationIsVisible = 0;
			defaultConfigurationName = Release;
		};
		5D660FE01BE98C7C0021E04F /* Build configuration list for PBXNativeTarget "RealmSwift Tests" */ = {
			isa = XCConfigurationList;
			buildConfigurations = (
				5D660FE11BE98C7C0021E04F /* Debug */,
				5D660FE21BE98C7C0021E04F /* Release */,
			);
			defaultConfigurationIsVisible = 0;
			defaultConfigurationName = Release;
		};
		5DD755CC1BE056DE002800DA /* Build configuration list for PBXNativeTarget "Realm iOS static" */ = {
			isa = XCConfigurationList;
			buildConfigurations = (
				5DD755CD1BE056DE002800DA /* Debug */,
				5DD755CE1BE056DE002800DA /* Release */,
			);
			defaultConfigurationIsVisible = 0;
			defaultConfigurationName = Release;
		};
		AC8846922686573D00DF4A65 /* Build configuration list for PBXNativeTarget "SwiftUISyncTestHost" */ = {
			isa = XCConfigurationList;
			buildConfigurations = (
				AC8846932686573D00DF4A65 /* Debug */,
				AC8846942686573D00DF4A65 /* Release */,
			);
			defaultConfigurationIsVisible = 0;
			defaultConfigurationName = Release;
		};
		AC88477E26888C6300DF4A65 /* Build configuration list for PBXNativeTarget "SwiftUISyncTestHostUITests" */ = {
			isa = XCConfigurationList;
			buildConfigurations = (
				AC88477F26888C6300DF4A65 /* Debug */,
				AC88478026888C6300DF4A65 /* Release */,
			);
			defaultConfigurationIsVisible = 0;
			defaultConfigurationName = Release;
		};
		E8267FEA1D90B79000E001C7 /* Build configuration list for PBXNativeTarget "ObjectServerTests" */ = {
			isa = XCConfigurationList;
			buildConfigurations = (
				E8267FEB1D90B79000E001C7 /* Debug */,
				E8267FEC1D90B79000E001C7 /* Release */,
			);
			defaultConfigurationIsVisible = 0;
			defaultConfigurationName = Release;
		};
		E83EAC7C1BED3D880085CCD2 /* Build configuration list for PBXAggregateTarget "SwiftLint" */ = {
			isa = XCConfigurationList;
			buildConfigurations = (
				E83EAC7A1BED3D880085CCD2 /* Debug */,
				E83EAC7B1BED3D880085CCD2 /* Release */,
			);
			defaultConfigurationIsVisible = 0;
			defaultConfigurationName = Release;
		};
		E856D1EB195614A400FB2FCF /* Build configuration list for PBXNativeTarget "iOS static tests" */ = {
			isa = XCConfigurationList;
			buildConfigurations = (
				E856D1EC195614A400FB2FCF /* Debug */,
				E856D1ED195614A400FB2FCF /* Release */,
			);
			defaultConfigurationIsVisible = 0;
			defaultConfigurationName = Release;
		};
		E8D89B921955FC6D00CF2B9A /* Build configuration list for PBXProject "Realm" */ = {
			isa = XCConfigurationList;
			buildConfigurations = (
				E8D89BAC1955FC6D00CF2B9A /* Debug */,
				E8D89BAD1955FC6D00CF2B9A /* Release */,
			);
			defaultConfigurationIsVisible = 0;
			defaultConfigurationName = Release;
		};
		E8D89BB11955FC6D00CF2B9A /* Build configuration list for PBXNativeTarget "Tests" */ = {
			isa = XCConfigurationList;
			buildConfigurations = (
				E8D89BB21955FC6D00CF2B9A /* Debug */,
				E8D89BB31955FC6D00CF2B9A /* Release */,
			);
			defaultConfigurationIsVisible = 0;
			defaultConfigurationName = Release;
		};
/* End XCConfigurationList section */
	};
	rootObject = E8D89B8F1955FC6D00CF2B9A /* Project object */;
}<|MERGE_RESOLUTION|>--- conflicted
+++ resolved
@@ -444,11 +444,8 @@
 		AC8847A72689260E00DF4A65 /* RLMMultiProcessTestCase.m in Sources */ = {isa = PBXBuildFile; fileRef = 3F558C8522C29A03002F0F30 /* RLMMultiProcessTestCase.m */; };
 		AC8847A82689263100DF4A65 /* TestUtils.mm in Sources */ = {isa = PBXBuildFile; fileRef = 3F558C7E22C29A02002F0F30 /* TestUtils.mm */; };
 		AC8847A9268926B500DF4A65 /* RealmServer.swift in Sources */ = {isa = PBXBuildFile; fileRef = 537130C724A9E417001FDBBC /* RealmServer.swift */; };
-<<<<<<< HEAD
-		ACF08B6726DD936200686CBC /* Query.swift in Sources */ = {isa = PBXBuildFile; fileRef = ACF08B6626DD936200686CBC /* Query.swift */; };
-=======
 		AC8AE64B26BAD4B00037D4E5 /* SwiftMongoClientTests.swift in Sources */ = {isa = PBXBuildFile; fileRef = AC8AE64A26BAD4B00037D4E5 /* SwiftMongoClientTests.swift */; };
->>>>>>> 099e55a5
+        ACF08B6726DD936200686CBC /* Query.swift in Sources */ = {isa = PBXBuildFile; fileRef = ACF08B6626DD936200686CBC /* Query.swift */; };
 		C042A48D1B7522A900771ED2 /* RealmConfigurationTests.mm in Sources */ = {isa = PBXBuildFile; fileRef = C042A48C1B7522A900771ED2 /* RealmConfigurationTests.mm */; };
 		C042A48E1B7522A900771ED2 /* RealmConfigurationTests.mm in Sources */ = {isa = PBXBuildFile; fileRef = C042A48C1B7522A900771ED2 /* RealmConfigurationTests.mm */; };
 		C0CDC0821B38DABA00C5716D /* UtilTests.mm in Sources */ = {isa = PBXBuildFile; fileRef = 021A88311AAFB5BE00EEAC84 /* UtilTests.mm */; };
@@ -1001,11 +998,8 @@
 		AC8847472687E0AA00DF4A65 /* Info.plist */ = {isa = PBXFileReference; fileEncoding = 4; lastKnownFileType = text.plist.xml; path = Info.plist; sourceTree = "<group>"; };
 		AC8847492687E0BD00DF4A65 /* Info.plist */ = {isa = PBXFileReference; fileEncoding = 4; lastKnownFileType = text.plist.xml; path = Info.plist; sourceTree = "<group>"; };
 		AC88478126888C6300DF4A65 /* SwiftUISyncTestHostUITests.xctest */ = {isa = PBXFileReference; explicitFileType = wrapper.cfbundle; includeInIndex = 0; path = SwiftUISyncTestHostUITests.xctest; sourceTree = BUILT_PRODUCTS_DIR; };
-<<<<<<< HEAD
-		ACF08B6626DD936200686CBC /* Query.swift */ = {isa = PBXFileReference; fileEncoding = 4; lastKnownFileType = sourcecode.swift; path = Query.swift; sourceTree = "<group>"; };
-=======
 		AC8AE64A26BAD4B00037D4E5 /* SwiftMongoClientTests.swift */ = {isa = PBXFileReference; fileEncoding = 4; lastKnownFileType = sourcecode.swift; name = SwiftMongoClientTests.swift; path = Realm/ObjectServerTests/SwiftMongoClientTests.swift; sourceTree = "<group>"; };
->>>>>>> 099e55a5
+        ACF08B6626DD936200686CBC /* Query.swift */ = {isa = PBXFileReference; fileEncoding = 4; lastKnownFileType = sourcecode.swift; path = Query.swift; sourceTree = "<group>"; };
 		C042A48C1B7522A900771ED2 /* RealmConfigurationTests.mm */ = {isa = PBXFileReference; fileEncoding = 4; lastKnownFileType = sourcecode.cpp.objcpp; path = RealmConfigurationTests.mm; sourceTree = "<group>"; };
 		C073E1201AE9B705002C0A30 /* RLMObject_Private.hpp */ = {isa = PBXFileReference; lastKnownFileType = sourcecode.cpp.h; path = RLMObject_Private.hpp; sourceTree = "<group>"; };
 		C0D2DD051B6BDEA1004E8919 /* RLMRealmConfiguration.h */ = {isa = PBXFileReference; fileEncoding = 4; lastKnownFileType = sourcecode.c.h; path = RLMRealmConfiguration.h; sourceTree = "<group>"; };
