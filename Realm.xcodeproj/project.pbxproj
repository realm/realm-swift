--- conflicted
+++ resolved
@@ -428,17 +428,14 @@
 		681EE34725EE8E5600A9DEC5 /* ObjectiveCSupport+AnyRealmValue.swift in Sources */ = {isa = PBXBuildFile; fileRef = 681EE34625EE8E5600A9DEC5 /* ObjectiveCSupport+AnyRealmValue.swift */; };
 		684BE25224927ACA00F122B1 /* RLMPushClient.h in Headers */ = {isa = PBXBuildFile; fileRef = 6807E6492487E8660096066F /* RLMPushClient.h */; settings = {ATTRIBUTES = (Public, ); }; };
 		68A7B91D2543538B00C703BC /* RLMSupport.swift in Sources */ = {isa = PBXBuildFile; fileRef = E88C36FF19745E5500C9963D /* RLMSupport.swift */; };
-<<<<<<< HEAD
-		AC74E3862735565E008294A4 /* RLMFlexibleSyncConfiguration_Private.hpp in Headers */ = {isa = PBXBuildFile; fileRef = AC74E3822735565E008294A4 /* RLMFlexibleSyncConfiguration_Private.hpp */; };
-		AC74E3872735565E008294A4 /* RLMFlexibleSyncConfiguration.h in Headers */ = {isa = PBXBuildFile; fileRef = AC74E3832735565E008294A4 /* RLMFlexibleSyncConfiguration.h */; };
-		AC74E3882735565E008294A4 /* RLMFlexibleSyncConfiguration.mm in Sources */ = {isa = PBXBuildFile; fileRef = AC74E3842735565E008294A4 /* RLMFlexibleSyncConfiguration.mm */; };
-		AC74E3892735565E008294A4 /* RLMFlexibleSyncConfiguration_Private.h in Headers */ = {isa = PBXBuildFile; fileRef = AC74E3852735565E008294A4 /* RLMFlexibleSyncConfiguration_Private.h */; };
-=======
 		AC23487E26FC8619009129F2 /* RLMUser+ObjectServerTests.mm in Sources */ = {isa = PBXBuildFile; fileRef = 1AF64DD11DA304A90081EB15 /* RLMUser+ObjectServerTests.mm */; };
 		AC2C2A40268E1B0200B4DA33 /* SwiftServerObjects.swift in Sources */ = {isa = PBXBuildFile; fileRef = AC2C2A3E268E1ACE00B4DA33 /* SwiftServerObjects.swift */; };
 		AC2C2A41268E1B0700B4DA33 /* SwiftServerObjects.swift in Sources */ = {isa = PBXBuildFile; fileRef = AC2C2A3E268E1ACE00B4DA33 /* SwiftServerObjects.swift */; };
 		AC320BAE268E1F2D0043D484 /* SwiftServerObjects.swift in Sources */ = {isa = PBXBuildFile; fileRef = AC2C2A3E268E1ACE00B4DA33 /* SwiftServerObjects.swift */; };
->>>>>>> efb3d5e9
+		AC74E38E27355BC0008294A4 /* RLMFlexibleSyncConfiguration_Private.h in Headers */ = {isa = PBXBuildFile; fileRef = AC74E38A27355BC0008294A4 /* RLMFlexibleSyncConfiguration_Private.h */; };
+		AC74E38F27355BC0008294A4 /* RLMFlexibleSyncConfiguration_Private.hpp in Headers */ = {isa = PBXBuildFile; fileRef = AC74E38B27355BC0008294A4 /* RLMFlexibleSyncConfiguration_Private.hpp */; };
+		AC74E39027355BC0008294A4 /* RLMFlexibleSyncConfiguration.h in Headers */ = {isa = PBXBuildFile; fileRef = AC74E38C27355BC0008294A4 /* RLMFlexibleSyncConfiguration.h */; };
+		AC74E39127355BC0008294A4 /* RLMFlexibleSyncConfiguration.mm in Sources */ = {isa = PBXBuildFile; fileRef = AC74E38D27355BC0008294A4 /* RLMFlexibleSyncConfiguration.mm */; };
 		AC7D182D261F2F560080E1D2 /* RLMObjectServerPartitionTests.mm in Sources */ = {isa = PBXBuildFile; fileRef = AC7D182B261F2F560080E1D2 /* RLMObjectServerPartitionTests.mm */; };
 		AC7D182E261F2F560080E1D2 /* SwiftObjectServerPartitionTests.swift in Sources */ = {isa = PBXBuildFile; fileRef = AC7D182C261F2F560080E1D2 /* SwiftObjectServerPartitionTests.swift */; };
 		AC8846762686573B00DF4A65 /* SwiftUISyncTestHostApp.swift in Sources */ = {isa = PBXBuildFile; fileRef = AC8846752686573B00DF4A65 /* SwiftUISyncTestHostApp.swift */; };
@@ -985,15 +982,12 @@
 		681EE33A25EE8E1400A9DEC5 /* AnyRealmValue.swift */ = {isa = PBXFileReference; lastKnownFileType = sourcecode.swift; path = AnyRealmValue.swift; sourceTree = "<group>"; };
 		681EE34625EE8E5600A9DEC5 /* ObjectiveCSupport+AnyRealmValue.swift */ = {isa = PBXFileReference; lastKnownFileType = sourcecode.swift; path = "ObjectiveCSupport+AnyRealmValue.swift"; sourceTree = "<group>"; };
 		A05FA61E1B62C3900000C9B2 /* RLMObjectBase_Dynamic.h */ = {isa = PBXFileReference; lastKnownFileType = sourcecode.c.h; path = RLMObjectBase_Dynamic.h; sourceTree = "<group>"; };
-<<<<<<< HEAD
-		AC74E3822735565E008294A4 /* RLMFlexibleSyncConfiguration_Private.hpp */ = {isa = PBXFileReference; fileEncoding = 4; lastKnownFileType = sourcecode.cpp.h; path = RLMFlexibleSyncConfiguration_Private.hpp; sourceTree = "<group>"; };
-		AC74E3832735565E008294A4 /* RLMFlexibleSyncConfiguration.h */ = {isa = PBXFileReference; fileEncoding = 4; lastKnownFileType = sourcecode.c.h; path = RLMFlexibleSyncConfiguration.h; sourceTree = "<group>"; };
-		AC74E3842735565E008294A4 /* RLMFlexibleSyncConfiguration.mm */ = {isa = PBXFileReference; fileEncoding = 4; lastKnownFileType = sourcecode.cpp.objcpp; path = RLMFlexibleSyncConfiguration.mm; sourceTree = "<group>"; };
-		AC74E3852735565E008294A4 /* RLMFlexibleSyncConfiguration_Private.h */ = {isa = PBXFileReference; fileEncoding = 4; lastKnownFileType = sourcecode.c.h; path = RLMFlexibleSyncConfiguration_Private.h; sourceTree = "<group>"; };
-=======
 		AC2C2A3E268E1ACE00B4DA33 /* SwiftServerObjects.swift */ = {isa = PBXFileReference; lastKnownFileType = sourcecode.swift; name = SwiftServerObjects.swift; path = Realm/ObjectServerTests/SwiftServerObjects.swift; sourceTree = "<group>"; };
 		AC2C2A43268F982D00B4DA33 /* SwiftUISyncTestHostUITests.entitlements */ = {isa = PBXFileReference; lastKnownFileType = text.plist.entitlements; path = SwiftUISyncTestHostUITests.entitlements; sourceTree = "<group>"; };
->>>>>>> efb3d5e9
+		AC74E38A27355BC0008294A4 /* RLMFlexibleSyncConfiguration_Private.h */ = {isa = PBXFileReference; fileEncoding = 4; lastKnownFileType = sourcecode.c.h; path = RLMFlexibleSyncConfiguration_Private.h; sourceTree = "<group>"; };
+		AC74E38B27355BC0008294A4 /* RLMFlexibleSyncConfiguration_Private.hpp */ = {isa = PBXFileReference; fileEncoding = 4; lastKnownFileType = sourcecode.cpp.h; path = RLMFlexibleSyncConfiguration_Private.hpp; sourceTree = "<group>"; };
+		AC74E38C27355BC0008294A4 /* RLMFlexibleSyncConfiguration.h */ = {isa = PBXFileReference; fileEncoding = 4; lastKnownFileType = sourcecode.c.h; path = RLMFlexibleSyncConfiguration.h; sourceTree = "<group>"; };
+		AC74E38D27355BC0008294A4 /* RLMFlexibleSyncConfiguration.mm */ = {isa = PBXFileReference; fileEncoding = 4; lastKnownFileType = sourcecode.cpp.objcpp; path = RLMFlexibleSyncConfiguration.mm; sourceTree = "<group>"; };
 		AC7D182B261F2F560080E1D2 /* RLMObjectServerPartitionTests.mm */ = {isa = PBXFileReference; fileEncoding = 4; lastKnownFileType = sourcecode.cpp.objcpp; name = RLMObjectServerPartitionTests.mm; path = Realm/ObjectServerTests/RLMObjectServerPartitionTests.mm; sourceTree = "<group>"; };
 		AC7D182C261F2F560080E1D2 /* SwiftObjectServerPartitionTests.swift */ = {isa = PBXFileReference; fileEncoding = 4; lastKnownFileType = sourcecode.swift; name = SwiftObjectServerPartitionTests.swift; path = Realm/ObjectServerTests/SwiftObjectServerPartitionTests.swift; sourceTree = "<group>"; };
 		AC8846732686573B00DF4A65 /* SwiftUISyncTestHost.app */ = {isa = PBXFileReference; explicitFileType = wrapper.application; includeInIndex = 0; path = SwiftUISyncTestHost.app; sourceTree = BUILT_PRODUCTS_DIR; };
@@ -1682,13 +1676,12 @@
 				3F73BC8B1E3A876600FE80B6 /* RLMTestUtils.m */,
 				49D9DFC4246C8E48003AD31D /* setup_baas.rb */,
 				3F9ADA9326E7E87B007349A5 /* SwiftCollectionSyncTests.swift */,
-                AC8AE64A26BAD4B00037D4E5 /* SwiftMongoClientTests.swift */,
+				AC8AE64A26BAD4B00037D4E5 /* SwiftMongoClientTests.swift */,
 				AC7D182C261F2F560080E1D2 /* SwiftObjectServerPartitionTests.swift */,
 				1AA5AE9F1D98C99500ED8C27 /* SwiftObjectServerTests.swift */,
 				AC2C2A3E268E1ACE00B4DA33 /* SwiftServerObjects.swift */,
 				1AA5AE961D989BE000ED8C27 /* SwiftSyncTestCase.swift */,
 				AC8846B62687BC4100DF4A65 /* SwiftUIServerTests.swift */,
-				AC8AE64826B861E60037D4E5 /* SwiftMongoClientTests.swift */,
 			);
 			name = "Object Server Tests";
 			sourceTree = "<group>";
@@ -1773,10 +1766,10 @@
 				CF9881CB25DABDE900BD7E4F /* RLMDictionary_Private.hpp */,
 				3FC3F910241808B300E27322 /* RLMEmbeddedObject.h */,
 				3FC3F911241808B300E27322 /* RLMEmbeddedObject.mm */,
-				AC74E3832735565E008294A4 /* RLMFlexibleSyncConfiguration.h */,
-				AC74E3842735565E008294A4 /* RLMFlexibleSyncConfiguration.mm */,
-				AC74E3852735565E008294A4 /* RLMFlexibleSyncConfiguration_Private.h */,
-				AC74E3822735565E008294A4 /* RLMFlexibleSyncConfiguration_Private.hpp */,
+				AC74E38C27355BC0008294A4 /* RLMFlexibleSyncConfiguration.h */,
+				AC74E38D27355BC0008294A4 /* RLMFlexibleSyncConfiguration.mm */,
+				AC74E38A27355BC0008294A4 /* RLMFlexibleSyncConfiguration_Private.h */,
+				AC74E38B27355BC0008294A4 /* RLMFlexibleSyncConfiguration_Private.hpp */,
 				E81A1F691955FC9300FDED82 /* RLMManagedArray.mm */,
 				CF9881C025DABC6500BD7E4F /* RLMManagedDictionary.mm */,
 				0C7CA7C225C311DA0098A636 /* RLMManagedDictionary.mm */,
@@ -1905,9 +1898,9 @@
 				5D659EA71BE04556006515A0 /* RLMAccessor.h in Headers */,
 				CFAEF761242B5F9A00EAF721 /* RLMAPIKeyAuth.h in Headers */,
 				4993221224129DCE00A0EC8E /* RLMApp.h in Headers */,
-				AC74E3872735565E008294A4 /* RLMFlexibleSyncConfiguration.h in Headers */,
 				53CCC6C4257EC8A300A8FC50 /* RLMApp_Private.h in Headers */,
 				5D659EA91BE04556006515A0 /* RLMArray.h in Headers */,
+				AC74E38E27355BC0008294A4 /* RLMFlexibleSyncConfiguration_Private.h in Headers */,
 				5D659EAA1BE04556006515A0 /* RLMArray_Private.h in Headers */,
 				49E12CF2245DB7E800359DF1 /* RLMBSON.h in Headers */,
 				49E12CF5245DBF8A00359DF1 /* RLMBSON_Private.hpp in Headers */,
@@ -1935,6 +1928,7 @@
 				E8F992BE1F1401C100F634B5 /* RLMObjectBase_Private.h in Headers */,
 				3F4F3AD723F71C790048DB43 /* RLMObjectId.h in Headers */,
 				5D659EB51BE04556006515A0 /* RLMObjectSchema.h in Headers */,
+				AC74E38F27355BC0008294A4 /* RLMFlexibleSyncConfiguration_Private.hpp in Headers */,
 				5D659EB61BE04556006515A0 /* RLMObjectSchema_Private.h in Headers */,
 				5D659EB81BE04556006515A0 /* RLMObjectStore.h in Headers */,
 				5D659EBC1BE04556006515A0 /* RLMProperty.h in Headers */,
@@ -1949,9 +1943,7 @@
 				1ABF256F1D52AB6200BAC441 /* RLMRealmConfiguration+Sync.h in Headers */,
 				5D659EC21BE04556006515A0 /* RLMRealmConfiguration.h in Headers */,
 				5D659EC31BE04556006515A0 /* RLMRealmConfiguration_Private.h in Headers */,
-				AC74E3892735565E008294A4 /* RLMFlexibleSyncConfiguration_Private.h in Headers */,
 				5D659EC51BE04556006515A0 /* RLMResults.h in Headers */,
-				AC74E3862735565E008294A4 /* RLMFlexibleSyncConfiguration_Private.hpp in Headers */,
 				5D659EC61BE04556006515A0 /* RLMResults_Private.h in Headers */,
 				5D659EC71BE04556006515A0 /* RLMSchema.h in Headers */,
 				5D659EC81BE04556006515A0 /* RLMSchema_Private.h in Headers */,
@@ -1973,6 +1965,7 @@
 				53CCC6E8257EC8C400A8FC50 /* RLMUser_Private.h in Headers */,
 				CFAEF765242B672700EAF721 /* RLMUserAPIKey.h in Headers */,
 				3F1D8D33265B071000593ABA /* RLMValue.h in Headers */,
+				AC74E39027355BC0008294A4 /* RLMFlexibleSyncConfiguration.h in Headers */,
 			);
 			runOnlyForDeploymentPostprocessing = 0;
 		};
@@ -2711,7 +2704,7 @@
 				5D3E1A2F1C1FC6D5002913BA /* RLMPredicateUtil.mm in Sources */,
 				5D659E921BE04556006515A0 /* RLMProperty.mm in Sources */,
 				CF6E0487242A321200DB7F14 /* RLMProviderClient.mm in Sources */,
-				AC74E3882735565E008294A4 /* RLMFlexibleSyncConfiguration.mm in Sources */,
+				AC74E39127355BC0008294A4 /* RLMFlexibleSyncConfiguration.mm in Sources */,
 				6807E64C2487F7220096066F /* RLMPushClient.mm in Sources */,
 				5D659E931BE04556006515A0 /* RLMQueryUtil.mm in Sources */,
 				1AD397CE1F72FFC7002AA897 /* RLMRealm+Sync.mm in Sources */,
