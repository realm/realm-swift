--- conflicted
+++ resolved
@@ -1973,12 +1973,9 @@
 				1AF7EA961D340AF70001A9B5 /* RLMSyncManager.h in Headers */,
 				1AD3870C1D4A7FBB00479110 /* RLMSyncSession.h in Headers */,
 				1ABDCDAE1D792FEB003489E3 /* RLMSyncUser.h in Headers */,
-<<<<<<< HEAD
-=======
 				1A4FFC991D35A71000B4B65C /* RLMSyncUtil.h in Headers */,
 				CF76F7DF24816AAB00890DD2 /* RLMUpdateResult.h in Headers */,
 				CF76F7E524816AAB00890DD2 /* RLMMongoCollection.h in Headers */,
->>>>>>> feb27b3f
 				E8C6EAF51DD66C0C00EC1A03 /* RLMSyncUtil_Private.h in Headers */,
 				1A4FFC991D35A71000B4B65C /* RLMSyncUtil.h in Headers */,
 				49E12CF5245DBF8A00359DF1 /* RLMBSON_Private.hpp in Headers */,
@@ -2021,12 +2018,9 @@
 				4993221924129E6600A0EC8E /* RLMNetworkTransport.h in Headers */,
 				5DD755AF1BE056DE002800DA /* RLMObject.h in Headers */,
 				5DD755B01BE056DE002800DA /* RLMObject_Private.h in Headers */,
-<<<<<<< HEAD
 				6807E6502487F9210096066F /* RLMPushClient_Private.hpp in Headers */,
-=======
 				CF76F7FC24816AAB00890DD2 /* RLMMongoClient.h in Headers */,
 				CF76F7F424816AAB00890DD2 /* RLMFindOneAndModifyOptions.h in Headers */,
->>>>>>> feb27b3f
 				5DD755B11BE056DE002800DA /* RLMObjectBase.h in Headers */,
 				5DD755B21BE056DE002800DA /* RLMObjectBase_Dynamic.h in Headers */,
 				E8F992BF1F1401C100F634B5 /* RLMObjectBase_Private.h in Headers */,
