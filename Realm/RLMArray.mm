////////////////////////////////////////////////////////////////////////////
//
// TIGHTDB CONFIDENTIAL
// __________________
//
//  [2011] - [2014] TightDB Inc
//  All Rights Reserved.
//
// NOTICE:  All information contained herein is, and remains
// the property of TightDB Incorporated and its suppliers,
// if any.  The intellectual and technical concepts contained
// herein are proprietary to TightDB Incorporated
// and its suppliers and may be covered by U.S. and Foreign Patents,
// patents in process, and are protected by trade secret or copyright law.
// Dissemination of this information or reproduction of this material
// is strictly forbidden unless prior written permission is obtained
// from TightDB Incorporated.
//
////////////////////////////////////////////////////////////////////////////

#import "RLMArray_Private.hpp"
#import "RLMObject.h"

@implementation RLMArray

<<<<<<< HEAD
#import <objc/runtime.h>
#include <sstream>


#import <tightdb/util/unique_ptr.hpp>

//
// Private properties
//
@interface RLMArray ()
@property (nonatomic, assign) tightdb::Query *backingQuery;
// When getting the backingView using dot notation, the tableview is copied in core. Use _backingView instead when accessing.
@property (nonatomic, assign) tightdb::TableView backingView;
@property (nonatomic, copy) NSString *objectClassName;
@end

//
// RLMArray implementation
//
@implementation RLMArray {
    tightdb::util::UniquePtr<tightdb::Query> _backingQuery;
}

@dynamic backingQuery;
@synthesize realm = _realm;
@synthesize objectIndex = _objectIndex;
@synthesize backingTableIndex = _backingTableIndex;
@synthesize backingTable = _backingTable;
@synthesize writable = _writable;

- (instancetype)initWithObjectClassName:(NSString *)objectClassName
                                  query:(tightdb::Query *)query
                                   view:(tightdb::TableView &)view {
    self = [super init];
    if (self) {
        self.objectClassName = objectClassName;
        self.backingQuery = query;
        _backingView = view;
    }
    return self;
}
=======
@dynamic writable;
@dynamic realm;
@dynamic readOnly;
>>>>>>> cfd90405

- (instancetype)initWithObjectClassName:(NSString *)objectClassName {
    self = [super init];
    if (self) {
        _objectClassName = objectClassName;
        _readOnly = NO;
    }
    return self;
}

- (RLMRealm *)realm {
    return _realm;
}

- (BOOL)writable {
    return _writable;
}

- (BOOL)isReadOnly {
    return _readOnly;
}

//
// Generic implementations for all RLMArray variants
//

- (id)firstObject {
    if (self.count) {
        return [self objectAtIndex:0];
    }
    return nil;
}

- (id)lastObject {
    NSUInteger count = self.count;
    if (count) {
        return [self objectAtIndex:count-1];
    }
    return nil;
}

- (void)addObjectsFromArray:(id)objects {
    for (id obj in objects) {
        [self addObject:obj];
    }
}

- (void)addObject:(RLMObject *)object {
    [self insertObject:object atIndex:self.count];
}

- (void)removeLastObject {
    NSUInteger count = self.count;
    if (count) {
        [self removeObjectAtIndex:count-1];
    }
}

- (void)removeAllObjects {
    while (self.count) {
        [self removeLastObject];
    }
}

- (id)objectAtIndexedSubscript:(NSUInteger)index {
    return [self objectAtIndex:index];
}

- (void)setObject:(id)newValue atIndexedSubscript:(NSUInteger)index {
    [self replaceObjectAtIndex:index withObject:newValue];
}


//
// Stanalone RLMArray implementation
//

+ (instancetype)standaloneArrayWithObjectClassName:(NSString *)objectClassName {
    RLMArray *ar = [[RLMArray alloc] initWithObjectClassName:objectClassName];
    ar->_backingArray = [NSMutableArray array];
    return ar;
}

- (id)objectAtIndex:(NSUInteger)index {
    return [_backingArray objectAtIndex:index];
}

- (NSUInteger)count {
    return _backingArray.count;
}

- (NSUInteger)countByEnumeratingWithState:(NSFastEnumerationState *)state objects:(__unsafe_unretained id [])buffer count:(NSUInteger)len {
    return [_backingArray countByEnumeratingWithState:state objects:buffer count:len];
}

- (void)insertObject:(RLMObject *)anObject atIndex:(NSUInteger)index {
    [_backingArray insertObject:anObject atIndex:index];
}

- (void)removeObjectAtIndex:(NSUInteger)index {
    [_backingArray removeObjectAtIndex:index];
}

- (void)replaceObjectAtIndex:(NSUInteger)index withObject:(id)anObject {
    [_backingArray replaceObjectAtIndex:index withObject:anObject];
}

- (NSUInteger)indexOfObject:(RLMObject *)object {
    return [_backingArray indexOfObject:object];
}


//
// Methods unsupported on standalone RLMArray instances
//

#pragma GCC diagnostic push
#pragma GCC diagnostic ignored "-Wunused-parameter"
- (RLMArray *)objectsWhere:(id)predicate, ... {
    @throw [NSException exceptionWithName:@"RLMException"
                                   reason:@"This method can only be called in RLMArray instances retrieved from an RLMRealm" userInfo:nil];
}

- (RLMArray *)objectsOrderedBy:(id)order where:(id)predicate, ... {
    @throw [NSException exceptionWithName:@"RLMException"
                                   reason:@"This method can only be called in RLMArray instances retrieved from an RLMRealm" userInfo:nil];
}

-(id)minOfProperty:(NSString *)property {
    @throw [NSException exceptionWithName:@"RLMException"
                                   reason:@"This method can only be called in RLMArray instances retrieved from an RLMRealm" userInfo:nil];
}

-(id)maxOfProperty:(NSString *)property {
    @throw [NSException exceptionWithName:@"RLMException"
                                   reason:@"This method can only be called in RLMArray instances retrieved from an RLMRealm" userInfo:nil];
}

-(NSNumber *)sumOfProperty:(NSString *)property {
    @throw [NSException exceptionWithName:@"RLMException"
                                   reason:@"This method can only be called in RLMArray instances retrieved from an RLMRealm" userInfo:nil];
}

-(NSNumber *)averageOfProperty:(NSString *)property {
    @throw [NSException exceptionWithName:@"RLMException"
                                   reason:@"This method can only be called in RLMArray instances retrieved from an RLMRealm" userInfo:nil];
}

<<<<<<< HEAD
- (NSString *)JSONString
{
    std::ostringstream out;
    _backingView.to_json(out);
    std::string str = out.str();
    
    return [NSString stringWithUTF8String:str.c_str()];
=======
- (NSUInteger)indexOfObjectWhere:(id)predicate, ... {
    @throw [NSException exceptionWithName:@"RLMNotImplementedException"
                                   reason:@"Method not implemented" userInfo:nil];
>>>>>>> cfd90405
}
#pragma GCC diagnostic pop

- (NSString *)JSONString {
    @throw [NSException exceptionWithName:@"RLMNotImplementedException"
                                   reason:@"Method not implemented" userInfo:nil];
}


#pragma mark - Superclass Overrides

- (NSString *)description
{
    const NSUInteger maxObjects = 100;
    NSMutableString *mString = [NSMutableString stringWithString:@"RLMArray (\n"];
    unsigned long index = 0, skipped = 0;
    for (NSObject *obj in self) {
        // Indent child objects
        NSString *objDescription = [obj.description stringByReplacingOccurrencesOfString:@"\n" withString:@"\n\t"];
        [mString appendFormat:@"\t[%lu] %@,\n", index++, objDescription];
        if (index >= maxObjects) {
            skipped = self.count - maxObjects;
            break;
        }
    }
    
    // Remove last comma and newline characters
    [mString deleteCharactersInRange:NSMakeRange(mString.length-2, 2)];
    if (skipped) {
        [mString appendFormat:@"\n\t... %lu objects skipped.", skipped];
    }
    [mString appendFormat:@"\n)"];
    return [NSString stringWithString:mString];
}

@end<|MERGE_RESOLUTION|>--- conflicted
+++ resolved
@@ -20,56 +20,13 @@
 
 #import "RLMArray_Private.hpp"
 #import "RLMObject.h"
+#include <sstream>
 
 @implementation RLMArray
 
-<<<<<<< HEAD
-#import <objc/runtime.h>
-#include <sstream>
-
-
-#import <tightdb/util/unique_ptr.hpp>
-
-//
-// Private properties
-//
-@interface RLMArray ()
-@property (nonatomic, assign) tightdb::Query *backingQuery;
-// When getting the backingView using dot notation, the tableview is copied in core. Use _backingView instead when accessing.
-@property (nonatomic, assign) tightdb::TableView backingView;
-@property (nonatomic, copy) NSString *objectClassName;
-@end
-
-//
-// RLMArray implementation
-//
-@implementation RLMArray {
-    tightdb::util::UniquePtr<tightdb::Query> _backingQuery;
-}
-
-@dynamic backingQuery;
-@synthesize realm = _realm;
-@synthesize objectIndex = _objectIndex;
-@synthesize backingTableIndex = _backingTableIndex;
-@synthesize backingTable = _backingTable;
-@synthesize writable = _writable;
-
-- (instancetype)initWithObjectClassName:(NSString *)objectClassName
-                                  query:(tightdb::Query *)query
-                                   view:(tightdb::TableView &)view {
-    self = [super init];
-    if (self) {
-        self.objectClassName = objectClassName;
-        self.backingQuery = query;
-        _backingView = view;
-    }
-    return self;
-}
-=======
 @dynamic writable;
 @dynamic realm;
 @dynamic readOnly;
->>>>>>> cfd90405
 
 - (instancetype)initWithObjectClassName:(NSString *)objectClassName {
     self = [super init];
@@ -218,7 +175,7 @@
                                    reason:@"This method can only be called in RLMArray instances retrieved from an RLMRealm" userInfo:nil];
 }
 
-<<<<<<< HEAD
+
 - (NSString *)JSONString
 {
     std::ostringstream out;
@@ -226,11 +183,15 @@
     std::string str = out.str();
     
     return [NSString stringWithUTF8String:str.c_str()];
-=======
+}
+
+- (id)objectAtIndexedSubscript:(NSUInteger)index {
+    return [self objectAtIndex:index];
+
 - (NSUInteger)indexOfObjectWhere:(id)predicate, ... {
     @throw [NSException exceptionWithName:@"RLMNotImplementedException"
                                    reason:@"Method not implemented" userInfo:nil];
->>>>>>> cfd90405
+
 }
 #pragma GCC diagnostic pop
 
