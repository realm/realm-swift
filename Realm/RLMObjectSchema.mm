--- conflicted
+++ resolved
@@ -49,20 +49,6 @@
 }
 
 +(instancetype)schemaForObjectClass:(Class)objectClass {
-<<<<<<< HEAD
-    NSString *className = NSStringFromClass(objectClass);
-
-#ifdef REALM_SWIFT
-    ParsedClass *parsedClass = [RLMSwiftSupport parseClass:objectClass];
-    if (parsedClass.swift) {
-        [RLMSwiftSupport convertSwiftPropertiesToObjC:objectClass];
-        className = parsedClass.name;
-        RLMSchema.mangledClassMap[parsedClass.name] = parsedClass.mangledName;
-    }
-#endif
-    
-=======
->>>>>>> 86fa6c19
     // get object properties
     unsigned int count;
     objc_property_t *props = class_copyPropertyList(objectClass, &count);
@@ -93,7 +79,11 @@
     // create schema object and set properties
     RLMObjectSchema * schema = [RLMObjectSchema new];
     schema.properties = propArray;
+#ifdef REALM_SWIFT
+    schema.className = [RLMSwiftSupport parseClass:objectClass].name;
+#else
     schema.className = NSStringFromClass(objectClass);
+#endif
     return schema;
 }
 
