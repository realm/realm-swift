////////////////////////////////////////////////////////////////////////////
//
// Copyright 2015 Realm Inc.
//
// Licensed under the Apache License, Version 2.0 (the "License");
// you may not use this file except in compliance with the License.
// You may obtain a copy of the License at
//
// http://www.apache.org/licenses/LICENSE-2.0
//
// Unless required by applicable law or agreed to in writing, software
// distributed under the License is distributed on an "AS IS" BASIS,
// WITHOUT WARRANTIES OR CONDITIONS OF ANY KIND, either express or implied.
// See the License for the specific language governing permissions and
// limitations under the License.
//
////////////////////////////////////////////////////////////////////////////

// Asynchronously submits build information to Realm if running in an iOS
// simulator or on OS X if a debugger is attached. Does nothing if running on an
// iOS / watchOS device or if a debugger is *not* attached.
//
// To be clear: this does *not* run when your app is in production or on
// your end-user’s devices; it will only run in the simulator or when a debugger
// is attached.
//
// Why are we doing this? In short, because it helps us build a better product
// for you. None of the data personally identifies you, your employer or your
// app, but it *will* help us understand what language you use, what iOS
// versions you target, etc. Having this info will help prioritizing our time,
// adding new features and deprecating old features. Collecting an anonymized
// bundle & anonymized MAC is the only way for us to count actual usage of the
// other metrics accurately. If we don’t have a way to deduplicate the info
// reported, it will be useless, as a single developer building their Swift app
// 10 times would report 10 times more than a single Objective-C developer that
// only builds once, making the data all but useless.
// No one likes sharing data unless it’s necessary, we get it, and we’ve
// debated adding this for a long long time. Since Realm is a free product
// without an email signup, we feel this is a necessary step so we can collect
// relevant data to build a better product for you. If you truly, absolutely
// feel compelled to not send this data back to Realm, then you can set an env
// variable named REALM_DISABLE_ANALYTICS. Since Realm is free we believe
// letting these analytics run is a small price to pay for the product & support
// we give you.
//
// Currently the following information is reported:
// - What version of Realm is being used, and from which language (obj-c or Swift).
// - What version of OS X it's running on (in case Xcode aggressively drops
//   support for older versions again, we need to know what we need to support).
// - The minimum iOS/OS X version that the application is targeting (again, to
//   help us decide what versions we need to support).
// - An anonymous MAC address and bundle ID to aggregate the other information on.
// - What version of Swift is being used (if applicable).

#import "RLMAnalytics.hpp"

#import <Foundation/Foundation.h>

#if TARGET_IPHONE_SIMULATOR || TARGET_OS_MAC || (TARGET_OS_WATCH && TARGET_OS_SIMULATOR) || (TARGET_OS_TV && TARGET_OS_SIMULATOR)
#import "RLMRealm.h"
#import "RLMUtil.hpp"

#import <array>
#import <sys/socket.h>
#import <sys/sysctl.h>
#import <net/if.h>
#import <net/if_dl.h>

#import <CommonCrypto/CommonDigest.h>

#ifndef REALM_COCOA_VERSION
#import "RLMVersion.h"
#endif

<<<<<<< HEAD
#if REALM_ENABLE_SYNC
#import <realm/version.hpp>
#endif

=======
>>>>>>> 7e5c77fd
// Declared for RealmSwiftObjectUtil
@interface NSObject (SwiftVersion)
+ (NSString *)swiftVersion;
@end

// Wrapper for sysctl() that handles the memory management stuff
static auto RLMSysCtl(int *mib, u_int mibSize, size_t *bufferSize) {
    std::unique_ptr<void, decltype(&free)> buffer(nullptr, &free);

    int ret = sysctl(mib, mibSize, nullptr, bufferSize, nullptr, 0);
    if (ret != 0) {
        return buffer;
    }

    buffer.reset(malloc(*bufferSize));
    if (!buffer) {
        return buffer;
    }

    ret = sysctl(mib, mibSize, buffer.get(), bufferSize, nullptr, 0);
    if (ret != 0) {
        buffer.reset();
    }

    return buffer;
}

// Get the version of OS X we're running on (even in the simulator this gives
// the OS X version and not the simulated iOS version)
static NSString *RLMOSVersion() {
    std::array<int, 2> mib = {{CTL_KERN, KERN_OSRELEASE}};
    size_t bufferSize;
    auto buffer = RLMSysCtl(&mib[0], mib.size(), &bufferSize);
    if (!buffer) {
        return nil;
    }

    return [[NSString alloc] initWithBytesNoCopy:buffer.release()
                                          length:bufferSize - 1
                                        encoding:NSUTF8StringEncoding
                                    freeWhenDone:YES];
}

// Hash the data in the given buffer and convert it to a hex-format string
static NSString *RLMHashData(const void *bytes, size_t length) {
    unsigned char buffer[CC_SHA256_DIGEST_LENGTH];
    CC_SHA256(bytes, static_cast<CC_LONG>(length), buffer);

    char formatted[CC_SHA256_DIGEST_LENGTH * 2 + 1];
    for (int i = 0; i < CC_SHA256_DIGEST_LENGTH; ++i) {
        sprintf(formatted + i * 2, "%02x", buffer[i]);
    }

    return [[NSString alloc] initWithBytes:formatted
                                    length:CC_SHA256_DIGEST_LENGTH * 2
                                  encoding:NSUTF8StringEncoding];
}

// Returns the hash of the MAC address of the first network adaptor since the
// vendorIdentifier isn't constant between iOS simulators.
static NSString *RLMMACAddress() {
    int en0 = static_cast<int>(if_nametoindex("en0"));
    if (!en0) {
        return nil;
    }

    std::array<int, 6> mib = {{CTL_NET, PF_ROUTE, 0, AF_LINK, NET_RT_IFLIST, en0}};
    size_t bufferSize;
    auto buffer = RLMSysCtl(&mib[0], mib.size(), &bufferSize);
    if (!buffer) {
        return nil;
    }

    // sockaddr_dl struct is immediately after the if_msghdr struct in the buffer
    auto sockaddr = reinterpret_cast<sockaddr_dl *>(static_cast<if_msghdr *>(buffer.get()) + 1);
    auto mac = reinterpret_cast<const unsigned char *>(sockaddr->sdl_data + sockaddr->sdl_nlen);

    return RLMHashData(mac, 6);
}

static NSDictionary *RLMAnalyticsPayload() {
    NSBundle *appBundle = NSBundle.mainBundle;
    NSString *hashedBundleID = appBundle.bundleIdentifier;

    // Main bundle isn't always the one of interest (e.g. when running tests
    // it's xctest rather than the app's bundle), so look for one with a bundle ID
    if (!hashedBundleID) {
        for (NSBundle *bundle in NSBundle.allBundles) {
            if ((hashedBundleID = bundle.bundleIdentifier)) {
                appBundle = bundle;
                break;
            }
        }
    }

    // If we found a bundle ID anywhere, hash it as it could contain sensitive
    // information (e.g. the name of an unnanounced product)
    if (hashedBundleID) {
        NSData *data = [hashedBundleID dataUsingEncoding:NSUTF8StringEncoding];
        hashedBundleID = RLMHashData(data.bytes, data.length);
    }

    NSString *osVersionString = [[NSProcessInfo processInfo] operatingSystemVersionString];
    Class swiftDecimal128 = NSClassFromString(@"RealmSwiftDecimal128");
    BOOL isSwift = swiftDecimal128 != nil;

    static NSString *kUnknownString = @"unknown";
    NSString *hashedMACAddress = RLMMACAddress() ?: kUnknownString;

    return @{
             @"event": @"Run",
             @"properties": @{
                     // MixPanel properties
                     @"token": @"ce0fac19508f6c8f20066d345d360fd0",

                     // Anonymous identifiers to deduplicate events
                     @"distinct_id": hashedMACAddress,
                     @"Anonymized MAC Address": hashedMACAddress,
                     @"Anonymized Bundle ID": hashedBundleID ?: kUnknownString,

                     // Which version of Realm is being used
                     @"Binding": @"cocoa",
                     @"Language": isSwift ? @"swift" : @"objc",
                     @"Realm Version": REALM_COCOA_VERSION,
<<<<<<< HEAD
#if REALM_ENABLE_SYNC
                     @"Sync Version": @(REALM_VERSION_STRING),
#endif
=======
>>>>>>> 7e5c77fd
#if TARGET_OS_WATCH
                     @"Target OS Type": @"watchos",
#elif TARGET_OS_TV
                     @"Target OS Type": @"tvos",
#elif TARGET_OS_IPHONE
                     @"Target OS Type": @"ios",
#else
                     @"Target OS Type": @"osx",
#endif
                     @"Clang Version": @__clang_version__,
                     @"Clang Major Version": @__clang_major__,
                     // Current OS version the app is targetting
                     @"Target OS Version": osVersionString,
                     // Minimum OS version the app is targetting
                     @"Target OS Minimum Version": appBundle.infoDictionary[@"MinimumOSVersion"] ?: kUnknownString,

                     // Host OS version being built on
                     @"Host OS Type": @"osx",
                     @"Host OS Version": RLMOSVersion() ?: kUnknownString,

#ifdef SWIFT_PACKAGE
                    @"Installation Method": @"Swift Package Manager",
#elif defined(COCOAPODS)
                    @"Installation Method": @"CocoaPods",
#elif defined(CARTHAGE)
                    @"Installation Method": @"Carthage",
#elif defined(REALM_IOS_STATIC)
                    @"Installation Method": @"Static Framework",
#else
                    @"Installation Method": @"Other",
#endif
                 }
          };
}

void RLMSendAnalytics() {
    if (getenv("REALM_DISABLE_ANALYTICS") || !RLMIsDebuggerAttached() || RLMIsRunningInPlayground()) {
        return;
    }
    NSArray *urlStrings = @[@"https://webhooks.mongodb-realm.com/api/client/v2.0/app/realmsdkmetrics-zmhtm/service/metric_webhook/incoming_webhook/metric?data=%@",
                            @"https://api.mixpanel.com/track/?data=%@&ip=1"];
    NSData *payload = [NSJSONSerialization dataWithJSONObject:RLMAnalyticsPayload() options:0 error:nil];

    for (NSString *urlString in urlStrings) {
        NSString *formatted = [NSString stringWithFormat:urlString, [payload base64EncodedStringWithOptions:0]];
        // No error handling or anything because logging errors annoyed people for no
        // real benefit, and it's not clear what else we could do
        [[NSURLSession.sharedSession dataTaskWithURL:[NSURL URLWithString:formatted]] resume];
    }
}

#else

void RLMSendAnalytics() {}

#endif<|MERGE_RESOLUTION|>--- conflicted
+++ resolved
@@ -72,13 +72,6 @@
 #import "RLMVersion.h"
 #endif
 
-<<<<<<< HEAD
-#if REALM_ENABLE_SYNC
-#import <realm/version.hpp>
-#endif
-
-=======
->>>>>>> 7e5c77fd
 // Declared for RealmSwiftObjectUtil
 @interface NSObject (SwiftVersion)
 + (NSString *)swiftVersion;
@@ -203,12 +196,6 @@
                      @"Binding": @"cocoa",
                      @"Language": isSwift ? @"swift" : @"objc",
                      @"Realm Version": REALM_COCOA_VERSION,
-<<<<<<< HEAD
-#if REALM_ENABLE_SYNC
-                     @"Sync Version": @(REALM_VERSION_STRING),
-#endif
-=======
->>>>>>> 7e5c77fd
 #if TARGET_OS_WATCH
                      @"Target OS Type": @"watchos",
 #elif TARGET_OS_TV
