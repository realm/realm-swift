--- conflicted
+++ resolved
@@ -712,24 +712,6 @@
     return _realm->is_in_async_transaction();
 }
 
-<<<<<<< HEAD
-- (AsyncHandle)beginAsyncWriteTransaction:(void(^)())block {
-    return _realm->async_begin_transaction(block);
-}
-
-- (AsyncHandle)commitAsyncWriteTransaction {
-    return _realm->async_commit_transaction();
-}
-
-- (AsyncHandle)commitAsyncWriteTransaction:(nullable void(^)())doneBlock {
-    if (doneBlock) {
-        return _realm->async_commit_transaction(doneBlock);
-    }
-    return _realm->async_commit_transaction();
-}
-
-- (AsyncHandle)commitAsyncWriteTransaction:(nullable void(^)())doneBlock isGroupingAllowed:(BOOL)isGroupingAllowed {
-=======
 - (AsyncTransactionId)beginAsyncWriteTransaction:(void(^)())block {
     return _realm->async_begin_transaction(block);
 }
@@ -743,30 +725,12 @@
 }
 
 - (AsyncTransactionId)commitAsyncWriteTransaction:(nullable void(^)())doneBlock isGroupingAllowed:(BOOL)isGroupingAllowed {
->>>>>>> 51b6202f
     if (doneBlock) {
         return _realm->async_commit_transaction(doneBlock, isGroupingAllowed);
     }
     return _realm->async_commit_transaction(nil, isGroupingAllowed);
 }
 
-<<<<<<< HEAD
-- (void)cancelAsyncTransaction:(AsyncHandle)handle {
-    _realm->async_cancel_transaction(handle);
-}
-
-- (void)asyncTransactionWithBlock:(void(^)())block onComplete:(nullable void (^)())doneBlock {
-    AsyncHandle transaction = [self beginAsyncWriteTransaction: ^{
-        block();
-        if (_realm->is_in_async_transaction()) {
-            [self commitAsyncWriteTransaction:doneBlock];
-        }
-    }];
-}
-
-- (void)asyncTransactionWithBlock:(void(^)())block {
-    [self asyncTransactionWithBlock:block onComplete:nil];
-=======
 - (void)cancelAsyncTransaction:(AsyncTransactionId)asyncTransactionId {
     _realm->async_cancel_transaction(asyncTransactionId);
 }
@@ -785,7 +749,6 @@
         [self commitAsyncWriteTransaction];
     }];
     return asyncTransactionId;
->>>>>>> 51b6202f
 }
 
 #endif // REALM_ASYNC_WRITES
