--- conflicted
+++ resolved
@@ -765,20 +765,11 @@
     }
 }
 
-<<<<<<< HEAD
-- (RLMAsyncTransactionId)commitAsyncWriteTransaction:(void(^)(NSError *_Nullable))completionBlock {
-    return [self commitAsyncWriteTransaction:completionBlock isGroupingAllowed:false];
-}
-
-- (RLMAsyncTransactionId)commitAsyncWriteTransaction:(nullable void(^)(NSError *_Nullable))completionBlock
-                                   isGroupingAllowed:(BOOL)isGroupingAllowed {
-=======
 - (RLMAsyncTransactionId)commitAsyncWriteTransaction:(void(^)(NSError *))completionBlock {
     return [self commitAsyncWriteTransaction:completionBlock isGroupingAllowed:false];
 }
 
 - (RLMAsyncTransactionId)commitAsyncWriteTransaction:(nullable void(^)(NSError *))completionBlock isGroupingAllowed:(BOOL)isGroupingAllowed {
->>>>>>> 8c1cbf12
     try {
         auto completion = [=](std::exception_ptr err) {
             @autoreleasepool {
@@ -821,11 +812,7 @@
     }
 }
 
-<<<<<<< HEAD
-- (RLMAsyncTransactionId)asyncTransactionWithBlock:(void(^)())block onComplete:(nullable void(^)(NSError *_Nullable))completionBlock {
-=======
 - (RLMAsyncTransactionId)asyncTransactionWithBlock:(void(^)())block onComplete:(nullable void(^)(NSError *))completionBlock {
->>>>>>> 8c1cbf12
     return [self beginAsyncWriteTransaction:^{
         block();
         if (_realm->is_in_transaction()) {
