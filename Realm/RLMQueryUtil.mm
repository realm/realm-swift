////////////////////////////////////////////////////////////////////////////
//
// Copyright 2014 Realm Inc.
//
// Licensed under the Apache License, Version 2.0 (the "License");
// you may not use this file except in compliance with the License.
// You may obtain a copy of the License at
//
// http://www.apache.org/licenses/LICENSE-2.0
//
// Unless required by applicable law or agreed to in writing, software
// distributed under the License is distributed on an "AS IS" BASIS,
// WITHOUT WARRANTIES OR CONDITIONS OF ANY KIND, either express or implied.
// See the License for the specific language governing permissions and
// limitations under the License.
//
////////////////////////////////////////////////////////////////////////////

#import "RLMQueryUtil.hpp"

#import "RLMArray.h"
#import "RLMDecimal128_Private.hpp"
#import "RLMObjectId_Private.hpp"
#import "RLMObjectSchema_Private.h"
#import "RLMObject_Private.hpp"
#import "RLMPredicateUtil.hpp"
#import "RLMProperty_Private.h"
#import "RLMSchema.h"
#import "RLMUtil.hpp"

#import <realm/object-store/object_store.hpp>
#import <realm/object-store/results.hpp>
#import <realm/query_engine.hpp>
#import <realm/query_expression.hpp>
#import <realm/util/cf_ptr.hpp>
#import <realm/util/overload.hpp>

using namespace realm;

NSString * const RLMPropertiesComparisonTypeMismatchException = @"RLMPropertiesComparisonTypeMismatchException";
NSString * const RLMUnsupportedTypesFoundInPropertyComparisonException = @"RLMUnsupportedTypesFoundInPropertyComparisonException";

NSString * const RLMPropertiesComparisonTypeMismatchReason = @"Property type mismatch between %@ and %@";
NSString * const RLMUnsupportedTypesFoundInPropertyComparisonReason = @"Comparison between %@ and %@";

namespace {

// small helper to create the many exceptions thrown when parsing predicates
[[gnu::cold]] [[noreturn]]
void throwException(NSString *name, NSString *format, ...) {
    va_list args;
    va_start(args, format);
    NSString *reason = [[NSString alloc] initWithFormat:format arguments:args];
    va_end(args);

    @throw [NSException exceptionWithName:name reason:reason userInfo:nil];
}

// check a precondition and throw an exception if it is not met
// this should be used iff the condition being false indicates a bug in the caller
// of the function checking its preconditions
void RLMPrecondition(bool condition, NSString *name, NSString *format, ...) {
    if (__builtin_expect(condition, 1)) {
        return;
    }

    va_list args;
    va_start(args, format);
    NSString *reason = [[NSString alloc] initWithFormat:format arguments:args];
    va_end(args);

    @throw [NSException exceptionWithName:name reason:reason userInfo:nil];
}

BOOL propertyTypeIsNumeric(RLMPropertyType propertyType) {
    switch (propertyType) {
        case RLMPropertyTypeInt:
        case RLMPropertyTypeFloat:
        case RLMPropertyTypeDouble:
        case RLMPropertyTypeDecimal128:
        case RLMPropertyTypeDate:
            return YES;
        default:
            return NO;
    }
}

bool isObjectValidForProperty(id value, RLMProperty *prop) {
    if (prop.array) {
        if (prop.type == RLMPropertyTypeObject || prop.type == RLMPropertyTypeLinkingObjects) {
            return [RLMObjectBaseObjectSchema(RLMDynamicCast<RLMObjectBase>(value)).className isEqualToString:prop.objectClassName];
        }
        return RLMValidateValue(value, prop.type, prop.optional, false, nil);
    }
    return RLMIsObjectValidForProperty(value, prop);
}


// Equal and ContainsSubstring are used by QueryBuilder::add_string_constraint as the comparator
// for performing diacritic-insensitive comparisons.

StringData get_string(Mixed const& m) {
    if (m.is_null())
        return StringData();
    if (m.get_type() == type_String)
        return m.get_string();
    auto b = m.get_binary();
    return StringData(b.data(), b.size());
}

bool equal(CFStringCompareFlags options, StringData v1, StringData v2)
{
    if (v1.is_null() || v2.is_null()) {
        return v1.is_null() == v2.is_null();
    }

    auto s1 = util::adoptCF(CFStringCreateWithBytesNoCopy(kCFAllocatorSystemDefault, (const UInt8*)v1.data(), v1.size(),
                                                          kCFStringEncodingUTF8, false, kCFAllocatorNull));
    auto s2 = util::adoptCF(CFStringCreateWithBytesNoCopy(kCFAllocatorSystemDefault, (const UInt8*)v2.data(), v2.size(),
                                                          kCFStringEncodingUTF8, false, kCFAllocatorNull));

    return CFStringCompare(s1.get(), s2.get(), options) == kCFCompareEqualTo;
}

template <CFStringCompareFlags options>
struct Equal {
    using CaseSensitive = Equal<options & ~kCFCompareCaseInsensitive>;
    using CaseInsensitive = Equal<options | kCFCompareCaseInsensitive>;

    bool operator()(Mixed v1, Mixed v2) const
    {
        return equal(options, get_string(v1), get_string(v2));
    }

    static const char* description() { return options & kCFCompareCaseInsensitive ? "==[cd]" : "==[d]"; }
};

template <CFStringCompareFlags options>
struct NotEqual {
    using CaseSensitive = NotEqual<options & ~kCFCompareCaseInsensitive>;
    using CaseInsensitive = NotEqual<options | kCFCompareCaseInsensitive>;

    bool operator()(Mixed v1, Mixed v2) const
    {
        return !equal(options, get_string(v1), get_string(v2));
    }

    static const char* description() { return options & kCFCompareCaseInsensitive ? "!=[cd]" : "!=[d]"; }
};

bool contains_substring(CFStringCompareFlags options, StringData v1, StringData v2)
{
    if (v2.is_null()) {
        // Everything contains NULL
        return true;
    }

    if (v1.is_null()) {
        // NULL contains nothing (except NULL, handled above)
        return false;
    }

    if (v2.size() == 0) {
        // Everything (except NULL, handled above) contains the empty string
        return true;
    }

    auto s1 = util::adoptCF(CFStringCreateWithBytesNoCopy(kCFAllocatorSystemDefault, (const UInt8*)v1.data(), v1.size(),
                                                          kCFStringEncodingUTF8, false, kCFAllocatorNull));
    auto s2 = util::adoptCF(CFStringCreateWithBytesNoCopy(kCFAllocatorSystemDefault, (const UInt8*)v2.data(), v2.size(),
                                                          kCFStringEncodingUTF8, false, kCFAllocatorNull));

    return CFStringFind(s1.get(), s2.get(), options).location != kCFNotFound;
}

template <CFStringCompareFlags options>
struct ContainsSubstring {
    using CaseSensitive = ContainsSubstring<options & ~kCFCompareCaseInsensitive>;
    using CaseInsensitive = ContainsSubstring<options | kCFCompareCaseInsensitive>;

    bool operator()(Mixed v1, Mixed v2) const
    {
        return contains_substring(options, get_string(v1), get_string(v2));
    }

    static const char* description() { return options & kCFCompareCaseInsensitive ? "CONTAINS[cd]" : "CONTAINS[d]"; }
};


NSString *operatorName(NSPredicateOperatorType operatorType)
{
    switch (operatorType) {
        case NSLessThanPredicateOperatorType:
            return @"<";
        case NSLessThanOrEqualToPredicateOperatorType:
            return @"<=";
        case NSGreaterThanPredicateOperatorType:
            return @">";
        case NSGreaterThanOrEqualToPredicateOperatorType:
            return @">=";
        case NSEqualToPredicateOperatorType:
            return @"==";
        case NSNotEqualToPredicateOperatorType:
            return @"!=";
        case NSMatchesPredicateOperatorType:
            return @"MATCHES";
        case NSLikePredicateOperatorType:
            return @"LIKE";
        case NSBeginsWithPredicateOperatorType:
            return @"BEGINSWITH";
        case NSEndsWithPredicateOperatorType:
            return @"ENDSWITH";
        case NSInPredicateOperatorType:
            return @"IN";
        case NSContainsPredicateOperatorType:
            return @"CONTAINS";
        case NSBetweenPredicateOperatorType:
            return @"BETWEEN";
        case NSCustomSelectorPredicateOperatorType:
            return @"custom selector";
    }

    return [NSString stringWithFormat:@"unknown operator %lu", (unsigned long)operatorType];
}

[[gnu::cold]] [[noreturn]]
void unsupportedOperator(RLMPropertyType datatype, NSPredicateOperatorType operatorType) {
    throwException(@"Invalid operator type",
                   @"Operator '%@' not supported for type '%@'",
                   operatorName(operatorType), RLMTypeToString(datatype));
}

bool isNSNull(id value) {
    return !value || value == NSNull.null;
}

template<typename T>
bool isNSNull(T) {
    return false;
}

Table& get_table(Group& group, RLMObjectSchema *objectSchema)
{
    return *ObjectStore::table_for_object_type(group, objectSchema.objectName.UTF8String);
}

// A reference to a column within a query. Can be resolved to a Columns<T> for use in query expressions.
class ColumnReference {
public:
    ColumnReference(Query& query, Group& group, RLMSchema *schema, RLMProperty* property, const std::vector<RLMProperty*>& links = {})
    : m_links(links), m_property(property), m_schema(schema), m_group(&group), m_query(&query), m_table(query.get_table())
    {
        auto& table = walk_link_chain([](Table const&, ColKey, RLMPropertyType) { });
        m_col = table.get_column_key(m_property.columnName.UTF8String);
    }

    template <typename T, typename... SubQuery>
    auto resolve(SubQuery&&... subquery) const
    {
        static_assert(sizeof...(SubQuery) < 2, "resolve() takes at most one subquery");
        LinkChain lc = link_chain();

        if (type() != RLMPropertyTypeLinkingObjects) {
            return lc.column<T>(column(), std::forward<SubQuery>(subquery)...);
        }

        if constexpr (std::is_same_v<T, Link>) {
            auto [table, col] = link_origin(m_property);
            return lc.column<T>(table, col, std::forward<SubQuery>(subquery)...);
        }

        REALM_TERMINATE("LinkingObjects property did not have column type Link");
    }

    RLMProperty *property() const { return m_property; }
    ColKey column() const { return m_col; }
    RLMPropertyType type() const { return property().type; }
    Group& group() const { return *m_group; }

    RLMObjectSchema *link_target_object_schema() const
    {
        REALM_ASSERT(is_link());
        return m_schema[property().objectClassName];
    }

    bool is_link() const noexcept {
        return type() == RLMPropertyTypeLinkingObjects || type() == RLMPropertyTypeObject;
    }

    bool has_any_to_many_links() const {
        return std::any_of(begin(m_links), end(m_links),
                           [](RLMProperty *property) { return property.array; });
    }

    ColumnReference last_link_column() const {
        REALM_ASSERT(!m_links.empty());
        return {*m_query, *m_group, m_schema, m_links.back(), {m_links.begin(), m_links.end() - 1}};
    }

    ColumnReference column_ignoring_links(Query& query) const {
        return {query, *m_group, m_schema, m_property};
    }

private:
    template<typename Func>
    Table const& walk_link_chain(Func&& func) const
    {
        auto table = m_query->get_table().unchecked_ptr();
        for (const auto& link : m_links) {
            if (link.type != RLMPropertyTypeLinkingObjects) {
                auto index = table->get_column_key(link.columnName.UTF8String);
                func(*table, index, link.type);
                table = table->get_link_target(index).unchecked_ptr();
            }
            else {
                auto [link_origin_table, link_origin_column] = link_origin(link);
                func(link_origin_table, link_origin_column, link.type);
                table = &link_origin_table;
            }
        }
        return *table;
    }

    std::pair<Table&, ColKey> link_origin(RLMProperty *prop) const
    {
        RLMObjectSchema *link_origin_schema = m_schema[prop.objectClassName];
        Table& link_origin_table = get_table(*m_group, link_origin_schema);
        NSString *column_name = link_origin_schema[prop.linkOriginPropertyName].columnName;
        auto link_origin_column = link_origin_table.get_column_key(column_name.UTF8String);
        return {link_origin_table, link_origin_column};
    }

    LinkChain link_chain() const
    {
        LinkChain lc(m_table);
        walk_link_chain([&](Table const& link_origin, ColKey col, RLMPropertyType type) {
            if (type != RLMPropertyTypeLinkingObjects) {
                lc.link(col);
            }
            else {
                lc.backlink(link_origin, col);
            }
        });
        return lc;
    }

    std::vector<RLMProperty*> m_links;
    RLMProperty *m_property;
    RLMSchema *m_schema;
    Group *m_group;
    Query *m_query;
    ConstTableRef m_table;
    ColKey m_col;
};

class CollectionOperation {
public:
    enum Type {
        Count,
        Minimum,
        Maximum,
        Sum,
        Average,
    };

    CollectionOperation(Type type, ColumnReference link_column, util::Optional<ColumnReference> column)
        : m_type(type)
        , m_link_column(std::move(link_column))
        , m_column(std::move(column))
    {
        RLMPrecondition(m_link_column.property().array,
                        @"Invalid predicate", @"Collection operation can only be applied to a property of type RLMArray.");

        switch (m_type) {
            case Count:
                RLMPrecondition(!m_column, @"Invalid predicate", @"Result of @count does not have any properties.");
                break;
            case Minimum:
            case Maximum:
            case Sum:
            case Average: {
                if (!m_link_column.is_link()) {
                    m_column = m_link_column;
                }
                RLMPrecondition(m_column && propertyTypeIsNumeric(m_column->type()), @"Invalid predicate",
                                @"%@ can only be applied to a numeric property.", name_for_type(m_type));
                break;
            }
        }
    }

    CollectionOperation(NSString *operationName, ColumnReference link_column,
                        util::Optional<ColumnReference> column = util::none)
        : CollectionOperation(type_for_name(operationName), std::move(link_column), std::move(column))
    {
    }

    Type type() const { return m_type; }
    const ColumnReference& link_column() const { return m_link_column; }
    const ColumnReference& column() const { return *m_column; }

    void validate_comparison(id value) const {
        bool valid = true;
        switch (m_type) {
            case Count:
                RLMPrecondition([value isKindOfClass:[NSNumber class]], @"Invalid operand",
                                @"%@ can only be compared with a numeric value.", name_for_type(m_type));
                return;
            case Average:
            case Minimum:
            case Maximum:
                // Null on min/max/average matches arrays with no non-null values, including on non-nullable types
                valid = isNSNull(value) || isObjectValidForProperty(value, m_column->property());
                break;
            case Sum:
                // Sums are never null
                valid = !isNSNull(value) && isObjectValidForProperty(value, m_column->property());
                break;
        }
        RLMPrecondition(valid, @"Invalid operand",
                        @"%@ on a property of type %@ cannot be compared with '%@'",
                        name_for_type(m_type), RLMTypeToString(m_column->type()), value);
    }

    void validate_comparison(const ColumnReference& column) const {
        switch (m_type) {
            case Count:
                RLMPrecondition(propertyTypeIsNumeric(column.type()), @"Invalid operand",
                                @"%@ can only be compared with a numeric value.", name_for_type(m_type));
                break;
            case Average:
            case Minimum:
            case Maximum:
            case Sum:
                RLMPrecondition(propertyTypeIsNumeric(column.type()), @"Invalid operand",
                                @"%@ on a property of type %@ cannot be compared with property of type '%@'",
                                name_for_type(m_type), RLMTypeToString(m_column->type()), RLMTypeToString(column.type()));
                break;
        }
    }

private:
    static Type type_for_name(NSString *name) {
        if ([name isEqualToString:@"@count"]) {
            return Count;
        }
        if ([name isEqualToString:@"@min"]) {
            return Minimum;
        }
        if ([name isEqualToString:@"@max"]) {
            return Maximum;
        }
        if ([name isEqualToString:@"@sum"]) {
            return Sum;
        }
        if ([name isEqualToString:@"@avg"]) {
            return Average;
        }
        throwException(@"Invalid predicate", @"Unsupported collection operation '%@'", name);
    }

    static NSString *name_for_type(Type type) {
        switch (type) {
            case Count: return @"@count";
            case Minimum: return @"@min";
            case Maximum: return @"@max";
            case Sum: return @"@sum";
            case Average: return @"@avg";
        }
    }

    Type m_type;
    ColumnReference m_link_column;
    util::Optional<ColumnReference> m_column;
};

class QueryBuilder {
public:
    QueryBuilder(Query& query, Group& group, RLMSchema *schema)
    : m_query(query), m_group(group), m_schema(schema) { }

    void apply_predicate(NSPredicate *predicate, RLMObjectSchema *objectSchema);


    void apply_collection_operator_expression(RLMObjectSchema *desc, NSString *keyPath, id value, NSComparisonPredicate *pred);
    void apply_value_expression(RLMObjectSchema *desc, NSString *keyPath, id value, NSComparisonPredicate *pred);
    void apply_column_expression(RLMObjectSchema *desc, NSString *leftKeyPath, NSString *rightKeyPath, NSComparisonPredicate *predicate);
    void apply_function_expression(RLMObjectSchema *objectSchema, NSExpression *functionExpression,
                                   NSPredicateOperatorType operatorType, NSExpression *right);


    template <typename A, typename B>
    void add_numeric_constraint(RLMPropertyType datatype,
                                NSPredicateOperatorType operatorType,
                                A&& lhs, B&& rhs);

    template <typename A, typename B>
    void add_bool_constraint(RLMPropertyType, NSPredicateOperatorType operatorType, A&& lhs, B&& rhs);

    template<typename T>
    void add_substring_constraint(const T& value, Query condition);
    template<typename T>
    void add_substring_constraint(const Columns<T>& value, Query condition);

    template <typename C, typename T>
    void add_string_constraint(NSPredicateOperatorType operatorType,
                               NSComparisonPredicateOptions predicateOptions,
                               Columns<C>&& column,
                               T value);

    template <typename C, typename T>
    void add_diacritic_sensitive_string_constraint(NSPredicateOperatorType operatorType,
                                                   NSComparisonPredicateOptions predicateOptions,
                                                   Columns<C>&& column,
                                                   T value);

    template <typename R>
    void add_constraint(NSPredicateOperatorType operatorType,
                        NSComparisonPredicateOptions predicateOptions,
                        ColumnReference const& column, R const& rhs);
    template <template<typename> typename W, typename T>
    void do_add_constraint(RLMPropertyType type, NSPredicateOperatorType operatorType,
                           NSComparisonPredicateOptions predicateOptions, ColumnReference const& column, T&& value);

    void add_between_constraint(const ColumnReference& column, id value);

    void add_link_constraint(NSPredicateOperatorType operatorType, const Columns<Link>& column, RLMObjectBase *obj);
    void add_link_constraint(NSPredicateOperatorType operatorType, const Columns<Link>& column, realm::null);
    void add_link_constraint(NSPredicateOperatorType, const Columns<Link>&, const ColumnReference&);

    template <CollectionOperation::Type Operation, bool IsLinkCollection, typename R>
    void add_collection_operation_constraint(NSPredicateOperatorType operatorType,
                                             const CollectionOperation& collectionOperation, R rhs);
    template <CollectionOperation::Type Operation, typename R>
    void add_collection_operation_constraint(NSPredicateOperatorType operatorType,
                                             const CollectionOperation& collectionOperation, R rhs);
    template <typename R>
    void add_collection_operation_constraint(NSPredicateOperatorType operatorType,
                                             const CollectionOperation& collectionOperation, R rhs);


    CollectionOperation collection_operation_from_key_path(RLMObjectSchema *desc, NSString *keyPath);
    ColumnReference column_reference_from_key_path(RLMObjectSchema *objectSchema, NSString *keyPath, bool isAggregate);

private:
    Query& m_query;
    Group& m_group;
    RLMSchema *m_schema;
};

// add a clause for numeric constraints based on operator type
template <typename A, typename B>
void QueryBuilder::add_numeric_constraint(RLMPropertyType datatype,
                                          NSPredicateOperatorType operatorType,
                                          A&& lhs, B&& rhs)
{
    switch (operatorType) {
        case NSLessThanPredicateOperatorType:
            m_query.and_query(lhs < rhs);
            break;
        case NSLessThanOrEqualToPredicateOperatorType:
            m_query.and_query(lhs <= rhs);
            break;
        case NSGreaterThanPredicateOperatorType:
            m_query.and_query(lhs > rhs);
            break;
        case NSGreaterThanOrEqualToPredicateOperatorType:
            m_query.and_query(lhs >= rhs);
            break;
        case NSEqualToPredicateOperatorType:
            m_query.and_query(lhs == rhs);
            break;
        case NSNotEqualToPredicateOperatorType:
            m_query.and_query(lhs != rhs);
            break;
        default:
            unsupportedOperator(datatype, operatorType);
    }
}

template <typename A, typename B>
void QueryBuilder::add_bool_constraint(RLMPropertyType datatype,
                                       NSPredicateOperatorType operatorType,
                                       A&& lhs, B&& rhs) {
    switch (operatorType) {
        case NSEqualToPredicateOperatorType:
            m_query.and_query(lhs == rhs);
            break;
        case NSNotEqualToPredicateOperatorType:
            m_query.and_query(lhs != rhs);
            break;
        default:
            unsupportedOperator(datatype, operatorType);
    }
}

template<typename T>
void QueryBuilder::add_substring_constraint(const T& value, Query condition) {
    // Foundation always returns false for substring operations with a RHS of null or "".
    m_query.and_query(value.size()
                      ? std::move(condition)
                      : std::unique_ptr<Expression>(new FalseExpression));
}

template<typename T>
void QueryBuilder::add_substring_constraint(const Columns<T>& value, Query condition) {
    // Foundation always returns false for substring operations with a RHS of null or "".
    // We don't need to concern ourselves with the possibility of value traversing a link list
    // and producing multiple values per row as such expressions will have been rejected.
    m_query.and_query(const_cast<Columns<T>&>(value).size() != 0 && std::move(condition));
}

template<typename Comparator>
Query make_diacritic_insensitive_constraint(bool caseSensitive, std::unique_ptr<Subexpr> left, std::unique_ptr<Subexpr> right) {
    using CompareCS = Compare<typename Comparator::CaseSensitive>;
    using CompareCI = Compare<typename Comparator::CaseInsensitive>;
    if (caseSensitive) {
        return make_expression<CompareCS>(std::move(left), std::move(right));
    }
    else {
        return make_expression<CompareCI>(std::move(left), std::move(right));
    }
};

Query make_diacritic_insensitive_constraint(NSPredicateOperatorType operatorType, bool caseSensitive,
                                            std::unique_ptr<Subexpr> left, std::unique_ptr<Subexpr> right) {
    switch (operatorType) {
        case NSBeginsWithPredicateOperatorType: {
            constexpr auto flags = kCFCompareDiacriticInsensitive | kCFCompareAnchored;
            return make_diacritic_insensitive_constraint<ContainsSubstring<flags>>(caseSensitive, std::move(left), std::move(right));
        }
        case NSEndsWithPredicateOperatorType: {
            constexpr auto flags = kCFCompareDiacriticInsensitive | kCFCompareAnchored | kCFCompareBackwards;
            return make_diacritic_insensitive_constraint<ContainsSubstring<flags>>(caseSensitive, std::move(left), std::move(right));
        }
        case NSContainsPredicateOperatorType: {
            constexpr auto flags = kCFCompareDiacriticInsensitive;
            return make_diacritic_insensitive_constraint<ContainsSubstring<flags>>(caseSensitive, std::move(left), std::move(right));
        }
        default:
            REALM_COMPILER_HINT_UNREACHABLE();
    }
}

template <typename C, typename T>
void QueryBuilder::add_diacritic_sensitive_string_constraint(NSPredicateOperatorType operatorType,
                                                             NSComparisonPredicateOptions predicateOptions,
                                                             Columns<C>&& column,
                                                             T value) {
    bool caseSensitive = !(predicateOptions & NSCaseInsensitivePredicateOption);
    switch (operatorType) {
        case NSBeginsWithPredicateOperatorType:
            add_substring_constraint(value, column.begins_with(value, caseSensitive));
            break;
        case NSEndsWithPredicateOperatorType:
            add_substring_constraint(value, column.ends_with(value, caseSensitive));
            break;
        case NSContainsPredicateOperatorType:
            add_substring_constraint(value, column.contains(value, caseSensitive));
            break;
        case NSEqualToPredicateOperatorType:
            m_query.and_query(column.equal(value, caseSensitive));
            break;
        case NSNotEqualToPredicateOperatorType:
            m_query.and_query(column.not_equal(value, caseSensitive));
            break;
        case NSLikePredicateOperatorType:
            m_query.and_query(column.like(value, caseSensitive));
            break;
        default: {
            constexpr auto propertyType = is_any_v<C, String, Lst<String>> ? RLMPropertyTypeString : RLMPropertyTypeData;
            unsupportedOperator(propertyType, operatorType);
        }
    }
}

template <typename C, typename T>
void QueryBuilder::add_string_constraint(NSPredicateOperatorType operatorType,
                                         NSComparisonPredicateOptions predicateOptions,
                                         Columns<C>&& column,
                                         T value) {
    if (!(predicateOptions & NSDiacriticInsensitivePredicateOption)) {
        add_diacritic_sensitive_string_constraint(operatorType, predicateOptions, std::move(column), value);
        return;
    }

    auto as_subexpr = util::overload{
        [](StringData value) { return make_subexpr<ConstantStringValue>(value); },
        [](const Columns<String>& c) { return c.clone(); },
        [](const Columns<Lst<String>>& c) { return c.clone(); },
        [](BinaryData value) { return make_subexpr<ConstantStringValue>(StringData(value.data(), value.size())); },
        [](const Columns<BinaryData>& c) { return c.clone(); },
        [](const Columns<Lst<BinaryData>>& c) { return c.clone(); }
    };
    auto left = as_subexpr(column);
    auto right = as_subexpr(value);

    bool caseSensitive = !(predicateOptions & NSCaseInsensitivePredicateOption);
    constexpr auto flags = kCFCompareDiacriticInsensitive | kCFCompareAnchored;
    switch (operatorType) {
        case NSBeginsWithPredicateOperatorType:
        case NSEndsWithPredicateOperatorType:
        case NSContainsPredicateOperatorType:
            add_substring_constraint(value, make_diacritic_insensitive_constraint(operatorType, caseSensitive, std::move(left), std::move(right)));
            break;
        case NSNotEqualToPredicateOperatorType:
            m_query.and_query(make_diacritic_insensitive_constraint<NotEqual<flags>>(caseSensitive, std::move(left), std::move(right)));
            break;
        case NSEqualToPredicateOperatorType:
            m_query.and_query(make_diacritic_insensitive_constraint<Equal<flags>>(caseSensitive, std::move(left), std::move(right)));
            break;
        case NSLikePredicateOperatorType:
            throwException(@"Invalid operator type",
                           @"Operator 'LIKE' not supported with diacritic-insensitive modifier.");
        default:
            unsupportedOperator(RLMPropertyTypeString, operatorType);
    }
}

id value_from_constant_expression_or_value(id value) {
    if (NSExpression *exp = RLMDynamicCast<NSExpression>(value)) {
        RLMPrecondition(exp.expressionType == NSConstantValueExpressionType,
                        @"Invalid value",
                        @"Expressions within predicate aggregates must be constant values");
        return exp.constantValue;
    }
    return value;
}

void validate_and_extract_between_range(id value, RLMProperty *prop, id *from, id *to) {
    NSArray *array = RLMDynamicCast<NSArray>(value);
    RLMPrecondition(array, @"Invalid value", @"object must be of type NSArray for BETWEEN operations");
    RLMPrecondition(array.count == 2, @"Invalid value", @"NSArray object must contain exactly two objects for BETWEEN operations");

    *from = value_from_constant_expression_or_value(array.firstObject);
    *to = value_from_constant_expression_or_value(array.lastObject);
    RLMPrecondition(isObjectValidForProperty(*from, prop) && isObjectValidForProperty(*to, prop),
                    @"Invalid value",
                    @"NSArray objects must be of type %@ for BETWEEN operations", RLMTypeToString(prop.type));
}

void QueryBuilder::add_between_constraint(const ColumnReference& column, id value) {
    if (column.has_any_to_many_links()) {
        auto link_column = column.last_link_column();
        Query subquery = get_table(m_group, link_column.link_target_object_schema()).where();
        QueryBuilder(subquery, m_group, m_schema).add_between_constraint(column.column_ignoring_links(subquery), value);

        m_query.and_query(link_column.resolve<Link>(std::move(subquery)).count() > 0);
        return;
    }

    id from, to;
    validate_and_extract_between_range(value, column.property(), &from, &to);

    if (!propertyTypeIsNumeric(column.type())) {
        return unsupportedOperator(column.type(), NSBetweenPredicateOperatorType);
    }

    m_query.group();
    add_constraint(NSGreaterThanOrEqualToPredicateOperatorType, 0, column, from);
    add_constraint(NSLessThanOrEqualToPredicateOperatorType, 0, column, to);
    m_query.end_group();
}

void QueryBuilder::add_link_constraint(NSPredicateOperatorType operatorType,
                                       const Columns<Link>& column, RLMObjectBase *obj) {
    if (!obj->_row.is_valid()) {
        // Unmanaged or deleted objects are not equal to any managed objects.
        // For arrays this effectively checks if there are any objects in the
        // array, while for links it's just always constant true or false
        // (for != and = respectively).
        if (!column.link_map().only_unary_links()) {
            add_bool_constraint(RLMPropertyTypeObject, operatorType, column, null());
        }
        else if (operatorType == NSEqualToPredicateOperatorType) {
            m_query.and_query(std::unique_ptr<Expression>(new FalseExpression));
        }
        else {
            m_query.and_query(std::unique_ptr<Expression>(new TrueExpression));
        }
    }
    else {
        add_bool_constraint(RLMPropertyTypeObject, operatorType, column, obj->_row);
    }
}

void QueryBuilder::add_link_constraint(NSPredicateOperatorType operatorType,
                                       const Columns<Link>& column,
                                       realm::null) {
    add_bool_constraint(RLMPropertyTypeObject, operatorType, column, null());
}

void QueryBuilder::add_link_constraint(NSPredicateOperatorType operatorType,
                                       const Columns<Link>& a, const ColumnReference& b) {
    add_bool_constraint(RLMPropertyTypeObject, operatorType, a, b.resolve<Link>());
}

// iterate over an array of subpredicates, using @func to build a query from each
// one and ORing them together
template<typename Func>
void process_or_group(Query &query, id array, Func&& func) {
    array = RLMAsFastEnumeration(array);
    RLMPrecondition(array, @"Invalid value", @"IN clause requires an array of items");

    query.group();

    bool first = true;
    for (id item in array) {
        if (!first) {
            query.Or();
        }
        first = false;

        func(item);
    }

    if (first) {
        // Queries can't be empty, so if there's zero things in the OR group
        // validation will fail. Work around this by adding an expression which
        // will never find any rows in a table.
        query.and_query(std::unique_ptr<Expression>(new FalseExpression));
    }

    query.end_group();
}

template <typename RequestedType>
RequestedType convert(id value);

template <>
Timestamp convert<Timestamp>(id value) {
    return RLMTimestampForNSDate(value);
}

template <>
bool convert<bool>(id value) {
    return [value boolValue];
}

template <>
Double convert<Double>(id value) {
    return [value doubleValue];
}

template <>
Float convert<Float>(id value) {
    return [value floatValue];
}

template <>
Int convert<Int>(id value) {
    return [value longLongValue];
}

template <>
String convert<String>(id value) {
    return isNSNull(value) ? StringData() : RLMStringDataWithNSString(value);
}

template <>
Binary convert<Binary>(id value) {
    return isNSNull(value) ? BinaryData() : RLMBinaryDataForNSData(value);
}

template <>
Decimal128 convert<Decimal128>(id value) {
    return RLMObjcToDecimal128(value);
}

template <>
UUID convert<UUID>(id value) {
    return RLMObjcToUUID(value);
}

template <>
ObjectId convert<ObjectId>(id value) {
    if (auto objectId = RLMDynamicCast<RLMObjectId>(value)) {
        return objectId.value;
    }
    if (auto string = RLMDynamicCast<NSString>(value)) {
        return ObjectId(string.UTF8String);
    }
    @throw RLMException(@"Cannot convert value '%@' of type '%@' to object id", value, [value class]);
}

template <typename>
realm::null value_of_type(realm::null) {
    return realm::null();
}

template <typename RequestedType>
auto value_of_type(id value) {
    return ::convert<RequestedType>(value);
}

template <typename RequestedType>
auto value_of_type(const ColumnReference& column) {
    return column.resolve<RequestedType>();
}

template <typename T, typename Fn>
void convert_null(T&& value, Fn&& fn) {
    if (isNSNull(value)) {
        fn(null());
    }
    else {
        fn(value);
    }
}

template <template<typename> typename W, typename T>
void QueryBuilder::do_add_constraint(RLMPropertyType type, NSPredicateOperatorType operatorType,
                       NSComparisonPredicateOptions predicateOptions, ColumnReference const& column, T&& value)
{
    switch (type) {
        case RLMPropertyTypeBool:
            convert_null(value, [&](auto&& value) {
                add_bool_constraint(type, operatorType, column.resolve<W<bool>>(), value_of_type<bool>(value));
            });
            break;
        case RLMPropertyTypeObjectId:
            convert_null(value, [&](auto&& value) {
                add_bool_constraint(type, operatorType, column.resolve<W<ObjectId>>(),
                                    value_of_type<ObjectId>(value));
            });
            break;
        case RLMPropertyTypeDate:
            convert_null(value, [&](auto&& value) {
                add_numeric_constraint(type, operatorType, column.resolve<W<Timestamp>>(),
                                       value_of_type<Timestamp>(value));
            });
            break;
        case RLMPropertyTypeDouble:
            convert_null(value, [&](auto&& value) {
                add_numeric_constraint(type, operatorType, column.resolve<W<Double>>(),
                                       value_of_type<Double>(value));
            });
            break;
        case RLMPropertyTypeFloat:
            convert_null(value, [&](auto&& value) {
                add_numeric_constraint(type, operatorType, column.resolve<W<Float>>(),
                                       value_of_type<Float>(value));
            });
            break;
        case RLMPropertyTypeInt:
            convert_null(value, [&](auto&& value) {
                add_numeric_constraint(type, operatorType, column.resolve<W<Int>>(),
                                       value_of_type<Int>(value));
            });
            break;
        case RLMPropertyTypeDecimal128:
            convert_null(value, [&](auto&& value) {
                add_numeric_constraint(type, operatorType, column.resolve<W<Decimal128>>(),
                                       value_of_type<Decimal128>(value));
            });
            break;
        case RLMPropertyTypeString:
            add_string_constraint(operatorType, predicateOptions, column.resolve<W<String>>(),
                                  value_of_type<String>(value));
            break;
        case RLMPropertyTypeData:
            add_string_constraint(operatorType, predicateOptions,
                                  column.resolve<W<Binary>>(),
                                  value_of_type<Binary>(value));
            break;
        case RLMPropertyTypeObject:
        case RLMPropertyTypeLinkingObjects:
            convert_null(value, [&](auto&& value) {
                add_link_constraint(operatorType, column.resolve<Link>(), value);
            });
            break;
<<<<<<< HEAD
        case RLMPropertyTypeUUID:
            add_bool_constraint(type, operatorType, value_of_type<UUID>(values)...);
            break;
        default:
=======
        case RLMPropertyTypeAny:
>>>>>>> 8ea10092
            throwException(@"Unsupported predicate value type",
                           @"Object type '%@' not supported", RLMTypeToString(type));
    }
}

template<typename T>
using Identity = T;

template <typename R>
void QueryBuilder::add_constraint(NSPredicateOperatorType operatorType,
                                  NSComparisonPredicateOptions predicateOptions, ColumnReference const& column, R const& rhs)
{
    auto type = column.type();
    if (column.property().array) {
        do_add_constraint<Lst>(type, operatorType, predicateOptions, column, rhs);
    }
    else {
        do_add_constraint<Identity>(type, operatorType, predicateOptions, column, rhs);
    }
}

struct KeyPath {
    std::vector<RLMProperty *> links;
    RLMProperty *property;
    bool containsToManyRelationship;
};

KeyPath key_path_from_string(RLMSchema *schema, RLMObjectSchema *objectSchema, NSString *keyPath)
{
    RLMProperty *property;
    std::vector<RLMProperty *> links;

    bool keyPathContainsToManyRelationship = false;

    NSUInteger start = 0, length = keyPath.length, end = NSNotFound;
    do {
        end = [keyPath rangeOfString:@"." options:0 range:{start, length - start}].location;
        NSString *propertyName = [keyPath substringWithRange:{start, end == NSNotFound ? length - start : end - start}];
        property = objectSchema[propertyName];
        RLMPrecondition(property, @"Invalid property name",
                        @"Property '%@' not found in object of type '%@'",
                        propertyName, objectSchema.className);

        if (property.array)
            keyPathContainsToManyRelationship = true;

        if (end != NSNotFound) {
            RLMPrecondition(property.type == RLMPropertyTypeObject || property.type == RLMPropertyTypeLinkingObjects,
                            @"Invalid value", @"Property '%@' is not a link in object of type '%@'",
                            propertyName, objectSchema.className);

            links.push_back(property);
            REALM_ASSERT(property.objectClassName);
            objectSchema = schema[property.objectClassName];
        }

        start = end + 1;
    } while (end != NSNotFound);

    return {std::move(links), property, keyPathContainsToManyRelationship};
}

ColumnReference QueryBuilder::column_reference_from_key_path(RLMObjectSchema *objectSchema,
                                                             NSString *keyPathString, bool isAggregate)
{
    auto keyPath = key_path_from_string(m_schema, objectSchema, keyPathString);

    if (isAggregate && !keyPath.containsToManyRelationship) {
        throwException(@"Invalid predicate",
                       @"Aggregate operations can only be used on key paths that include an array property");
    } else if (!isAggregate && keyPath.containsToManyRelationship) {
        throwException(@"Invalid predicate",
                       @"Key paths that include an array property must use aggregate operations");
    }

    return ColumnReference(m_query, m_group, m_schema, keyPath.property, std::move(keyPath.links));
}

void validate_property_value(const ColumnReference& column,
                             __unsafe_unretained id const value,
                             __unsafe_unretained NSString *const err,
                             __unsafe_unretained RLMObjectSchema *const objectSchema,
                             __unsafe_unretained NSString *const keyPath) {
    RLMProperty *prop = column.property();
    RLMPrecondition(isObjectValidForProperty(value, prop),
                    @"Invalid value", err, prop.objectClassName ?: RLMTypeToString(prop.type),
                    keyPath, objectSchema.className, value);
    if (RLMObjectBase *obj = RLMDynamicCast<RLMObjectBase>(value)) {
        RLMPrecondition(!obj->_row.is_valid() || &column.group() == &obj->_realm.group,
                        @"Invalid value origin", @"Object must be from the Realm being queried");
    }
}

// static_assert is always evaluated even if it's inside a if constexpr
// unless the value is derived from the template argument, in which case it's
// only evaluated if that branch is active
template <CollectionOperation::Type> struct AlwaysFalse : std::false_type {};

template <CollectionOperation::Type OperationType, typename Column>
auto collection_operation_expr_2(Column&& column) {
    if constexpr (OperationType == CollectionOperation::Minimum) {
        return column.min();
    }
    else if constexpr (OperationType == CollectionOperation::Maximum) {
        return column.max();
    }
    else if constexpr (OperationType == CollectionOperation::Sum) {
        return column.sum();
    }
    else if constexpr (OperationType == CollectionOperation::Average) {
        return column.average();
    }
    else {
        static_assert(AlwaysFalse<OperationType>::value, "invalid operation type");
    }
}

template <typename Requested, CollectionOperation::Type OperationType, bool IsLinkCollection>
auto collection_operation_expr(CollectionOperation operation) {
    REALM_ASSERT(operation.type() == OperationType);

    if constexpr (IsLinkCollection) {
        auto&& resolved = operation.link_column().resolve<Link>();
        auto col = operation.column().column();
        return collection_operation_expr_2<OperationType>(resolved.template column<Requested>(col));
    }
    else {
        return collection_operation_expr_2<OperationType>(operation.link_column().resolve<Lst<Requested>>());
    }
}

template <CollectionOperation::Type Operation, bool IsLinkCollection, typename R>
void QueryBuilder::add_collection_operation_constraint(NSPredicateOperatorType operatorType,
                                                       CollectionOperation const& collectionOperation, R rhs)
{
    auto type = IsLinkCollection ? collectionOperation.column().type() : collectionOperation.link_column().type();
    switch (type) {
        case RLMPropertyTypeInt:
            add_numeric_constraint(type, operatorType,
                                   collection_operation_expr<Int, Operation, IsLinkCollection>(collectionOperation),
                                   value_of_type<Int>(rhs));
            break;
        case RLMPropertyTypeFloat:
            add_numeric_constraint(type, operatorType,
                                   collection_operation_expr<Float, Operation, IsLinkCollection>(collectionOperation),
                                   value_of_type<Float>(rhs));
            break;
        case RLMPropertyTypeDouble:
            add_numeric_constraint(type, operatorType,
                                   collection_operation_expr<Double, Operation, IsLinkCollection>(collectionOperation),
                                   value_of_type<Double>(rhs));
            break;
        case RLMPropertyTypeDecimal128:
            add_numeric_constraint(type, operatorType,
                                   collection_operation_expr<Decimal128, Operation, IsLinkCollection>(collectionOperation),
                                   value_of_type<Decimal128>(rhs));
            break;
        case RLMPropertyTypeDate:
            if constexpr (Operation == CollectionOperation::Sum || Operation == CollectionOperation::Average) {
                throwException(@"Unsupported predicate value type",
                               @"Cannot sum or average date properties");
            }
            else {
                add_numeric_constraint(type, operatorType,
                                       collection_operation_expr<Timestamp, Operation, IsLinkCollection>(collectionOperation),
                                       value_of_type<Timestamp>(rhs));
            }
            break;
        default:
            REALM_ASSERT(false && "Only numeric property types should hit this path.");
    }
}

template <CollectionOperation::Type Operation, typename R>
void QueryBuilder::add_collection_operation_constraint(NSPredicateOperatorType operatorType,
                                                       CollectionOperation const& collectionOperation, R rhs)
{
    convert_null(rhs, [&](auto&& rhs) {
        if (collectionOperation.link_column().is_link()) {
            add_collection_operation_constraint<Operation, true>(operatorType, collectionOperation, rhs);
        }
        else {
            add_collection_operation_constraint<Operation, false>(operatorType, collectionOperation, rhs);
        }
    });
}

template <typename R>
void QueryBuilder::add_collection_operation_constraint(NSPredicateOperatorType operatorType,
                                                       CollectionOperation const& collectionOperation, R rhs)
{
    switch (collectionOperation.type()) {
        case CollectionOperation::Count: {
            auto& column = collectionOperation.link_column();
            RLMPropertyType type = column.type();
            auto rhsValue = value_of_type<Int>(rhs);
            switch (type) {
                case RLMPropertyTypeBool:
                    add_numeric_constraint(type, operatorType, column.resolve<Lst<Bool>>().size(), rhsValue);
                    return;
                case RLMPropertyTypeObjectId:
                    add_numeric_constraint(type, operatorType, column.resolve<Lst<ObjectId>>().size(), rhsValue);
                    return;
                case RLMPropertyTypeDate:
                    add_numeric_constraint(type, operatorType, column.resolve<Lst<Timestamp>>().size(), rhsValue);
                    return;
                case RLMPropertyTypeDouble:
                    add_numeric_constraint(type, operatorType, column.resolve<Lst<Double>>().size(), rhsValue);
                    return;
                case RLMPropertyTypeFloat:
                    add_numeric_constraint(type, operatorType, column.resolve<Lst<Float>>().size(), rhsValue);
                    return;
                case RLMPropertyTypeInt:
                    add_numeric_constraint(type, operatorType, column.resolve<Lst<Int>>().size(), rhsValue);
                    return;
                case RLMPropertyTypeDecimal128:
                    add_numeric_constraint(type, operatorType, column.resolve<Lst<Decimal128>>().size(), rhsValue);
                    return;
                case RLMPropertyTypeString:
                    add_numeric_constraint(type, operatorType, column.resolve<Lst<String>>().size(), rhsValue);
                    return;
                case RLMPropertyTypeData:
                    add_numeric_constraint(type, operatorType, column.resolve<Lst<Binary>>().size(), rhsValue);
                    return;
                case RLMPropertyTypeObject:
                case RLMPropertyTypeLinkingObjects:
                    add_numeric_constraint(type, operatorType, column.resolve<Link>().count(), rhsValue);
                    return;
                case RLMPropertyTypeAny:
                    throwException(@"Unsupported predicate value type",
                                   @"Object type %@ not supported", RLMTypeToString(type));
            }
        }
        case CollectionOperation::Minimum:
            add_collection_operation_constraint<CollectionOperation::Minimum>(operatorType, collectionOperation, rhs);
            break;
        case CollectionOperation::Maximum:
            add_collection_operation_constraint<CollectionOperation::Maximum>(operatorType, collectionOperation, rhs);
            break;
        case CollectionOperation::Sum:
            add_collection_operation_constraint<CollectionOperation::Sum>(operatorType, collectionOperation, rhs);
            break;
        case CollectionOperation::Average:
            add_collection_operation_constraint<CollectionOperation::Average>(operatorType, collectionOperation, rhs);
            break;
    }
}

bool key_path_contains_collection_operator(NSString *keyPath) {
    return [keyPath rangeOfString:@"@"].location != NSNotFound;
}

NSString *get_collection_operation_name_from_key_path(NSString *keyPath, NSString **leadingKeyPath,
                                                      NSString **trailingKey) {
    NSRange at = [keyPath rangeOfString:@"@"];
    if (at.location == NSNotFound || at.location >= keyPath.length - 1) {
        throwException(@"Invalid key path", @"'%@' is not a valid key path'", keyPath);
    }

    if (at.location == 0 || [keyPath characterAtIndex:at.location - 1] != '.') {
        throwException(@"Invalid key path", @"'%@' is not a valid key path'", keyPath);
    }

    NSRange trailingKeyRange = [keyPath rangeOfString:@"." options:0 range:{at.location, keyPath.length - at.location} locale:nil];

    *leadingKeyPath = [keyPath substringToIndex:at.location - 1];
    if (trailingKeyRange.location == NSNotFound) {
        *trailingKey = nil;
        return [keyPath substringFromIndex:at.location];
    } else {
        *trailingKey = [keyPath substringFromIndex:trailingKeyRange.location + 1];
        return [keyPath substringWithRange:{at.location, trailingKeyRange.location - at.location}];
    }
}

CollectionOperation QueryBuilder::collection_operation_from_key_path(RLMObjectSchema *desc, NSString *keyPath) {
    NSString *leadingKeyPath;
    NSString *trailingKey;
    NSString *collectionOperationName = get_collection_operation_name_from_key_path(keyPath, &leadingKeyPath, &trailingKey);

    ColumnReference linkColumn = column_reference_from_key_path(desc, leadingKeyPath, true);
    util::Optional<ColumnReference> column;
    if (trailingKey) {
        RLMPrecondition([trailingKey rangeOfString:@"."].location == NSNotFound, @"Invalid key path",
                        @"Right side of collection operator may only have a single level key");
        NSString *fullKeyPath = [leadingKeyPath stringByAppendingFormat:@".%@", trailingKey];
        column = column_reference_from_key_path(desc, fullKeyPath, true);
    }

    return {collectionOperationName, std::move(linkColumn), std::move(column)};
}

NSPredicateOperatorType invert_comparison_operator(NSPredicateOperatorType type) {
    switch (type) {
        case NSLessThanPredicateOperatorType:
            return NSGreaterThanPredicateOperatorType;
        case NSLessThanOrEqualToPredicateOperatorType:
            return NSGreaterThanOrEqualToPredicateOperatorType;
        case NSGreaterThanPredicateOperatorType:
            return NSLessThanPredicateOperatorType;
        case NSGreaterThanOrEqualToPredicateOperatorType:
            return NSLessThanOrEqualToPredicateOperatorType;
        case NSBeginsWithPredicateOperatorType:
        case NSEndsWithPredicateOperatorType:
        case NSContainsPredicateOperatorType:
        case NSLikePredicateOperatorType:
            throwException(@"Unsupported predicate", @"Operator '%@' requires a keypath on the left side.", operatorName(type));
        default:
            return type;
    }
}

void QueryBuilder::apply_collection_operator_expression(RLMObjectSchema *desc,
                                                        NSString *keyPath, id value,
                                                        NSComparisonPredicate *pred) {
    CollectionOperation operation = collection_operation_from_key_path(desc, keyPath);
    operation.validate_comparison(value);

    auto type = pred.predicateOperatorType;
    if (pred.leftExpression.expressionType != NSKeyPathExpressionType) {
        // Turn "a > b" into "b < a" so that we can always put the column on the lhs
        type = invert_comparison_operator(type);
    }
    add_collection_operation_constraint(type, operation, value);
}

void QueryBuilder::apply_value_expression(RLMObjectSchema *desc,
                                          NSString *keyPath, id value,
                                          NSComparisonPredicate *pred)
{
    if (key_path_contains_collection_operator(keyPath)) {
        apply_collection_operator_expression(desc, keyPath, value, pred);
        return;
    }

    bool isAny = pred.comparisonPredicateModifier == NSAnyPredicateModifier;
    ColumnReference column = column_reference_from_key_path(desc, keyPath, isAny);

    // check to see if this is a between query
    if (pred.predicateOperatorType == NSBetweenPredicateOperatorType) {
        add_between_constraint(std::move(column), value);
        return;
    }

    // turn "key.path IN collection" into ored together ==. "collection IN key.path" is handled elsewhere.
    if (pred.predicateOperatorType == NSInPredicateOperatorType) {
        process_or_group(m_query, value, [&](id item) {
            id normalized = value_from_constant_expression_or_value(item);
            validate_property_value(column, normalized,
                                    @"Expected object of type %@ in IN clause for property '%@' on object of type '%@', but received: %@", desc, keyPath);
            add_constraint(NSEqualToPredicateOperatorType, pred.options, column, normalized);
        });
        return;
    }

    validate_property_value(column, value, @"Expected object of type %@ for property '%@' on object of type '%@', but received: %@", desc, keyPath);
    if (pred.leftExpression.expressionType == NSKeyPathExpressionType) {
        add_constraint(pred.predicateOperatorType, pred.options, std::move(column), value);
    } else {
        add_constraint(invert_comparison_operator(pred.predicateOperatorType), pred.options, std::move(column), value);
    }
}

void QueryBuilder::apply_column_expression(RLMObjectSchema *desc,
                                           NSString *leftKeyPath, NSString *rightKeyPath,
                                           NSComparisonPredicate *predicate)
{
    bool left_key_path_contains_collection_operator = key_path_contains_collection_operator(leftKeyPath);
    bool right_key_path_contains_collection_operator = key_path_contains_collection_operator(rightKeyPath);
    if (left_key_path_contains_collection_operator && right_key_path_contains_collection_operator) {
        throwException(@"Unsupported predicate", @"Key paths including aggregate operations cannot be compared with other aggregate operations.");
    }

    if (left_key_path_contains_collection_operator) {
        CollectionOperation left = collection_operation_from_key_path(desc, leftKeyPath);
        ColumnReference right = column_reference_from_key_path(desc, rightKeyPath, false);
        left.validate_comparison(right);
        add_collection_operation_constraint(predicate.predicateOperatorType, left, std::move(right));
        return;
    }
    if (right_key_path_contains_collection_operator) {
        ColumnReference left = column_reference_from_key_path(desc, leftKeyPath, false);
        CollectionOperation right = collection_operation_from_key_path(desc, rightKeyPath);
        right.validate_comparison(left);
        add_collection_operation_constraint(invert_comparison_operator(predicate.predicateOperatorType),
                                            right, std::move(left));
        return;
    }

    bool isAny = false;
    ColumnReference left = column_reference_from_key_path(desc, leftKeyPath, isAny);
    ColumnReference right = column_reference_from_key_path(desc, rightKeyPath, isAny);

    // NOTE: It's assumed that column type must match and no automatic type conversion is supported.
    RLMPrecondition(left.type() == right.type(),
                    RLMPropertiesComparisonTypeMismatchException,
                    RLMPropertiesComparisonTypeMismatchReason,
                    RLMTypeToString(left.type()),
                    RLMTypeToString(right.type()));

    // TODO: Should we handle special case where left row is the same as right row (tautology)
    add_constraint(predicate.predicateOperatorType, predicate.options,
                   std::move(left), std::move(right));
}

// Identify expressions of the form [SELF valueForKeyPath:]
bool is_self_value_for_key_path_function_expression(NSExpression *expression)
{
    if (expression.expressionType != NSFunctionExpressionType)
        return false;

    if (expression.operand.expressionType != NSEvaluatedObjectExpressionType)
        return false;

    return [expression.function isEqualToString:@"valueForKeyPath:"];
}

// -[NSPredicate predicateWithSubtitutionVariables:] results in function expressions of the form [SELF valueForKeyPath:]
// that apply_predicate cannot handle. Replace such expressions with equivalent NSKeyPathExpressionType expressions.
NSExpression *simplify_self_value_for_key_path_function_expression(NSExpression *expression) {
    if (is_self_value_for_key_path_function_expression(expression)) {
        if (NSString *keyPath = [expression.arguments.firstObject keyPath]) {
            return [NSExpression expressionForKeyPath:keyPath];
        }
    }
    return expression;
}

void QueryBuilder::apply_function_expression(RLMObjectSchema *objectSchema, NSExpression *functionExpression,
                                             NSPredicateOperatorType operatorType, NSExpression *right) {
    RLMPrecondition(functionExpression.operand.expressionType == NSSubqueryExpressionType,
                    @"Invalid predicate", @"The '%@' function is not supported.", functionExpression.function);
    RLMPrecondition([functionExpression.function isEqualToString:@"valueForKeyPath:"] && functionExpression.arguments.count == 1,
                    @"Invalid predicate", @"The '%@' function is not supported on the result of a SUBQUERY.", functionExpression.function);

    NSExpression *keyPathExpression = functionExpression.arguments.firstObject;
    RLMPrecondition([keyPathExpression.keyPath isEqualToString:@"@count"],
                    @"Invalid predicate", @"SUBQUERY is only supported when immediately followed by .@count that is compared with a constant number.");
    RLMPrecondition(right.expressionType == NSConstantValueExpressionType && [right.constantValue isKindOfClass:[NSNumber class]],
                    @"Invalid predicate expression", @"SUBQUERY(…).@count is only supported when compared with a constant number.");

    NSExpression *subqueryExpression = functionExpression.operand;
    int64_t value = [right.constantValue integerValue];

    ColumnReference collectionColumn = column_reference_from_key_path(objectSchema, [subqueryExpression.collection keyPath], true);
    RLMObjectSchema *collectionMemberObjectSchema = m_schema[collectionColumn.property().objectClassName];

    // Eliminate references to the iteration variable in the subquery.
    NSPredicate *subqueryPredicate = [subqueryExpression.predicate predicateWithSubstitutionVariables:@{subqueryExpression.variable: [NSExpression expressionForEvaluatedObject]}];
    subqueryPredicate = transformPredicate(subqueryPredicate, simplify_self_value_for_key_path_function_expression);

    Query subquery = RLMPredicateToQuery(subqueryPredicate, collectionMemberObjectSchema, m_schema, m_group);
    add_numeric_constraint(RLMPropertyTypeInt, operatorType,
                           collectionColumn.resolve<Link>(std::move(subquery)).count(), value);
}

void QueryBuilder::apply_predicate(NSPredicate *predicate, RLMObjectSchema *objectSchema)
{
    // Compound predicates.
    if ([predicate isMemberOfClass:[NSCompoundPredicate class]]) {
        NSCompoundPredicate *comp = (NSCompoundPredicate *)predicate;

        switch ([comp compoundPredicateType]) {
            case NSAndPredicateType:
                if (comp.subpredicates.count) {
                    // Add all of the subpredicates.
                    m_query.group();
                    for (NSPredicate *subp in comp.subpredicates) {
                        apply_predicate(subp, objectSchema);
                    }
                    m_query.end_group();
                } else {
                    // NSCompoundPredicate's documentation states that an AND predicate with no subpredicates evaluates to TRUE.
                    m_query.and_query(std::unique_ptr<Expression>(new TrueExpression));
                }
                break;

            case NSOrPredicateType: {
                // Add all of the subpredicates with ors inbetween.
                process_or_group(m_query, comp.subpredicates, [&](__unsafe_unretained NSPredicate *const subp) {
                    apply_predicate(subp, objectSchema);
                });
                break;
            }

            case NSNotPredicateType:
                // Add the negated subpredicate
                m_query.Not();
                apply_predicate(comp.subpredicates.firstObject, objectSchema);
                break;

            default:
                // Not actually possible short of users making their own weird
                // broken subclass of NSPredicate
                throwException(@"Invalid compound predicate type",
                               @"Only AND, OR, and NOT compound predicates are supported");
        }
    }
    else if ([predicate isMemberOfClass:[NSComparisonPredicate class]]) {
        NSComparisonPredicate *compp = (NSComparisonPredicate *)predicate;

        RLMPrecondition(compp.comparisonPredicateModifier != NSAllPredicateModifier,
                        @"Invalid predicate", @"ALL modifier not supported");

        NSExpressionType exp1Type = compp.leftExpression.expressionType;
        NSExpressionType exp2Type = compp.rightExpression.expressionType;

        if (compp.comparisonPredicateModifier == NSAnyPredicateModifier) {
            // for ANY queries
            RLMPrecondition(exp1Type == NSKeyPathExpressionType && exp2Type == NSConstantValueExpressionType,
                            @"Invalid predicate",
                            @"Predicate with ANY modifier must compare a KeyPath with RLMArray with a value");
        }

        if (compp.predicateOperatorType == NSBetweenPredicateOperatorType || compp.predicateOperatorType == NSInPredicateOperatorType) {
            // Inserting an array via %@ gives NSConstantValueExpressionType, but including it directly gives NSAggregateExpressionType
            if (exp1Type == NSKeyPathExpressionType && (exp2Type == NSAggregateExpressionType || exp2Type == NSConstantValueExpressionType)) {
                // "key.path IN %@", "key.path IN {…}", "key.path BETWEEN %@", or "key.path BETWEEN {…}".
                exp2Type = NSConstantValueExpressionType;
            }
            else if (compp.predicateOperatorType == NSInPredicateOperatorType && exp1Type == NSConstantValueExpressionType && exp2Type == NSKeyPathExpressionType) {
                // "%@ IN key.path" is equivalent to "ANY key.path IN %@". Rewrite the former into the latter.
                compp = [NSComparisonPredicate predicateWithLeftExpression:compp.rightExpression rightExpression:compp.leftExpression
                                                                  modifier:NSAnyPredicateModifier type:NSEqualToPredicateOperatorType options:0];
                exp1Type = NSKeyPathExpressionType;
                exp2Type = NSConstantValueExpressionType;
            }
            else {
                if (compp.predicateOperatorType == NSBetweenPredicateOperatorType) {
                    throwException(@"Invalid predicate",
                                   @"Predicate with BETWEEN operator must compare a KeyPath with an aggregate with two values");
                }
                else if (compp.predicateOperatorType == NSInPredicateOperatorType) {
                    throwException(@"Invalid predicate",
                                   @"Predicate with IN operator must compare a KeyPath with an aggregate");
                }
            }
        }

        if (exp1Type == NSKeyPathExpressionType && exp2Type == NSKeyPathExpressionType) {
            // both expression are KeyPaths
            apply_column_expression(objectSchema, compp.leftExpression.keyPath, compp.rightExpression.keyPath, compp);
        }
        else if (exp1Type == NSKeyPathExpressionType && exp2Type == NSConstantValueExpressionType) {
            // comparing keypath to value
            apply_value_expression(objectSchema, compp.leftExpression.keyPath, compp.rightExpression.constantValue, compp);
        }
        else if (exp1Type == NSConstantValueExpressionType && exp2Type == NSKeyPathExpressionType) {
            // comparing value to keypath
            apply_value_expression(objectSchema, compp.rightExpression.keyPath, compp.leftExpression.constantValue, compp);
        }
        else if (exp1Type == NSFunctionExpressionType) {
            apply_function_expression(objectSchema, compp.leftExpression, compp.predicateOperatorType, compp.rightExpression);
        }
        else if (exp1Type == NSSubqueryExpressionType) {
            // The subquery expressions that we support are handled by the NSFunctionExpressionType case above.
            throwException(@"Invalid predicate expression", @"SUBQUERY is only supported when immediately followed by .@count.");
        }
        else {
            throwException(@"Invalid predicate expressions",
                           @"Predicate expressions must compare a keypath and another keypath or a constant value");
        }
    }
    else if ([predicate isEqual:[NSPredicate predicateWithValue:YES]]) {
        m_query.and_query(std::unique_ptr<Expression>(new TrueExpression));
    } else if ([predicate isEqual:[NSPredicate predicateWithValue:NO]]) {
        m_query.and_query(std::unique_ptr<Expression>(new FalseExpression));
    }
    else {
        // invalid predicate type
        throwException(@"Invalid predicate",
                       @"Only support compound, comparison, and constant predicates");
    }
}
} // namespace

realm::Query RLMPredicateToQuery(NSPredicate *predicate, RLMObjectSchema *objectSchema,
                                 RLMSchema *schema, Group &group)
{
    auto query = get_table(group, objectSchema).where();

    // passing a nil predicate is a no-op
    if (!predicate) {
        return query;
    }

    @autoreleasepool {
        QueryBuilder(query, group, schema).apply_predicate(predicate, objectSchema);
    }

    // Test the constructed query in core
    std::string validateMessage = query.validate();
    RLMPrecondition(validateMessage.empty(), @"Invalid query", @"%.*s",
                    (int)validateMessage.size(), validateMessage.c_str());
    return query;
}

// return the property for a validated column name
RLMProperty *RLMValidatedProperty(RLMObjectSchema *desc, NSString *columnName) {
    RLMProperty *prop = desc[columnName];
    RLMPrecondition(prop, @"Invalid property name",
                    @"Property '%@' not found in object of type '%@'", columnName, desc.className);
    return prop;
}<|MERGE_RESOLUTION|>--- conflicted
+++ resolved
@@ -969,14 +969,12 @@
                 add_link_constraint(operatorType, column.resolve<Link>(), value);
             });
             break;
-<<<<<<< HEAD
         case RLMPropertyTypeUUID:
-            add_bool_constraint(type, operatorType, value_of_type<UUID>(values)...);
-            break;
-        default:
-=======
+            convert_null(value, [&](auto&& value) {
+                add_bool_constraint(type, operatorType, column.resolve<W<UUID>>(), value_of_type<UUID>(value));
+            });
+            break;
         case RLMPropertyTypeAny:
->>>>>>> 8ea10092
             throwException(@"Unsupported predicate value type",
                            @"Object type '%@' not supported", RLMTypeToString(type));
     }
@@ -1205,6 +1203,9 @@
                 case RLMPropertyTypeLinkingObjects:
                     add_numeric_constraint(type, operatorType, column.resolve<Link>().count(), rhsValue);
                     return;
+                case RLMPropertyTypeUUID:
+                    add_numeric_constraint(type, operatorType, column.resolve<Lst<UUID>>().size(), rhsValue);
+                    return;
                 case RLMPropertyTypeAny:
                     throwException(@"Unsupported predicate value type",
                                    @"Object type %@ not supported", RLMTypeToString(type));
