////////////////////////////////////////////////////////////////////////////
//
// Copyright 2014 Realm Inc.
//
// Licensed under the Apache License, Version 2.0 (the "License");
// you may not use this file except in compliance with the License.
// You may obtain a copy of the License at
//
// http://www.apache.org/licenses/LICENSE-2.0
//
// Unless required by applicable law or agreed to in writing, software
// distributed under the License is distributed on an "AS IS" BASIS,
// WITHOUT WARRANTIES OR CONDITIONS OF ANY KIND, either express or implied.
// See the License for the specific language governing permissions and
// limitations under the License.
//
////////////////////////////////////////////////////////////////////////////

#import <Foundation/Foundation.h>
#import <Realm/RLMConstants.h>

@class RLMRealmConfiguration, RLMRealm, RLMObject, RLMSchema, RLMMigration, RLMNotificationToken, RLMThreadSafeReference, RLMAsyncOpenTask, RLMSyncSubscriptionSet;

/**
 A callback block for opening Realms asynchronously.

 Returns the Realm if the open was successful, or an error otherwise.
 */
typedef void(^RLMAsyncOpenRealmCallback)(RLMRealm * _Nullable realm, NSError * _Nullable error);

/// The Id of the asynchronous transaction.
typedef unsigned RLMAsyncTransactionId;

NS_ASSUME_NONNULL_BEGIN

/**
 An `RLMRealm` instance (also referred to as "a Realm") represents a Realm
 database.

 Realms can either be stored on disk (see `+[RLMRealm realmWithURL:]`) or in
 memory (see `RLMRealmConfiguration`).

 `RLMRealm` instances are cached internally, and constructing equivalent `RLMRealm`
 objects (for example, by using the same path or identifier) multiple times on a single thread
 within a single iteration of the run loop will normally return the same
 `RLMRealm` object.

 If you specifically want to ensure an `RLMRealm` instance is
 destroyed (for example, if you wish to open a Realm, check some property, and
 then possibly delete the Realm file and re-open it), place the code which uses
 the Realm within an `@autoreleasepool {}` and ensure you have no other
 strong references to it.

 @warning Non-frozen `RLMRealm` instances are thread-confined and cannot be
 shared across threads or dispatch queues. Trying to do so will cause an
 exception to be thrown. You must call this method on each thread you want to
 interact with the Realm on. For dispatch queues, this means that you must call
 it in each block which is dispatched, as a queue is not guaranteed to run all
 of its blocks on the same thread.
 */

@interface RLMRealm : NSObject

#pragma mark - Creating & Initializing a Realm

/**
 Obtains an instance of the default Realm.

 The default Realm is used by the `RLMObject` class methods
 which do not take an `RLMRealm` parameter, but is otherwise not special. The
 default Realm is persisted as *default.realm* under the *Documents* directory of
 your Application on iOS, in your application's *Application Support*
 directory on macOS, and in the *Cache* directory on tvOS.

 The default Realm is created using the default `RLMRealmConfiguration`, which
 can be changed via `+[RLMRealmConfiguration setDefaultConfiguration:]`.

 @return The default `RLMRealm` instance for the current thread.
 */
+ (instancetype)defaultRealm;

/**
 Obtains an instance of the default Realm bound to the given queue.

 Rather than being confined to the thread they are opened on, queue-bound
 RLMRealms are confined to the given queue. They can be accessed from any
 thread as long as it is from within a block dispatch to the queue, and
 notifications will be delivered to the queue instead of a thread's run loop.

 Realms can only be confined to a serial queue. Queue-confined RLMRealm
 instances can be obtained when not on that queue, but attempting to do
 anything with that instance without first dispatching to the queue will throw
 an incorrect thread exception.

 The default Realm is created using the default `RLMRealmConfiguration`, which
 can be changed via `+[RLMRealmConfiguration setDefaultConfiguration:]`.

 @param queue A serial dispatch queue to confine the Realm to.
 @return The default `RLMRealm` instance for the given queue.
 */
+ (instancetype)defaultRealmForQueue:(dispatch_queue_t)queue;

/**
 Obtains an `RLMRealm` instance with the given configuration.

 @param configuration A configuration object to use when creating the Realm.
 @param error         If an error occurs, upon return contains an `NSError` object
                      that describes the problem. If you are not interested in
                      possible errors, pass in `NULL`.

 @return An `RLMRealm` instance.
 */
+ (nullable instancetype)realmWithConfiguration:(RLMRealmConfiguration *)configuration error:(NSError **)error;

/**
 Obtains an `RLMRealm` instance with the given configuration bound to the given queue.

 Rather than being confined to the thread they are opened on, queue-bound
 RLMRealms are confined to the given queue. They can be accessed from any
 thread as long as it is from within a block dispatch to the queue, and
 notifications will be delivered to the queue instead of a thread's run loop.

 Realms can only be confined to a serial queue. Queue-confined RLMRealm
 instances can be obtained when not on that queue, but attempting to do
 anything with that instance without first dispatching to the queue will throw
 an incorrect thread exception.

 @param configuration A configuration object to use when creating the Realm.
 @param queue         A serial dispatch queue to confine the Realm to.
 @param error         If an error occurs, upon return contains an `NSError` object
                      that describes the problem. If you are not interested in
                      possible errors, pass in `NULL`.

 @return An `RLMRealm` instance.
 */
+ (nullable instancetype)realmWithConfiguration:(RLMRealmConfiguration *)configuration
                                          queue:(nullable dispatch_queue_t)queue
                                          error:(NSError **)error;

/**
 Obtains an `RLMRealm` instance persisted at a specified file URL.

 @param fileURL The local URL of the file the Realm should be saved at.

 @return An `RLMRealm` instance.
 */
+ (instancetype)realmWithURL:(NSURL *)fileURL;

/**
 Asynchronously open a Realm and deliver it to a block on the given queue.

 Opening a Realm asynchronously will perform all work needed to get the Realm to
 a usable state (such as running potentially time-consuming migrations) on a
 background thread before dispatching to the given queue. In addition,
 synchronized Realms wait for all remote content available at the time the
 operation began to be downloaded and available locally.

 The Realm passed to the callback function is confined to the callback queue as
 if `-[RLMRealm realmWithConfiguration:queue:error]` was used.

 @param configuration A configuration object to use when opening the Realm.
 @param callbackQueue The serial dispatch queue on which the callback should be run.
 @param callback      A callback block. If the Realm was successfully opened,
                      it will be passed in as an argument.
                      Otherwise, an `NSError` describing what went wrong will be
                      passed to the block instead.
 */
+ (RLMAsyncOpenTask *)asyncOpenWithConfiguration:(RLMRealmConfiguration *)configuration
                                   callbackQueue:(dispatch_queue_t)callbackQueue
                                        callback:(RLMAsyncOpenRealmCallback)callback;

/**
 The `RLMSchema` used by the Realm.
 */
@property (nonatomic, readonly) RLMSchema *schema;

/**
 Indicates if the Realm is currently engaged in a write transaction.

 @warning   Do not simply check this property and then start a write transaction whenever an object needs to be
            created, updated, or removed. Doing so might cause a large number of write transactions to be created,
            degrading performance. Instead, always prefer performing multiple updates during a single transaction.
 */
@property (nonatomic, readonly) BOOL inWriteTransaction;

/**
 The `RLMRealmConfiguration` object that was used to create this `RLMRealm` instance.
 */
@property (nonatomic, readonly) RLMRealmConfiguration *configuration;

/**
 Indicates if this Realm contains any objects.
 */
@property (nonatomic, readonly) BOOL isEmpty;

/**
 Indicates if this Realm is frozen.

 @see `-[RLMRealm freeze]`
 */
@property (nonatomic, readonly, getter=isFrozen) BOOL frozen;

/**
 Returns a frozen (immutable) snapshot of this Realm.

 A frozen Realm is an immutable snapshot view of a particular version of a
 Realm's data. Unlike normal RLMRealm instances, it does not live-update to
 reflect writes made to the Realm, and can be accessed from any thread. Writing
 to a frozen Realm is not allowed, and attempting to begin a write transaction
 will throw an exception.

 All objects and collections read from a frozen Realm will also be frozen.
 */
- (RLMRealm *)freeze NS_RETURNS_RETAINED;

/**
 Returns a live reference of this Realm.

 All objects and collections read from the returned Realm will no longer be frozen.
 This method will return `self` if it is not already frozen.
 */
- (RLMRealm *)thaw;

#pragma mark - File Management

/**
 Writes a compacted and optionally encrypted copy of the Realm to the given local URL.

 The destination file cannot already exist.

 Note that if this method is called from within a write transaction, the
 *current* data is written, not the data from the point when the previous write
 transaction was committed.

 @param fileURL Local URL to save the Realm to.
 @param key     Optional 64-byte encryption key to encrypt the new file with.
 @param error   If an error occurs, upon return contains an `NSError` object
 that describes the problem. If you are not interested in
 possible errors, pass in `NULL`.

 @return `YES` if the Realm was successfully written to disk, `NO` if an error occurred.
 */
- (BOOL)writeCopyToURL:(NSURL *)fileURL encryptionKey:(nullable NSData *)key error:(NSError **)error;

/**
 Writes a copy of the Realm to a given location specified by a given configuration.

 If the configuration supplied is derived from a `RLMUser` then this Realm will be copied with
 sync functionality enabled.

 The destination file cannot already exist.

 @param configuration A Realm Configuration.
 @param error   If an error occurs, upon return contains an `NSError` object
 that describes the problem. If you are not interested in
 possible errors, pass in `NULL`.

 @return `YES` if the Realm was successfully written to disk, `NO` if an error occurred.
 */
- (BOOL)writeCopyForConfiguration:(RLMRealmConfiguration *)configuration error:(NSError **)error;

/**
 Checks if the Realm file for the given configuration exists locally on disk.

 For non-synchronized, non-in-memory Realms, this is equivalent to
 `-[NSFileManager.defaultManager fileExistsAtPath:config.path]`. For
 synchronized Realms, it takes care of computing the actual path on disk based
 on the server, virtual path, and user as is done when opening the Realm.

 @param config A Realm configuration to check the existence of.
 @return YES if the Realm file for the given configuration exists on disk, NO otherwise.
 */
+ (BOOL)fileExistsForConfiguration:(RLMRealmConfiguration *)config;

/**
 Deletes the local Realm file and associated temporary files for the given configuration.

 This deletes the ".realm", ".note" and ".management" files which would be
 created by opening the Realm with the given configuration. It does not delete
 the ".lock" file (which contains no persisted data and is recreated from
 scratch every time the Realm file is opened).

 The Realm must not be currently open on any thread or in another process. If
 it is, this will return NO and report the error RLMErrorAlreadyOpen. Attempting to open
 the Realm on another thread while the deletion is happening will block (and
 then create a new Realm and open that afterwards).

 If the Realm already does not exist this will return `NO` and report the error NSFileNoSuchFileError;

 @param config A Realm configuration identifying the Realm to be deleted.
 @return YES if any files were deleted, NO otherwise.
 */
+ (BOOL)deleteFilesForConfiguration:(RLMRealmConfiguration *)config error:(NSError **)error
 __attribute__((swift_error(nonnull_error)));

#pragma mark - Notifications

/**
 The type of a block to run whenever the data within the Realm is modified.

 @see `-[RLMRealm addNotificationBlock:]`
 */
typedef void (^RLMNotificationBlock)(RLMNotification notification, RLMRealm *realm);

#pragma mark - Receiving Notification when a Realm Changes

/**
 Adds a notification handler for changes in this Realm, and returns a notification token.

 Notification handlers are called after each write transaction is committed,
 either on the current thread or other threads.

 Handler blocks are called on the same thread that they were added on, and may
 only be added on threads which are currently within a run loop. Unless you are
 specifically creating and running a run loop on a background thread, this will
 normally only be the main thread.

 The block has the following definition:

     typedef void(^RLMNotificationBlock)(RLMNotification notification, RLMRealm *realm);

 It receives the following parameters:

 - `NSString` \***notification**:    The name of the incoming notification. See
                                     `RLMRealmNotification` for information on what
                                     notifications are sent.
 - `RLMRealm` \***realm**:           The Realm for which this notification occurred.

 @param block   A block which is called to process Realm notifications.

 @return A token object which must be retained as long as you wish to continue
         receiving change notifications.
 */
- (RLMNotificationToken *)addNotificationBlock:(RLMNotificationBlock)block __attribute__((warn_unused_result));

#pragma mark - Writing to a Realm

/**
 Begins a write transaction on the Realm.

 Only one write transaction can be open at a time for each Realm file. Write
 transactions cannot be nested, and trying to begin a write transaction on a
 Realm which is already in a write transaction will throw an exception. Calls to
 `beginWriteTransaction` from `RLMRealm` instances for the same Realm file in
 other threads or other processes will block until the current write transaction
 completes or is cancelled.

 Before beginning the write transaction, `beginWriteTransaction` updates the
 `RLMRealm` instance to the latest Realm version, as if `refresh` had been
 called, and generates notifications if applicable. This has no effect if the
 Realm was already up to date.

 It is rarely a good idea to have write transactions span multiple cycles of
 the run loop, but if you do wish to do so you will need to ensure that the
 Realm participating in the write transaction is kept alive until the write
 transaction is committed.
 */
- (void)beginWriteTransaction;

/**
 Commits all write operations in the current write transaction, and ends the
 transaction.

 After saving the changes, all notification blocks registered on this specific
 `RLMRealm` instance are invoked synchronously. Notification blocks registered
 on other threads or on collections are invoked asynchronously. If you do not
 want to receive a specific notification for this write tranaction, see
 `commitWriteTransactionWithoutNotifying:error:`.

 This method can fail if there is insufficient disk space available to save the
 writes made, or due to unexpected i/o errors. This version of the method throws
 an exception when errors occur. Use the version with a `NSError` out parameter
 instead if you wish to handle errors.

 @warning This method may only be called during a write transaction.
 */
- (void)commitWriteTransaction NS_SWIFT_UNAVAILABLE("");

/**
 Commits all write operations in the current write transaction, and ends the
 transaction.

 After saving the changes, all notification blocks registered on this specific
 `RLMRealm` instance are invoked synchronously. Notification blocks registered
 on other threads or on collections are invoked asynchronously. If you do not
 want to receive a specific notification for this write tranaction, see
 `commitWriteTransactionWithoutNotifying:error:`.

 This method can fail if there is insufficient disk space available to save the
 writes made, or due to unexpected i/o errors.

 @warning This method may only be called during a write transaction.

 @param error If an error occurs, upon return contains an `NSError` object
              that describes the problem. If you are not interested in
              possible errors, pass in `NULL`.

 @return Whether the transaction succeeded.
 */
- (BOOL)commitWriteTransaction:(NSError **)error;

/**
 Commits all write operations in the current write transaction, without
 notifying specific notification blocks of the changes.

 After saving the changes, all notification blocks registered on this specific
 `RLMRealm` instance are invoked synchronously. Notification blocks registered
 on other threads or on collections are scheduled to be invoked asynchronously.

 You can skip notifiying specific notification blocks about the changes made
 in this write transaction by passing in their associated notification tokens.
 This is primarily useful when the write transaction is saving changes already
 made in the UI and you do not want to have the notification block attempt to
 re-apply the same changes.

 The tokens passed to this method must be for notifications for this specific
 `RLMRealm` instance. Notifications for different threads cannot be skipped
 using this method.

 This method can fail if there is insufficient disk space available to save the
 writes made, or due to unexpected i/o errors.

 @warning This method may only be called during a write transaction.

 @param tokens An array of notification tokens which were returned from adding
               callbacks which you do not want to be notified for the changes
               made in this write transaction.
 @param error If an error occurs, upon return contains an `NSError` object
              that describes the problem. If you are not interested in
              possible errors, pass in `NULL`.

 @return Whether the transaction succeeded.
 */
- (BOOL)commitWriteTransactionWithoutNotifying:(NSArray<RLMNotificationToken *> *)tokens error:(NSError **)error;

/**
 Reverts all writes made during the current write transaction and ends the transaction.

 This rolls back all objects in the Realm to the state they were in at the
 beginning of the write transaction, and then ends the transaction.

 This restores the data for deleted objects, but does not revive invalidated
 object instances. Any `RLMObject`s which were added to the Realm will be
 invalidated rather than becoming unmanaged.
 Given the following code:

     ObjectType *oldObject = [[ObjectType objectsWhere:@"..."] firstObject];
     ObjectType *newObject = [[ObjectType alloc] init];

     [realm beginWriteTransaction];
     [realm addObject:newObject];
     [realm deleteObject:oldObject];
     [realm cancelWriteTransaction];

 Both `oldObject` and `newObject` will return `YES` for `isInvalidated`,
 but re-running the query which provided `oldObject` will once again return
 the valid object.

 KVO observers on any objects which were modified during the transaction will
 be notified about the change back to their initial values, but no other
 notifcations are produced by a cancelled write transaction.

 @warning This method may only be called during a write transaction.
 */
- (void)cancelWriteTransaction;

/**
 Performs actions contained within the given block inside a write transaction.

 @see `[RLMRealm transactionWithoutNotifying:block:error:]`
 */
- (void)transactionWithBlock:(__attribute__((noescape)) void(^)(void))block NS_SWIFT_UNAVAILABLE("");

/**
 Performs actions contained within the given block inside a write transaction.

 @see `[RLMRealm transactionWithoutNotifying:block:error:]`
 */
- (BOOL)transactionWithBlock:(__attribute__((noescape)) void(^)(void))block error:(NSError **)error;

/**
 Performs actions contained within the given block inside a write transaction.

 @see `[RLMRealm transactionWithoutNotifying:block:error:]`
 */
- (void)transactionWithoutNotifying:(NSArray<RLMNotificationToken *> *)tokens block:(__attribute__((noescape)) void(^)(void))block;

/**
 Performs actions contained within the given block inside a write transaction.

 Write transactions cannot be nested, and trying to execute a write transaction
 on a Realm which is already participating in a write transaction will throw an
 exception. Calls to `transactionWithBlock:` from `RLMRealm` instances in other
 threads will block until the current write transaction completes.

 Before beginning the write transaction, `transactionWithBlock:` updates the
 `RLMRealm` instance to the latest Realm version, as if `refresh` had been called, and
 generates notifications if applicable. This has no effect if the Realm
 was already up to date.

 You can skip notifiying specific notification blocks about the changes made
 in this write transaction by passing in their associated notification tokens.
 This is primarily useful when the write transaction is saving changes already
 made in the UI and you do not want to have the notification block attempt to
 re-apply the same changes.

 The tokens passed to this method must be for notifications for this specific
 `RLMRealm` instance. Notifications for different threads cannot be skipped
 using this method.

 @param tokens An array of notification tokens which were returned from adding
               callbacks which you do not want to be notified for the changes
               made in this write transaction.
 @param block The block containing actions to perform.
 @param error If an error occurs, upon return contains an `NSError` object
              that describes the problem. If you are not interested in
              possible errors, pass in `NULL`.

 @return Whether the transaction succeeded.
 */
- (BOOL)transactionWithoutNotifying:(NSArray<RLMNotificationToken *> *)tokens block:(__attribute__((noescape)) void(^)(void))block error:(NSError **)error;

/**
 Indicates if the Realm is currently performing async write operations.
 This becomes YES following a call to `beginAsyncWriteTransaction`,
 `commitAsyncWriteTransaction`, or `asyncTransactionWithBlock:`, and remains so
 until all scheduled async write work has completed.
 
 @warning If this is `YES`, closing or invalidating the Realm will block until scheduled work has completed.
 */
@property (nonatomic, readonly) BOOL isPerformingAsynchronousWriteOperations;

/**
 Begins an asynchronous write transaction.
 This function asynchronously begins a write transaction on a background
 thread, and then invokes the block on the original thread or queue once the
 transaction has begun. Unlike `beginWriteTransaction`, this does not block the
 calling thread if another thread is current inside a write transaction, and
 will always return immediately.
 Multiple calls to this function (or the other functions which perform
 asynchronous write transactions) will queue the blocks to be called in the
 same order as they were queued. This includes calls from inside a write
 transaction block, which unlike with synchronous transactions are allowed.
 
 @param block The block containing actions to perform inside the write transaction.
        `block` should end by calling `commitAsyncWriteTransaction`,
        `commitWriteTransaction`.
        Returning without one of these calls is equivalent to calling `cancelWriteTransaction`.
 
 @return An id identifying the asynchronous transaction which can be passed to
         `cancelAsyncTransaction:` prior to the block being called to cancel
         the pending invocation of the block.
 */
- (RLMAsyncTransactionId)beginAsyncWriteTransaction:(void(^)(void))block;

/**
 Asynchronously commits a write transaction.
 The call returns immediately allowing the caller to proceed while the I/O is
 performed on a dedicated background thread. This can be used regardless of if
 the write transaction was begun with `beginWriteTransaction` or
 `beginAsyncWriteTransaction`.
 
 @param completionBlock A block which will be called on the source thread or
                        queue once the commit has either completed or failed
                        with an error.
 
 @param isGroupingAllowed If `YES`, multiple sequential calls to
                         `commitAsyncWriteTransaction:` may be batched together
                         and persisted to stable storage in one group. This
                         improves write performance, particularly when the
                         individual transactions being batched are small. In the
                         event of a crash or power failure, either all of the
                         grouped transactions will be lost or none will, rather
                         than the usual guarantee that data has been persisted as
                         soon as a call to commit has returned.
 
 @return An id identifying the asynchronous transaction commit can be passed to
         `cancelAsyncTransaction:` prior to the completion block being called
         to cancel the pending invocation of the block. Note that this does
         *not* cancel the commit itself.
*/
- (RLMAsyncTransactionId)commitAsyncWriteTransaction:(nullable void(^)(NSError *_Nullable))completionBlock
                                   isGroupingAllowed:(BOOL)isGroupingAllowed;

/**
 Asynchronously commits a write transaction.
 The call returns immediately allowing the caller to proceed while the I/O is
 performed on a dedicated background thread. This can be used regardless of if
 the write transaction was begun with `beginWriteTransaction` or
 `beginAsyncWriteTransaction`.
 
 @param completionBlock A block which will be called on the source thread or
                        queue once the commit has either completed or failed
                        with an error.
 
 @return An id identifying the asynchronous transaction commit can be passed to
         `cancelAsyncTransaction:` prior to the completion block being called
         to cancel the pending invocation of the block. Note that this does
         *not* cancel the commit itself.
*/
- (RLMAsyncTransactionId)commitAsyncWriteTransaction:(void(^)(NSError *_Nullable))completionBlock;

/**
 Asynchronously commits a write transaction.
 The call returns immediately allowing the caller to proceed while the I/O is
 performed on a dedicated background thread. This can be used regardless of if
 the write transaction was begun with `beginWriteTransaction` or
 `beginAsyncWriteTransaction`.
 
 @return An id identifying the asynchronous transaction commit can be passed to
         `cancelAsyncTransaction:` prior to the completion block being called
         to cancel the pending invocation of the block. Note that this does
         *not* cancel the commit itself.
*/
- (RLMAsyncTransactionId)commitAsyncWriteTransaction;

/**
 Cancels a queued block for an asynchronous transaction.
 This can cancel a block passed to either an asynchronous begin or an
 asynchronous commit. Canceling a begin cancels that transaction entirely,
 while canceling a commit merely cancels the invocation of the completion
 callback, and the commit will still happen.
 Transactions can only be canceled before the block is invoked, and calling
 `cancelAsyncTransaction:` from within the block is a no-op.
 
 @param asyncTransactionId A transaction id from either `beginAsyncWriteTransaction:` or `commitAsyncWriteTransaction:`.
*/
- (void)cancelAsyncTransaction:(RLMAsyncTransactionId)asyncTransactionId;

/**
 Asynchronously performs actions contained within the given block inside a
 write transaction.
 The write transaction is begun asynchronously as if calling
 `beginAsyncWriteTransaction:`, and by default the transaction is commited
 asynchronously after the block completes. You can also explicitly call
 `commitWriteTransaction` or `cancelWriteTransaction` from within the block to
 synchronously commit or cancel the write transaction.
 
 @param block The block containing actions to perform.
 
 @param completionBlock A block which will be called on the source thread or
                        queue once the commit has either completed or failed
                        with an error.

 @return An id identifying the asynchronous transaction which can be passed to
         `cancelAsyncTransaction:` prior to the block being called to cancel
         the pending invocation of the block.
*/
<<<<<<< HEAD
- (RLMAsyncTransactionId)asyncTransactionWithBlock:(void(^)())block
                                        onComplete:(nullable void(^)(NSError *_Nullable))completionBlock;
=======
- (RLMAsyncTransactionId)asyncTransactionWithBlock:(void(^)(void))block onComplete:(nullable void(^)(NSError *))completionBlock;
>>>>>>> 50c7a096

/**
 Asynchronously performs actions contained within the given block inside a
 write transaction.
 The write transaction is begun asynchronously as if calling
 `beginAsyncWriteTransaction:`, and by default the transaction is commited
 asynchronously after the block completes. You can also explicitly call
 `commitWriteTransaction` or `cancelWriteTransaction` from within the block to
 synchronously commit or cancel the write transaction.
 
 @param block The block containing actions to perform.
 
 @return An id identifying the asynchronous transaction which can be passed to
         `cancelAsyncTransaction:` prior to the block being called to cancel
         the pending invocation of the block.
*/
- (RLMAsyncTransactionId)asyncTransactionWithBlock:(void(^)(void))block;

/**
 Updates the Realm and outstanding objects managed by the Realm to point to the
 most recent data.

 If the version of the Realm is actually changed, Realm and collection
 notifications will be sent to reflect the changes. This may take some time, as
 collection notifications are prepared on a background thread. As a result,
 calling this method on the main thread is not advisable.

 @return Whether there were any updates for the Realm. Note that `YES` may be
         returned even if no data actually changed.
 */
- (BOOL)refresh;

/**
 Set this property to `YES` to automatically update this Realm when changes
 happen in other threads.

 If set to `YES` (the default), changes made on other threads will be reflected
 in this Realm on the next cycle of the run loop after the changes are
 committed.  If set to `NO`, you must manually call `-refresh` on the Realm to
 update it to get the latest data.

 Note that by default, background threads do not have an active run loop and you
 will need to manually call `-refresh` in order to update to the latest version,
 even if `autorefresh` is set to `YES`.

 Even with this property enabled, you can still call `-refresh` at any time to
 update the Realm before the automatic refresh would occur.

 Write transactions will still always advance a Realm to the latest version and
 produce local notifications on commit even if autorefresh is disabled.

 Disabling `autorefresh` on a Realm without any strong references to it will not
 have any effect, and `autorefresh` will revert back to `YES` the next time the
 Realm is created. This is normally irrelevant as it means that there is nothing
 to refresh (as managed `RLMObject`s, `RLMArray`s, and `RLMResults` have strong
 references to the Realm that manages them), but it means that setting
 `RLMRealm.defaultRealm.autorefresh = NO` in
 `application:didFinishLaunchingWithOptions:` and only later storing Realm
 objects will not work.

 Defaults to `YES`.
 */
@property (nonatomic) BOOL autorefresh;

/**
 Invalidates all `RLMObject`s, `RLMResults`, `RLMLinkingObjects`, and `RLMArray`s managed by the Realm.

 A Realm holds a read lock on the version of the data accessed by it, so
 that changes made to the Realm on different threads do not modify or delete the
 data seen by this Realm. Calling this method releases the read lock,
 allowing the space used on disk to be reused by later write transactions rather
 than growing the file. This method should be called before performing long
 blocking operations on a background thread on which you previously read data
 from the Realm which you no longer need.

 All `RLMObject`, `RLMResults` and `RLMArray` instances obtained from this
 `RLMRealm` instance on the current thread are invalidated. `RLMObject`s and `RLMArray`s
 cannot be used. `RLMResults` will become empty. The Realm itself remains valid,
 and a new read transaction is implicitly begun the next time data is read from the Realm.

 Calling this method multiple times in a row without reading any data from the
 Realm, or before ever reading any data from the Realm, is a no-op.
 */
- (void)invalidate;

#pragma mark - Accessing Objects

/**
 Returns the same object as the one referenced when the `RLMThreadSafeReference` was first created,
 but resolved for the current Realm for this thread. Returns `nil` if this object was deleted after
 the reference was created.

 @param reference The thread-safe reference to the thread-confined object to resolve in this Realm.

 @warning A `RLMThreadSafeReference` object must be resolved at most once.
          Failing to resolve a `RLMThreadSafeReference` will result in the source version of the
          Realm being pinned until the reference is deallocated.
          An exception will be thrown if a reference is resolved more than once.

 @warning Cannot call within a write transaction.

 @note Will refresh this Realm if the source Realm was at a later version than this one.

 @see `+[RLMThreadSafeReference referenceWithThreadConfined:]`
 */
- (nullable id)resolveThreadSafeReference:(RLMThreadSafeReference *)reference
NS_REFINED_FOR_SWIFT;

#pragma mark - Adding and Removing Objects from a Realm

/**
 Adds an object to the Realm.

 Once added, this object is considered to be managed by the Realm. It can be retrieved
 using the `objectsWhere:` selectors on `RLMRealm` and on subclasses of `RLMObject`.

 When added, all child relationships referenced by this object will also be added to
 the Realm if they are not already in it.

 If the object or any related objects are already being managed by a different Realm
 an exception will be thrown. Use `-[RLMObject createInRealm:withObject:]` to insert a copy of a managed object
 into a different Realm.

 The object to be added must be valid and cannot have been previously deleted
 from a Realm (i.e. `isInvalidated` must be `NO`).

 @warning This method may only be called during a write transaction.

 @param object  The object to be added to this Realm.
 */
- (void)addObject:(RLMObject *)object;

/**
 Adds all the objects in a collection to the Realm.

 This is the equivalent of calling `addObject:` for every object in a collection.

 @warning This method may only be called during a write transaction.

 @param objects   An enumerable collection such as `NSArray`, `RLMArray`, or `RLMResults`,
                  containing Realm objects to be added to the Realm.

 @see   `addObject:`
 */
- (void)addObjects:(id<NSFastEnumeration>)objects;

/**
 Adds or updates an existing object into the Realm.

 The object provided must have a designated primary key. If no objects exist in the Realm
 with the same primary key value, the object is inserted. Otherwise, the existing object is
 updated with any changed values.

 As with `addObject:`, the object cannot already be managed by a different
 Realm. Use `-[RLMObject createOrUpdateInRealm:withValue:]` to copy values to
 a different Realm.

 If there is a property or KVC value on `object` whose value is nil, and it corresponds
 to a nullable property on an existing object being updated, that nullable property will
 be set to nil.

 @warning This method may only be called during a write transaction.

 @param object  The object to be added or updated.
 */
- (void)addOrUpdateObject:(RLMObject *)object;

/**
 Adds or updates all the objects in a collection into the Realm.

 This is the equivalent of calling `addOrUpdateObject:` for every object in a collection.

 @warning This method may only be called during a write transaction.

 @param objects  An enumerable collection such as `NSArray`, `RLMArray`, or `RLMResults`,
                 containing Realm objects to be added to or updated within the Realm.

 @see   `addOrUpdateObject:`
 */
- (void)addOrUpdateObjects:(id<NSFastEnumeration>)objects;

/**
 Deletes an object from the Realm. Once the object is deleted it is considered invalidated.

 @warning This method may only be called during a write transaction.

 @param object  The object to be deleted.
 */
- (void)deleteObject:(RLMObject *)object;

/**
 Deletes one or more objects from the Realm.

 This is the equivalent of calling `deleteObject:` for every object in a collection.

 @warning This method may only be called during a write transaction.

 @param objects  An enumerable collection such as `NSArray`, `RLMArray`, or `RLMResults`,
                 containing objects to be deleted from the Realm.

 @see `deleteObject:`
 */
- (void)deleteObjects:(id<NSFastEnumeration>)objects;

/**
 Deletes all objects from the Realm.

 @warning This method may only be called during a write transaction.

 @see `deleteObject:`
 */
- (void)deleteAllObjects;

#pragma mark - Sync Subscriptions

/**
 Represents the active subscriptions for this realm, which can be used to add/remove/update
 and search flexible sync subscriptions.
 Getting the subscriptions from a local or partition-based configured realm will thrown an exception.

 @warning This feature is currently in beta and its API is subject to change.
 */
@property (nonatomic, readonly, nonnull) RLMSyncSubscriptionSet *subscriptions;


#pragma mark - Migrations

/**
 The type of a migration block used to migrate a Realm.

 @param migration   A `RLMMigration` object used to perform the migration. The
                    migration object allows you to enumerate and alter any
                    existing objects which require migration.

 @param oldSchemaVersion    The schema version of the Realm being migrated.
 */
typedef void (^RLMMigrationBlock)(RLMMigration *migration, uint64_t oldSchemaVersion);

/**
 Returns the schema version for a Realm at a given local URL.

 @param fileURL Local URL to a Realm file.
 @param key     64-byte key used to encrypt the file, or `nil` if it is unencrypted.
 @param error   If an error occurs, upon return contains an `NSError` object
                that describes the problem. If you are not interested in
                possible errors, pass in `NULL`.

 @return The version of the Realm at `fileURL`, or `RLMNotVersioned` if the version cannot be read.
 */
+ (uint64_t)schemaVersionAtURL:(NSURL *)fileURL encryptionKey:(nullable NSData *)key error:(NSError **)error
NS_REFINED_FOR_SWIFT;

/**
 Performs the given Realm configuration's migration block on a Realm at the given path.

 This method is called automatically when opening a Realm for the first time and does
 not need to be called explicitly. You can choose to call this method to control
 exactly when and how migrations are performed.

 @param configuration The Realm configuration used to open and migrate the Realm.
 @return              The error that occurred while applying the migration, if any.

 @see                 RLMMigration
 */
+ (BOOL)performMigrationForConfiguration:(RLMRealmConfiguration *)configuration error:(NSError **)error;

#pragma mark - Unavailable Methods

/**
 RLMRealm instances are cached internally by Realm and cannot be created directly.

 Use `+[RLMRealm defaultRealm]`, `+[RLMRealm realmWithConfiguration:error:]` or
 `+[RLMRealm realmWithURL]` to obtain a reference to an RLMRealm.
 */
- (instancetype)init __attribute__((unavailable("Use +defaultRealm, +realmWithConfiguration: or +realmWithURL:.")));

/**
 RLMRealm instances are cached internally by Realm and cannot be created directly.

 Use `+[RLMRealm defaultRealm]`, `+[RLMRealm realmWithConfiguration:error:]` or
 `+[RLMRealm realmWithURL]` to obtain a reference to an RLMRealm.
 */
+ (instancetype)new __attribute__((unavailable("Use +defaultRealm, +realmWithConfiguration: or +realmWithURL:.")));

/// :nodoc:
- (void)addOrUpdateObjectsFromArray:(id)array __attribute__((unavailable("Renamed to -addOrUpdateObjects:.")));

@end

// MARK: - RLMNotificationToken

/**
 A token which is returned from methods which subscribe to changes to a Realm.

 Change subscriptions in Realm return an `RLMNotificationToken` instance,
 which can be used to unsubscribe from the changes. You must store a strong
 reference to the token for as long as you want to continue to receive notifications.
 When you wish to stop, call the `-invalidate` method. Notifications are also stopped if
 the token is deallocated.
 */
@interface RLMNotificationToken : NSObject
/// Stops notifications for the change subscription that returned this token.
- (void)invalidate;

/// Stops notifications for the change subscription that returned this token.
- (void)stop __attribute__((unavailable("Renamed to -invalidate."))) NS_REFINED_FOR_SWIFT;
@end

NS_ASSUME_NONNULL_END<|MERGE_RESOLUTION|>--- conflicted
+++ resolved
@@ -646,12 +646,8 @@
          `cancelAsyncTransaction:` prior to the block being called to cancel
          the pending invocation of the block.
 */
-<<<<<<< HEAD
-- (RLMAsyncTransactionId)asyncTransactionWithBlock:(void(^)())block
+- (RLMAsyncTransactionId)asyncTransactionWithBlock:(void(^)(void))block
                                         onComplete:(nullable void(^)(NSError *_Nullable))completionBlock;
-=======
-- (RLMAsyncTransactionId)asyncTransactionWithBlock:(void(^)(void))block onComplete:(nullable void(^)(NSError *))completionBlock;
->>>>>>> 50c7a096
 
 /**
  Asynchronously performs actions contained within the given block inside a
