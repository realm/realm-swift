////////////////////////////////////////////////////////////////////////////
//
// TIGHTDB CONFIDENTIAL
// __________________
//
//  [2011] - [2014] TightDB Inc
//  All Rights Reserved.
//
// NOTICE:  All information contained herein is, and remains
// the property of TightDB Incorporated and its suppliers,
// if any.  The intellectual and technical concepts contained
// herein are proprietary to TightDB Incorporated
// and its suppliers and may be covered by U.S. and Foreign Patents,
// patents in process, and are protected by trade secret or copyright law.
// Dissemination of this information or reproduction of this material
// is strictly forbidden unless prior written permission is obtained
// from TightDB Incorporated.
//
////////////////////////////////////////////////////////////////////////////


#import <Foundation/Foundation.h>

@class RLMObject, RLMArray, RLMRealm, RLMSchema, RLMMigrationRealm;

typedef void(^RLMNotificationBlock)(NSString *notification, RLMRealm *realm);
typedef void (^RLMMigrationBlock)(RLMMigrationRealm *realm);


@interface RLMRealm : NSObject

/**---------------------------------------------------------------------------------------
 *  @name Creating & Initializing a Realm
 * ---------------------------------------------------------------------------------------
 */
/** 
 Gets an instance of the default RLMRealm.
 
 RLMRealm instances are reused when this is called multiple times from the same thread. The 
 default RLMRealm is persisted as default.realm under the Documents directory of your Application.
 
 @warning  RLMRealm instances are not thread safe and cannot be shared across threads or 
            dispatch queues. You must create a separate RLMRealm instance for each thread and queue.
 
 @return  The default RLMRealm instance for the current thread.
 */
+ (instancetype)defaultRealm;

/**
 Creates an RLMRealm instance and persists it in the specified file.
 
 RLMRealm instances are reused when this is called multiple times from the same thread.
 
 @warning  RLMRealm instances are not thread safe and can not be shared across threads or
 dispatch queues. You must create a separate RLMRealm instance for each thread and queue.
 
 @param path  A path to the file you want the RLMRealm persisted in.
 
 @return  A persisted RLMRealm instance.
 */
+ (instancetype)realmWithPath:(NSString *)path;

/**
 Creates an RLMRealm instance and persists it in the specified file with options.
 
 @warning  RLMRealm instances are not thread safe and can not be shared across threads or
 dispatch queues. You must get a separate RLMRealm instance for each thread and queue.
 
 @param path  Path to the file you want the RLMRealm persisted in.
 @param readonly  BOOL indicating if this RLMRealm is readonly (must use for readonly files)
 @param error  A pass-by-reference for errors.
 
 @exception realm:runloop_exception  Thrown if this method is called from a thread without a runloop

 @return A persisted RLMRealm instance.
 */
+ (instancetype)realmWithPath:(NSString *)path readOnly:(BOOL)readonly error:(NSError **)error;

/**
 Specifies that the default RLMRealm will be persisted in-memory only
 
 The default RLMRealm is persisted to disk unless this method is called.
 
 @warning This must be called before any RLMRealm instances are obtained or an exception will be thrown.

 @exception 
 */
+ (void)useInMemoryDefaultRealm;

/**
 Path to the file where this RLMRealm is persisted.
 */
@property (nonatomic, readonly) NSString *path;

/**
 Indicates if this RLMRealm is read-only
 
 @return    Boolean value indicating if this RLMRealm instance is readonly.
 */
@property (nonatomic, readonly) BOOL isReadOnly;


#pragma mark -

/**---------------------------------------------------------------------------------------
 *  @name Receiving Notification when a Realm Changes
 * ---------------------------------------------------------------------------------------
 */

/**
 Adds a notification handler that will be triggered by changes in this RLMRealm.
 
<<<<<<< HEAD
 The block has the following definition:
 
     typedef void(^RLMNotificationBlock)(NSString *notification, RLMRealm *realm);
 
 It receives the following parameters:
 
 - `NSString` \***notification**:    The name of the incoming notification.
    RLMRealmDidChangeNotification is the only notification currently supported.
 - `RLMRealm` \***realm**:           The realm for which this notification occurred
 
 @param block   A block which is called to process RLMRealm notifications.
=======
 @param block  The RLMNotificationBlock to be called to process notifications from this RLMRealm. 
 			   RLMRealmDidChangeNotification is the only notification currently supported.
>>>>>>> 451eac48
 */
- (void)addNotificationBlock:(RLMNotificationBlock)block;

/**
 Removes a notification handler from this RLMRealm.
 
<<<<<<< HEAD
 The block has the following definition:
 
     typedef void(^RLMNotificationBlock)(NSString *notification, RLMRealm *realm);
 
 It receives the following parameters:
 
 - `NSString` \***notification**:    The name of the incoming notification.
 RLMRealmDidChangeNotification is the only notification currently supported.
 - `RLMRealm` \***realm**:           The realm for which this notification occurred
 
 @param block   The block previously passed to addNotification: to remove.
=======
 @param block  The RLMNotificationBlock to remove.
>>>>>>> 451eac48
 */
- (void)removeNotificationBlock:(RLMNotificationBlock)block;

#pragma mark -

/**---------------------------------------------------------------------------------------
 *  @name Writing to a Realm
 * ---------------------------------------------------------------------------------------
 */

/**
 Begins a write transaction to an RLMRealm.
 
 Only one write transaction can be open at a time. Calls to beginWriteTransaction from RLMRealm instances
 in other threads will block until the current write transaction terminates.
 
 If writes were made in other threads or processes to other instances of the same RLMRealm, the RLMRealm 
 on which beginWriteTransaction is called and all outstanding objects obtained from this RLMRealm are updated to
 the latest RLMRealm version when this method is called.
 */
- (void)beginWriteTransaction;

/**
 Commits all writes operations from the current write transaction. 
 
 After this is called, the RLMRealm reverts back to being read-only.
 */
- (void)commitWriteTransaction;

/**
 Abandons all write operations in the current write transaction and terminates the transaction.
 
 After this is called, the RLMRealm reverts back to being read-only.
 */
- (void)rollbackWriteTransaction;

/**
 Updates an RLMRealm and all oustanding objects to point to the most recent data for this RLMRealm.
 */
- (void)refresh;

/**
 Set to YES to automacially update this RLMRealm when changes occur in other threads.

 Set to NO to require refresh to be manually called on the RLMRealm to update it to the lastest version.
 
 Notifications are sent immediately when a change is avaiable whether or not the RLMRealm is automatically
 updated.
 
 Defaults to YES on the main thread, and NO on all others.
 */
@property (nonatomic) BOOL autorefresh;

#pragma mark -

/**---------------------------------------------------------------------------------------
 *  @name Adding and Removing Objects from a Realm
 * ---------------------------------------------------------------------------------------
 */
/**
 Adds an object to be persistsed in this RLMRealm.
 
 Once added, this object can be retrieved using the objectsWhere: selectors on RLMRealm and on
 subclasses of RLMObject. Once added, all linked (child) objects referenced by the specified object will
 also be added to the RLMRealm if they are not already in it. If linked objects already belong to a
 different RLMRealm an exception will be thrown.
 
 @param object  An object to be added to this Realm.
 */
- (void)addObject:(RLMObject *)object;

/**
 Adds objects in the given array to be persistsed it in this Realm.
 
 This is the equivalent of addObject: except for an array of objects.
 
 @param array  NSArray or RLMArray of RLMObjects (or subclasses) to be added to this Realm.
 
 @see   addObject:
 */
- (void)addObjectsFromArray:(id)array;

/**
 Delete an object from this Realm.
 
 @param object  Object to be deleted from this Realm.
 */
- (void)deleteObject:(RLMObject *)object;


/**---------------------------------------------------------------------------------------
 *  @name Getting Objects from a Realm
 * ---------------------------------------------------------------------------------------
 */
/**
 Get all objects of a given type in this Realm.
 
 @param className   The name of the RLMObject subclass to retrieve on eg. `MyClass.className`.
 
 @return    An RLMArray of all objects in this realm of the given type.
 
 @see       RLMObject allObjects
 */
- (RLMArray *)allObjects:(NSString *)className;

/**
 Get objects matching the given predicate from the this Realm.
 
 In the future this method will be used to get an RLMArray with objects of mixed types. For now, you must
 specify an object type in the predicate of the form "Class = className". The preferred way to get objects
 of a single class is to use the class methods on RLMObject.
 
 @param predicate   The argument can be an NSPredicate, a predicte string, or predicate format string 
                    which can accept variable arguments.
 
 @return    An RLMArray of results matching the given predicate.
 
 @see       RLMObject objectsWhere:
 */
- (RLMArray *)objects:(NSString *)className where:(id)predicate, ...;

/**
 Get an ordered array of objects matching the given predicate from the this Realm.
 
 In the future this method will be used to get an RLMArray with objects of mixed types. For now, you must
 specify an object type in the predicate of the form "Class = className". The preferred way to get objects
 of a single class is to use the class methods on RLMObject.
 
 @param order       This argument determines how the results are sorted. It can be an NSString containing
                    the property name, or an NSSortDescriptor with the property name and order.
 @param predicate   This argument can be an NSPredicate, a predicte string, or predicate format string
 which can accept variable arguments.
 
 @return    An RLMArray of results matching the predicate ordered by the given order.
 
 @see       RLMObject objectsOrderedBy:where:
 */
- (RLMArray *)objects:(NSString *)className orderedBy:(id)order where:(id)predicate, ...;

#pragma mark -

/**---------------------------------------------------------------------------------------
 *  @name Named Object Storage and Retrieval
 * ---------------------------------------------------------------------------------------
 */
/**
 Realm provides a top level key/value store for storing and accessing objects by NSString. This system can be
 extended with the RLMKeyValueStore interface to create nested namespaces as needed.
 */

/**
 Retrieve a persisted object with an NSString.
 
 @usage RLMObject * object = RLMRealm.defaultRealm[@"name"];
 @param key The NSString used to identify an object
 
 @return    RLMObject or nil if no object is stored for the given key.
 */
-(id)objectForKeyedSubscript:(id <NSCopying>)key;

/**
 Store an object with an NSString key.
 
 @usage RLMRealm.defaultRealm[@"name"] = object;
 @param obj     The object to be stored.
 @param key     The key that itentifies the object to be used for future lookups.
 */
-(void)setObject:(RLMObject *)obj forKeyedSubscript:(id <NSCopying>)key;


#pragma mark -

//---------------------------------------------------------------------------------------
// @name Realm and Object Schema
//---------------------------------------------------------------------------------------
//
// Returns the schema used by this realm. This can be used to enumerate and introspect object
// types during migrations for dynamic introspection.
//
@property (nonatomic, readonly) RLMSchema *schema;

//
// The schema version for this Realm.
// 
@property (nonatomic, readonly) NSUInteger schemaVersion;

@end<|MERGE_RESOLUTION|>--- conflicted
+++ resolved
@@ -110,7 +110,6 @@
 /**
  Adds a notification handler that will be triggered by changes in this RLMRealm.
  
-<<<<<<< HEAD
  The block has the following definition:
  
      typedef void(^RLMNotificationBlock)(NSString *notification, RLMRealm *realm);
@@ -121,18 +120,14 @@
     RLMRealmDidChangeNotification is the only notification currently supported.
  - `RLMRealm` \***realm**:           The realm for which this notification occurred
  
- @param block   A block which is called to process RLMRealm notifications.
-=======
  @param block  The RLMNotificationBlock to be called to process notifications from this RLMRealm. 
  			   RLMRealmDidChangeNotification is the only notification currently supported.
->>>>>>> 451eac48
  */
 - (void)addNotificationBlock:(RLMNotificationBlock)block;
 
 /**
  Removes a notification handler from this RLMRealm.
  
-<<<<<<< HEAD
  The block has the following definition:
  
      typedef void(^RLMNotificationBlock)(NSString *notification, RLMRealm *realm);
@@ -143,10 +138,7 @@
  RLMRealmDidChangeNotification is the only notification currently supported.
  - `RLMRealm` \***realm**:           The realm for which this notification occurred
  
- @param block   The block previously passed to addNotification: to remove.
-=======
  @param block  The RLMNotificationBlock to remove.
->>>>>>> 451eac48
  */
 - (void)removeNotificationBlock:(RLMNotificationBlock)block;
 
