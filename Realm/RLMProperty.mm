--- conflicted
+++ resolved
@@ -279,6 +279,9 @@
     else if (strncmp(code, setPrefix, setPrefixLen) == 0) {
         _set = true;
         if (auto type = typeFromProtocolString(code + setPrefixLen)) {
+            if (*type == RLMPropertyTypeAny) {
+                _optional = false;
+            }
             _type = *type;
             return YES;
         }
@@ -689,14 +692,10 @@
     if (_array) {
         p.type |= realm::PropertyType::Array;
     }
-<<<<<<< HEAD
-    if (_optional || (p.type == realm::PropertyType::Mixed)) {
-=======
     if (_set) {
         p.type |= realm::PropertyType::Set;
     }
-    if (_optional) {
->>>>>>> f2ca0cba
+    if (_optional || (p.type == realm::PropertyType::Mixed)) {
         p.type |= realm::PropertyType::Nullable;
     }
     return p;
