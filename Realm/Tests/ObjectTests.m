--- conflicted
+++ resolved
@@ -230,313 +230,6 @@
     XCTAssertEqualObjects(obj0[@"name"], @"newName",  @"Name should be newName");
 }
 
-<<<<<<< HEAD
-- (void)testValidOperatorsInNumericComparison:(NSString *) comparisonType
-                              withProposition:(BOOL(^)(NSPredicateOperatorType)) proposition
-{
-    XCTAssert(proposition(NSLessThanPredicateOperatorType),
-              @"< operator in %@ comparison.", comparisonType);
-    XCTAssert(proposition(NSLessThanOrEqualToPredicateOperatorType),
-              @"<= or =< operator in %@ comparison.", comparisonType);
-    XCTAssert(proposition(NSGreaterThanPredicateOperatorType),
-              @"> operator in %@ comparison.", comparisonType);
-    XCTAssert(proposition(NSGreaterThanOrEqualToPredicateOperatorType),
-              @">= or => operator in %@ comparison.", comparisonType);
-    XCTAssert(proposition(NSEqualToPredicateOperatorType),
-              @"= or == operator in %@ comparison.", comparisonType);
-    XCTAssert(proposition(NSNotEqualToPredicateOperatorType),
-              @"<> or != operator in %@ comparison.", comparisonType);
-}
-
-- (void)testValidOperatorsInIntegerComparison
-{
-    BOOL (^isEmpty)(NSPredicateOperatorType) = [RLMPredicateUtil isEmptyIntColPredicate];
-    [self testValidOperatorsInNumericComparison:@"integer" withProposition:isEmpty];
-}
-
-- (void)testValidOperatorsInFloatComparison
-{
-    BOOL (^isEmpty)(NSPredicateOperatorType) = [RLMPredicateUtil isEmptyFloatColPredicate];
-    [self testValidOperatorsInNumericComparison:@"float" withProposition:isEmpty];
-}
-
-- (void)testValidOperatorsInDoubleComparison
-{
-    BOOL (^isEmpty)(NSPredicateOperatorType) = [RLMPredicateUtil isEmptyDoubleColPredicate];
-    [self testValidOperatorsInNumericComparison:@"double" withProposition:isEmpty];
-}
-
-- (void)testValidOperatorsInDateComparison
-{
-    BOOL (^isEmpty)(NSPredicateOperatorType) = [RLMPredicateUtil isEmptyDateColPredicate];
-    [self testValidOperatorsInNumericComparison:@"date" withProposition:isEmpty];
-}
-
-- (void)testInvalidOperatorsInNumericComparison:(NSString *) comparisonType
-                                withProposition:(BOOL(^)(NSPredicateOperatorType)) proposition
-{
-    NSString *name = @"filterWithPredicate:orderedBy: - Invalid operator type";
-
-    XCTAssertThrowsSpecificNamed(proposition(NSMatchesPredicateOperatorType),
-                                 NSException, name,
-                                 @"MATCHES operator invalid in %@ comparison.", comparisonType);
-    XCTAssertThrowsSpecificNamed(proposition(NSLikePredicateOperatorType),
-                                 NSException, name,
-                                 @"LIKE operator invalid in %@ comparison.", comparisonType);
-    XCTAssertThrowsSpecificNamed(proposition(NSBeginsWithPredicateOperatorType),
-                                 NSException, name,
-                                 @"BEGINSWITH operator invalid in %@ comparison.", comparisonType);
-    XCTAssertThrowsSpecificNamed(proposition(NSEndsWithPredicateOperatorType),
-                                 NSException, name,
-                                 @"ENDSWITH operator invalid in %@ comparison.", comparisonType);
-    XCTAssertThrowsSpecificNamed(proposition(NSInPredicateOperatorType),
-                                 NSException, name,
-                                 @"IN operator invalid in %@ comparison.", comparisonType);
-    XCTAssertThrowsSpecificNamed(proposition(NSContainsPredicateOperatorType),
-                                 NSException, name,
-                                 @"CONTAINS operator invalid in %@ comparison.", comparisonType);
-}
-
-- (void)testInvalidOperatorsInIntegerComparison
-{
-    BOOL (^isEmpty)(NSPredicateOperatorType) = [RLMPredicateUtil isEmptyIntColPredicate];
-    [self testInvalidOperatorsInNumericComparison:@"integer" withProposition:isEmpty];
-}
-
-- (void)testInvalidOperatorsInFloatComparison
-{
-    BOOL (^isEmpty)(NSPredicateOperatorType) = [RLMPredicateUtil isEmptyFloatColPredicate];
-    [self testInvalidOperatorsInNumericComparison:@"float" withProposition:isEmpty];
-}
-
-- (void)testInvalidOperatorsInDoubleComparison
-{
-    BOOL (^isEmpty)(NSPredicateOperatorType) = [RLMPredicateUtil isEmptyDoubleColPredicate];
-    [self testInvalidOperatorsInNumericComparison:@"double" withProposition:isEmpty];
-}
-
-- (void)testInvalidOperatorsInDateComparison
-{
-    BOOL (^isEmpty)(NSPredicateOperatorType) = [RLMPredicateUtil isEmptyDateColPredicate];
-    [self testInvalidOperatorsInNumericComparison:@"date" withProposition:isEmpty];
-}
-
-- (void)testCustomSelectorsInNumericComparison:(NSString *) comparisonType
-                               withProposition:(BOOL(^)()) proposition
-{
-    XCTAssertThrowsSpecificNamed(proposition(), NSException,
-                                 @"filterWithPredicate:orderedBy: - Invalid operator type",
-                                 @"Custom selector invalid in %@ comparison.", comparisonType);
-}
-
-- (void)testCustomSelectorsInIntegerComparison
-{
-    BOOL (^isEmpty)() = [RLMPredicateUtil alwaysEmptyIntColSelectorPredicate];
-    [self testCustomSelectorsInNumericComparison:@"integer" withProposition:isEmpty];
-}
-
-- (void)testCustomSelectorsInFloatComparison
-{
-    BOOL (^isEmpty)() = [RLMPredicateUtil alwaysEmptyFloatColSelectorPredicate];
-    [self testCustomSelectorsInNumericComparison:@"float" withProposition:isEmpty];
-}
-
-- (void)testCustomSelectorsInDoubleComparison
-{
-    BOOL (^isEmpty)() = [RLMPredicateUtil alwaysEmptyDoubleColSelectorPredicate];
-    [self testCustomSelectorsInNumericComparison:@"double" withProposition:isEmpty];
-}
-
-- (void)testCustomSelectorsInDateComparison
-{
-    BOOL (^isEmpty)() = [RLMPredicateUtil alwaysEmptyDateColSelectorPredicate];
-    [self testCustomSelectorsInNumericComparison:@"date" withProposition:isEmpty];
-}
-
-- (void)testBooleanPredicate
-{
-    XCTAssertEqual([BoolObject objectsWithPredicateFormat:@"boolCol == TRUE"].count,
-                   (NSUInteger)0, @"== operator in bool predicate.");
-    XCTAssertEqual([BoolObject objectsWithPredicateFormat:@"boolCol != TRUE"].count,
-                   (NSUInteger)0, @"== operator in bool predicate.");
-
-    XCTAssertThrowsSpecificNamed([BoolObject objectsWithPredicateFormat:@"boolCol >= TRUE"],
-                                 NSException,
-                                 @"filterWithPredicate:orderedBy: - Invalid operator type",
-                                 @"Invalid operator in bool predicate.");
-}
-
-- (void)testStringComparisonInPredicate
-{
-    // First, supported operators and options.
-    // Make sure that case-sensitivity is handled the right way round.
-    RLMRealm *realm = [RLMRealm defaultRealm];
-
-    [realm beginWriteTransaction];
-    [StringObject createInRealm:realm withObject:(@[@"a"])];
-    [realm commitWriteTransaction];
-
-    NSExpression *alpha = [NSExpression expressionForConstantValue:@"A"];
-
-    NSUInteger (^count)(NSPredicateOperatorType, NSComparisonPredicateOptions) =
-    ^(NSPredicateOperatorType type, NSComparisonPredicateOptions options) {
-        NSPredicate * pred = [RLMPredicateUtil comparisonWithKeyPath: @"stringCol"
-                                                          expression: alpha
-                                                        operatorType: type
-                                                             options: options];
-        return [StringObject objectsWithPredicate: pred].count;
-    };
-
-    XCTAssertEqual(count(NSBeginsWithPredicateOperatorType, 0),
-                   (NSUInteger)0, @"Case-sensitive BEGINSWITH operator in string comparison.");
-    XCTAssertEqual(count(NSBeginsWithPredicateOperatorType, NSCaseInsensitivePredicateOption),
-                   (NSUInteger)1, @"Case-insensitive BEGINSWITH operator in string comparison.");
-
-    XCTAssertEqual(count(NSEndsWithPredicateOperatorType, 0),
-                   (NSUInteger)0, @"Case-sensitive ENDSWITH operator in string comparison.");
-    XCTAssertEqual(count(NSEndsWithPredicateOperatorType, NSCaseInsensitivePredicateOption),
-                   (NSUInteger)1, @"Case-insensitive ENDSWITH operator in string comparison.");
-
-    XCTAssertEqual(count(NSContainsPredicateOperatorType, 0),
-                   (NSUInteger)0, @"Case-sensitive CONTAINS operator in string comparison.");
-    XCTAssertEqual(count(NSContainsPredicateOperatorType, NSCaseInsensitivePredicateOption),
-                   (NSUInteger)1, @"Case-insensitive CONTAINS operator in string comparison.");
-
-    XCTAssertEqual(count(NSEqualToPredicateOperatorType, 0),
-                   (NSUInteger)0, @"Case-sensitive = or == operator in string comparison.");
-    XCTAssertEqual(count(NSEqualToPredicateOperatorType, NSCaseInsensitivePredicateOption),
-                   (NSUInteger)1, @"Case-insensitive = or == operator in string comparison.");
-
-    XCTAssertEqual(count(NSNotEqualToPredicateOperatorType, 0),
-                   (NSUInteger)1, @"Case-sensitive != or <> operator in string comparison.");
-    XCTAssertEqual(count(NSNotEqualToPredicateOperatorType, NSCaseInsensitivePredicateOption),
-                   (NSUInteger)0, @"Case-insensitive != or <> operator in string comparison.");
-
-    // Unsupported (but valid) modifiers.
-    XCTAssertThrowsSpecificNamed(count(NSBeginsWithPredicateOperatorType,
-                                       NSDiacriticInsensitivePredicateOption), NSException,
-                                 @"filterWithPredicate:orderedBy: - Invalid predicate option",
-                                 @"Diachritic insensitivity is not supported.");
-
-    // Unsupported (but valid) operators.
-    XCTAssertThrowsSpecificNamed(count(NSLikePredicateOperatorType, 0), NSException,
-                                 @"filterWithPredicate:orderedBy: - Invalid operator type",
-                                 @"LIKE not supported for string comparison.");
-    XCTAssertThrowsSpecificNamed(count(NSMatchesPredicateOperatorType, 0), NSException,
-                                 @"filterWithPredicate:orderedBy: - Invalid operator type",
-                                 @"MATCHES not supported in string comparison.");
-
-    // Invalid operators.
-    XCTAssertThrowsSpecificNamed(count(NSLessThanPredicateOperatorType, 0), NSException,
-                                 @"filterWithPredicate:orderedBy: - Invalid operator type",
-                                 @"Invalid operator in string comparison.");
-}
-
-- (void)testBinaryComparisonInPredicate
-{
-    NSExpression *binary = [NSExpression expressionForConstantValue:[[NSData alloc] init]];
-
-    NSUInteger (^count)(NSPredicateOperatorType) = ^(NSPredicateOperatorType type) {
-        NSPredicate * pred = [RLMPredicateUtil comparisonWithKeyPath: @"binaryCol"
-                                                          expression: binary
-                                                        operatorType: type];
-        return [BinaryObject objectsWithPredicate: pred].count;
-    };
-
-    XCTAssertEqual(count(NSBeginsWithPredicateOperatorType), (NSUInteger)0,
-                   @"BEGINSWITH operator in binary comparison.");
-    XCTAssertEqual(count(NSEndsWithPredicateOperatorType), (NSUInteger)0,
-                   @"ENDSWITH operator in binary comparison.");
-    XCTAssertEqual(count(NSContainsPredicateOperatorType), (NSUInteger)0,
-                   @"CONTAINS operator in binary comparison.");
-    XCTAssertEqual(count(NSEqualToPredicateOperatorType), (NSUInteger)0,
-                   @"= or == operator in binary comparison.");
-    XCTAssertEqual(count(NSNotEqualToPredicateOperatorType), (NSUInteger)0,
-                   @"!= or <> operator in binary comparison.");
-
-    // Invalid operators.
-    XCTAssertThrowsSpecificNamed(count(NSLessThanPredicateOperatorType), NSException,
-                                 @"filterWithPredicate:orderedBy: - Invalid operator type",
-                                 @"Invalid operator in binary comparison.");
-}
-
-- (void)testAndCompound
-{
-    NSExpression *exp = [NSExpression expressionForConstantValue:@0];
-    NSPredicate *subpred = [RLMPredicateUtil comparisonWithKeyPath:@"intCol"
-                                                        expression:exp
-                                                      operatorType:NSEqualToPredicateOperatorType];
-
-    NSString *exc_name = @"filterWithPredicate:orderedBy: - Invalid query";
-
-    NSPredicate *predicate = [NSCompoundPredicate andPredicateWithSubpredicates:@[]];
-    BOOL(^proposition)() = [RLMPredicateUtil isEmptyIntColWithPredicate:predicate];
-
-    XCTAssertThrowsSpecificNamed(proposition(), NSException, exc_name,
-                                 @"Compound OR predicate with no subpredicates is invalid.");
-
-    predicate = [NSCompoundPredicate andPredicateWithSubpredicates:@[subpred]];
-    proposition = [RLMPredicateUtil isEmptyIntColWithPredicate:predicate];
-
-    XCTAssert(proposition(), @"Compound OR predicate with one subpredicate.");
-
-    predicate = [NSCompoundPredicate andPredicateWithSubpredicates:@[subpred,subpred]];
-    proposition = [RLMPredicateUtil isEmptyIntColWithPredicate:predicate];
-
-    XCTAssert(proposition(), @"Compound OR predicate with two subpredicates.");
-}
-
-- (void)testOrCompound
-{
-    NSExpression *exp = [NSExpression expressionForConstantValue:@0];
-    NSPredicate *subpred = [RLMPredicateUtil comparisonWithKeyPath:@"intCol"
-                                                        expression:exp
-                                                      operatorType:NSEqualToPredicateOperatorType];
-
-    NSString *exc_name = @"filterWithPredicate:orderedBy: - Invalid query";
-
-    NSPredicate *predicate = [NSCompoundPredicate orPredicateWithSubpredicates:@[]];
-    BOOL(^proposition)() = [RLMPredicateUtil isEmptyIntColWithPredicate:predicate];
-
-    XCTAssertThrowsSpecificNamed(proposition(), NSException, exc_name,
-                                 @"Compound OR predicate with no subpredicates is invalid.");
-
-    predicate = [NSCompoundPredicate orPredicateWithSubpredicates:@[subpred]];
-    proposition = [RLMPredicateUtil isEmptyIntColWithPredicate:predicate];
-
-    XCTAssert(proposition(), @"Compound OR predicate with one subpredicate.");
-
-    predicate = [NSCompoundPredicate orPredicateWithSubpredicates:@[subpred,subpred]];
-    proposition = [RLMPredicateUtil isEmptyIntColWithPredicate:predicate];
-
-    XCTAssert(proposition(), @"Compound OR predicate with two subpredicates.");
-}
-
-- (void)testNotCompound
-{
-    NSExpression *exp = [NSExpression expressionForConstantValue:@0];
-    NSPredicate *subpred = [RLMPredicateUtil comparisonWithKeyPath:@"intCol"
-                                                        expression:exp
-                                                      operatorType:NSEqualToPredicateOperatorType];
-
-    NSPredicate *predicate = [NSCompoundPredicate notPredicateWithSubpredicate:subpred];
-    BOOL(^proposition)() = [RLMPredicateUtil isEmptyIntColWithPredicate:predicate];
-
-    XCTAssert(proposition(), @"Compound OR predicate with two subpredicates.");
-}
-
-- (void)testInvalidArgument
-{
-    NSPredicate *predicate = (NSPredicate *)@42;
-    BOOL(^proposition)() = [RLMPredicateUtil isEmptyIntColWithPredicate:predicate];
-
-    XCTAssertThrowsSpecificNamed(proposition(), NSException,
-                                 @"filterWithPredicate:orderedBy: - Invalid argument",
-                                 @"Non compound or comparison predicate is invalid.");
-}
-
-=======
->>>>>>> 6906b423
 - (void)testDataTypes
 {
     RLMRealm *realm = [RLMRealm defaultRealm];
