////////////////////////////////////////////////////////////////////////////
//
// Copyright 2014 Realm Inc.
//
// Licensed under the Apache License, Version 2.0 (the "License");
// you may not use this file except in compliance with the License.
// You may obtain a copy of the License at
//
// http://www.apache.org/licenses/LICENSE-2.0
//
// Unless required by applicable law or agreed to in writing, software
// distributed under the License is distributed on an "AS IS" BASIS,
// WITHOUT WARRANTIES OR CONDITIONS OF ANY KIND, either express or implied.
// See the License for the specific language governing permissions and
// limitations under the License.
//
////////////////////////////////////////////////////////////////////////////

#import "RLMTestCase.h"

#import "RLMObjectSchema_Private.hpp"
#import "RLMRealmConfiguration_Private.hpp"
#import "RLMRealm_Dynamic.h"
#import "RLMSchema_Private.h"

#import <mach/mach_init.h>
#import <mach/vm_map.h>
#import <sys/resource.h>
#import <thread>

#import <realm/util/file.hpp>

@interface RLMRealm ()
+ (BOOL)isCoreDebug;
- (BOOL)compact;
@end

@interface RLMObjectSchema (Private)
+ (instancetype)schemaForObjectClass:(Class)objectClass;

@property (nonatomic, readwrite, assign) Class objectClass;
@end

@interface RLMSchema (Private)
@property (nonatomic, readwrite, copy) NSArray *objectSchema;
@end

@interface RealmTests : RLMTestCase
@end

@implementation RealmTests

- (void)deleteFiles {
    [super deleteFiles];

    for (NSString *realmPath in self.pathsFor100Realms) {
        [self deleteRealmFileAtURL:[NSURL fileURLWithPath:realmPath]];
    }
}

#pragma mark - Opening Realms

- (void)testOpeningInvalidPathThrows {
    RLMRealmConfiguration *config = [RLMRealmConfiguration defaultConfiguration];
    config.fileURL = [NSURL fileURLWithPath:@"/dev/null/foo"];
    RLMAssertThrowsWithCodeMatching([RLMRealm realmWithConfiguration:config error:nil], RLMErrorFileAccess);
}

- (void)testPathCannotBeBothInMemoryAndRegularDurability {
    RLMRealmConfiguration *config = [RLMRealmConfiguration defaultConfiguration];
    config.inMemoryIdentifier = @"identifier";
    RLMRealm *inMemoryRealm = [RLMRealm realmWithConfiguration:config error:nil];

    // make sure we can't open disk-realm at same path
    config.fileURL = [NSURL fileURLWithPath:@(inMemoryRealm.configuration.config.path.c_str())];
    NSError *error; // passing in a reference to assert that this error can't be catched!
    RLMAssertThrowsWithReasonMatching([RLMRealm realmWithConfiguration:config error:&error], @"Realm at path '.*' already opened with different inMemory settings");
}

- (void)testRealmWithPathUsesDefaultConfiguration {
    RLMRealmConfiguration *originalDefaultConfiguration = [RLMRealmConfiguration defaultConfiguration];
    RLMRealmConfiguration *newDefaultConfiguration = [originalDefaultConfiguration copy];
    newDefaultConfiguration.objectClasses = @[];
    [RLMRealmConfiguration setDefaultConfiguration:newDefaultConfiguration];
    XCTAssertEqual([[[[RLMRealm realmWithURL:RLMTestRealmURL()] configuration] objectClasses] count], 0U);
    [RLMRealmConfiguration setDefaultConfiguration:originalDefaultConfiguration];
}

- (void)testReadOnlyFile {
    @autoreleasepool {
        RLMRealm *realm = self.realmWithTestPath;
        [realm beginWriteTransaction];
        [StringObject createInRealm:realm withValue:@[@"a"]];
        [realm commitWriteTransaction];
    }

    [NSFileManager.defaultManager setAttributes:@{NSFileImmutable: @YES} ofItemAtPath:RLMTestRealmURL().path error:nil];

    // Should not be able to open read-write
    RLMAssertThrowsWithCodeMatching([self realmWithTestPath], RLMErrorFileAccess);

    RLMRealm *realm;
    XCTAssertNoThrow(realm = [self readOnlyRealmWithURL:RLMTestRealmURL() error:nil]);
    XCTAssertEqual(1U, [StringObject allObjectsInRealm:realm].count);

    [NSFileManager.defaultManager setAttributes:@{NSFileImmutable: @NO} ofItemAtPath:RLMTestRealmURL().path error:nil];
}

- (void)testReadOnlyFileInImmutableDirectory {
    @autoreleasepool {
        RLMRealm *realm = self.realmWithTestPath;
        [realm beginWriteTransaction];
        [StringObject createInRealm:realm withValue:@[@"a"]];
        [realm commitWriteTransaction];
    }

    // Delete '*.lock' and '.note' files to simulate opening Realm in an app bundle
    [[NSFileManager defaultManager] removeItemAtURL:[RLMTestRealmURL() URLByAppendingPathExtension:@"lock"] error:nil];
    [[NSFileManager defaultManager] removeItemAtURL:[RLMTestRealmURL() URLByAppendingPathExtension:@"note"] error:nil];

    // Make parent directory immutable to simulate opening Realm in an app bundle
    NSURL *parentDirectoryOfTestRealmURL = [RLMTestRealmURL() URLByDeletingLastPathComponent];
    [NSFileManager.defaultManager setAttributes:@{NSFileImmutable: @YES} ofItemAtPath:parentDirectoryOfTestRealmURL.path error:nil];

    RLMRealm *realm;
    // Read-only Realm should be opened even in immutable directory
    XCTAssertNoThrow(realm = [self readOnlyRealmWithURL:RLMTestRealmURL() error:nil]);

    [self dispatchAsyncAndWait:^{ XCTAssertNoThrow([self readOnlyRealmWithURL:RLMTestRealmURL() error:nil]); }];

    [NSFileManager.defaultManager setAttributes:@{NSFileImmutable: @NO} ofItemAtPath:parentDirectoryOfTestRealmURL.path error:nil];
}

- (void)testReadOnlyRealmMustExist {
   RLMAssertThrowsWithCodeMatching([self readOnlyRealmWithURL:RLMTestRealmURL() error:nil], RLMErrorFileNotFound);
}

- (void)testCannotHaveReadOnlyAndReadWriteRealmsAtSamePathAtSameTime {
    NSString *exceptionReason = @"Realm at path '.*' already opened with different read permissions";
    @autoreleasepool {
        XCTAssertNoThrow([self realmWithTestPath]);
        RLMAssertThrowsWithReasonMatching([self readOnlyRealmWithURL:RLMTestRealmURL() error:nil], exceptionReason);
    }

    @autoreleasepool {
        XCTAssertNoThrow([self readOnlyRealmWithURL:RLMTestRealmURL() error:nil]);
        RLMAssertThrowsWithReasonMatching([self realmWithTestPath], exceptionReason);
    }

    [self dispatchAsyncAndWait:^{
        XCTAssertNoThrow([self readOnlyRealmWithURL:RLMTestRealmURL() error:nil]);
        RLMAssertThrowsWithReasonMatching([self realmWithTestPath], exceptionReason);
    }];
}

- (void)testCanOpenReadOnlyOnMulitpleThreadsAtOnce {
    @autoreleasepool {
        RLMRealm *realm = self.realmWithTestPath;
        [realm beginWriteTransaction];
        [StringObject createInRealm:realm withValue:@[@"a"]];
        [realm commitWriteTransaction];
    }

    RLMRealm *realm = [self readOnlyRealmWithURL:RLMTestRealmURL() error:nil];
    XCTAssertEqual(1U, [StringObject allObjectsInRealm:realm].count);

    [self dispatchAsyncAndWait:^{
        RLMRealm *realm = [self readOnlyRealmWithURL:RLMTestRealmURL() error:nil];
        XCTAssertEqual(1U, [StringObject allObjectsInRealm:realm].count);
    }];

    // Verify that closing the other RLMRealm didn't manage to break anything
    XCTAssertEqual(1U, [StringObject allObjectsInRealm:realm].count);
}

- (void)testFilePermissionDenied {
    @autoreleasepool {
        XCTAssertNoThrow([self realmWithTestPath]);
    }

    // Make Realm at test path temporarily unreadable
    NSError *error;
    NSNumber *permissions = [NSFileManager.defaultManager attributesOfItemAtPath:RLMTestRealmURL().path error:&error][NSFilePosixPermissions];
    assert(!error);
    [NSFileManager.defaultManager setAttributes:@{NSFilePosixPermissions: @(0000)} ofItemAtPath:RLMTestRealmURL().path error:&error];
    assert(!error);

    RLMAssertThrowsWithCodeMatching([self realmWithTestPath], RLMErrorFilePermissionDenied);

    [NSFileManager.defaultManager setAttributes:@{NSFilePosixPermissions: permissions} ofItemAtPath:RLMTestRealmURL().path error:&error];
    assert(!error);
}

// Check that the data for file was left unchanged when opened with upgrading
// disabled, but allow expanding the file to the page size
#define AssertFileUnmodified(oldURL, newURL) do { \
    NSData *oldData = [NSData dataWithContentsOfURL:oldURL]; \
    NSData *newData = [NSData dataWithContentsOfURL:newURL]; \
    if (oldData.length < realm::util::page_size()) { \
        XCTAssertEqual(newData.length, realm::util::page_size()); \
        XCTAssertNotEqual(([newData rangeOfData:oldData options:0 range:{0, oldData.length}]).location, NSNotFound); \
    } \
    else \
        XCTAssertEqualObjects(oldData, newData); \
} while (0)

- (void)testFileFormatUpgradeRequiredButDisabled {
    RLMRealmConfiguration *config = [RLMRealmConfiguration defaultConfiguration];
    config.disableFormatUpgrade = true;

    NSURL *bundledRealmURL = [[NSBundle bundleForClass:[RealmTests class]] URLForResource:@"fileformat-pre-null" withExtension:@"realm"];
    [NSFileManager.defaultManager copyItemAtURL:bundledRealmURL toURL:config.fileURL error:nil];

    RLMAssertThrowsWithCodeMatching([RLMRealm realmWithConfiguration:config error:nil],
                                    RLMErrorFileFormatUpgradeRequired);
    AssertFileUnmodified(bundledRealmURL, config.fileURL);

    bundledRealmURL = [[NSBundle bundleForClass:[RealmTests class]] URLForResource:@"fileformat-old-date" withExtension:@"realm"];
    [NSFileManager.defaultManager removeItemAtURL:config.fileURL error:nil];
    [NSFileManager.defaultManager copyItemAtURL:bundledRealmURL toURL:config.fileURL error:nil];

    RLMAssertThrowsWithCodeMatching([RLMRealm realmWithConfiguration:config error:nil],
                                    RLMErrorFileFormatUpgradeRequired);
    AssertFileUnmodified(bundledRealmURL, config.fileURL);
}

- (void)testFileFormatUpgradeRequiredButReadOnly {
    RLMRealmConfiguration *config = [RLMRealmConfiguration defaultConfiguration];
    config.readOnly = true;

    NSURL *bundledRealmURL = [[NSBundle bundleForClass:[RealmTests class]] URLForResource:@"fileformat-pre-null" withExtension:@"realm"];
    [NSFileManager.defaultManager copyItemAtURL:bundledRealmURL toURL:config.fileURL error:nil];

    RLMAssertThrowsWithCodeMatching([RLMRealm realmWithConfiguration:config error:nil], RLMErrorFileAccess);
    XCTAssertEqualObjects([NSData dataWithContentsOfURL:bundledRealmURL],
                          [NSData dataWithContentsOfURL:config.fileURL]);

    bundledRealmURL = [[NSBundle bundleForClass:[RealmTests class]] URLForResource:@"fileformat-old-date" withExtension:@"realm"];
    [NSFileManager.defaultManager removeItemAtURL:config.fileURL error:nil];
    [NSFileManager.defaultManager copyItemAtURL:bundledRealmURL toURL:config.fileURL error:nil];

    RLMAssertThrowsWithCodeMatching([RLMRealm realmWithConfiguration:config error:nil], RLMErrorFileAccess);
    XCTAssertEqualObjects([NSData dataWithContentsOfURL:bundledRealmURL],
                          [NSData dataWithContentsOfURL:config.fileURL]);
}

#if TARGET_OS_IPHONE && (!TARGET_IPHONE_SIMULATOR || !TARGET_RT_64_BIT)
- (void)testExceedingVirtualAddressSpace {
    RLMRealmConfiguration *config = [RLMRealmConfiguration defaultConfiguration];

    const NSUInteger stringLength = 1024 * 1024;
    void *mem = calloc(stringLength, '1');
    NSString *largeString = [[NSString alloc] initWithBytesNoCopy:mem
                                                           length:stringLength
                                                         encoding:NSUTF8StringEncoding
                                                     freeWhenDone:YES];

    @autoreleasepool {
        RLMRealm *realm = [RLMRealm realmWithConfiguration:config error:nil];
        [realm beginWriteTransaction];
        StringObject *stringObj = [StringObject new];
        stringObj.stringCol = largeString;
        [realm addObject:stringObj];
        [realm commitWriteTransaction];
    }

    struct VirtualMemoryChunk {
        vm_address_t address;
        vm_size_t size;
    };

    std::vector<VirtualMemoryChunk> allocatedChunks;
    NSUInteger size = 1024 * 1024 * 1024;
    while (size >= stringLength) {
        VirtualMemoryChunk chunk { .size = size };
        kern_return_t ret = vm_allocate(mach_task_self(), &chunk.address, chunk.size,
                                        VM_FLAGS_ANYWHERE);
        if (ret == KERN_NO_SPACE) {
            size /= 2;
        } else {
            allocatedChunks.push_back(chunk);
        }
    }

    @autoreleasepool {
        RLMAssertThrowsWithCodeMatching([RLMRealm realmWithConfiguration:config error:nil], RLMErrorAddressSpaceExhausted);
    }

    for (auto chunk : allocatedChunks) {
        kern_return_t ret = vm_deallocate(mach_task_self(), chunk.address, chunk.size);
        assert(ret == KERN_SUCCESS);
    }

    @autoreleasepool {
        XCTAssertNoThrow([RLMRealm realmWithConfiguration:config error:nil]);
    }
}
#endif

#pragma mark - Adding and Removing Objects

- (void)testRealmAddAndRemoveObjects {
    RLMRealm *realm = [self realmWithTestPath];
    [realm beginWriteTransaction];
    [StringObject createInRealm:realm withValue:@[@"a"]];
    [StringObject createInRealm:realm withValue:@[@"b"]];
    [StringObject createInRealm:realm withValue:@[@"c"]];
    XCTAssertEqual([StringObject objectsInRealm:realm withPredicate:nil].count, 3U, @"Expecting 3 objects");
    [realm commitWriteTransaction];

    // test again after write transaction
    RLMResults *objects = [StringObject allObjectsInRealm:realm];
    XCTAssertEqual(objects.count, 3U, @"Expecting 3 objects");
    XCTAssertEqualObjects([objects.firstObject stringCol], @"a", @"Expecting column to be 'a'");

    [realm beginWriteTransaction];
    [realm deleteObject:objects[2]];
    [realm deleteObject:objects[0]];
    XCTAssertEqual([StringObject objectsInRealm:realm withPredicate:nil].count, 1U, @"Expecting 1 object");
    [realm commitWriteTransaction];

    objects = [StringObject allObjectsInRealm:realm];
    XCTAssertEqual(objects.count, 1U, @"Expecting 1 object");
    XCTAssertEqualObjects([objects.firstObject stringCol], @"b", @"Expecting column to be 'b'");
}

- (void)testRemoveUnmanagedObject {
    RLMRealm *realm = [self realmWithTestPath];
    StringObject *obj = [[StringObject alloc] initWithValue:@[@"a"]];

    [realm beginWriteTransaction];
    XCTAssertThrows([realm deleteObject:obj]);
    obj = [StringObject createInRealm:realm withValue:@[@"b"]];
    [realm commitWriteTransaction];

    [self waitForNotification:RLMRealmDidChangeNotification realm:realm block:^{
        RLMRealm *realm = [self realmWithTestPath];
        RLMObject *obj = [[StringObject allObjectsInRealm:realm] firstObject];
        [realm beginWriteTransaction];
        [realm deleteObject:obj];
        XCTAssertThrows([realm deleteObject:obj]);
        [realm commitWriteTransaction];
    }];

    [realm beginWriteTransaction];
    [realm deleteObject:obj];
    [realm commitWriteTransaction];
}

- (void)testRealmBatchRemoveObjects {
    RLMRealm *realm = [self realmWithTestPath];
    [realm beginWriteTransaction];
    StringObject *strObj = [StringObject createInRealm:realm withValue:@[@"a"]];
    [StringObject createInRealm:realm withValue:@[@"b"]];
    [StringObject createInRealm:realm withValue:@[@"c"]];
    [realm commitWriteTransaction];

    // delete objects
    RLMResults *objects = [StringObject allObjectsInRealm:realm];
    XCTAssertEqual(objects.count, 3U, @"Expecting 3 objects");
    [realm beginWriteTransaction];
    [realm deleteObjects:[StringObject objectsInRealm:realm where:@"stringCol != 'a'"]];
    XCTAssertEqual([[StringObject allObjectsInRealm:realm] count], 1U, @"Expecting 0 objects");
    [realm deleteObjects:objects];
    XCTAssertEqual([[StringObject allObjectsInRealm:realm] count], 0U, @"Expecting 0 objects");
    [realm commitWriteTransaction];

    XCTAssertEqual([[StringObject allObjectsInRealm:realm] count], 0U, @"Expecting 0 objects");
    XCTAssertThrows(strObj.stringCol, @"Object should be invalidated");

    // add objects to linkView
    [realm beginWriteTransaction];
    ArrayPropertyObject *obj = [ArrayPropertyObject createInRealm:realm withValue:@[@"name", @[@[@"a"], @[@"b"], @[@"c"]], @[]]];
    [StringObject createInRealm:realm withValue:@[@"d"]];
    [realm commitWriteTransaction];

    XCTAssertEqual([[StringObject allObjectsInRealm:realm] count], 4U, @"Expecting 4 objects");

    // remove from linkView
    [realm beginWriteTransaction];
    [realm deleteObjects:obj.array];
    [realm commitWriteTransaction];

    XCTAssertEqual([[StringObject allObjectsInRealm:realm] count], 1U, @"Expecting 1 object");
    XCTAssertEqual(obj.array.count, 0U, @"Expecting 0 objects");

    // remove NSArray
    NSArray *arrayOfLastObject = @[[[StringObject allObjectsInRealm:realm] lastObject]];
    [realm beginWriteTransaction];
    [realm deleteObjects:arrayOfLastObject];
    [realm commitWriteTransaction];
    XCTAssertEqual(objects.count, 0U, @"Expecting 0 objects");

    // add objects to linkView
    [realm beginWriteTransaction];
    [obj.array addObject:[StringObject createInRealm:realm withValue:@[@"a"]]];
    [obj.array addObject:[[StringObject alloc] initWithValue:@[@"b"]]];
    [realm commitWriteTransaction];

    // remove objects from realm
    XCTAssertEqual(obj.array.count, 2U, @"Expecting 2 objects");
    [realm beginWriteTransaction];
    [realm deleteObjects:[StringObject allObjectsInRealm:realm]];
    [realm commitWriteTransaction];
    XCTAssertEqual(obj.array.count, 0U, @"Expecting 0 objects");
}

- (void)testAddManagedObjectToOtherRealm {
    RLMRealm *realm1 = [self realmWithTestPath];
    RLMRealm *realm2 = [RLMRealm defaultRealm];

    CircleObject *co1 = [[CircleObject alloc] init];
    co1.data = @"1";

    CircleObject *co2 = [[CircleObject alloc] init];
    co2.data = @"2";
    co2.next = co1;

    CircleArrayObject *cao = [[CircleArrayObject alloc] init];
    [cao.circles addObject:co1];

    [realm1 transactionWithBlock:^{ [realm1 addObject:co1]; }];

    [realm2 beginWriteTransaction];
    XCTAssertThrows([realm2 addObject:co1], @"should reject already-managed object");
    XCTAssertThrows([realm2 addObject:co2], @"should reject linked managed object");
    XCTAssertThrows([realm2 addObject:cao], @"should reject array containing managed object");
    [realm2 commitWriteTransaction];

    // The objects are left in an odd state if validation fails (since the
    // exception isn't supposed to be recoverable), so make new objects
    co2 = [[CircleObject alloc] init];
    co2.data = @"2";
    co2.next = co1;

    cao = [[CircleArrayObject alloc] init];
    [cao.circles addObject:co1];

    [realm1 beginWriteTransaction];
    XCTAssertNoThrow([realm1 addObject:co2],
                     @"should be able to add object which links to object managed by target Realm");
    XCTAssertNoThrow([realm1 addObject:cao],
                     @"should be able to add object with an array containing an object managed by target Realm");
    [realm1 commitWriteTransaction];
}

- (void)testCopyObjectsBetweenRealms {
    RLMRealm *realm1 = [self realmWithTestPath];
    RLMRealm *realm2 = [RLMRealm defaultRealm];

    StringObject *so = [[StringObject alloc] init];
    so.stringCol = @"value";

    [realm1 beginWriteTransaction];
    [realm1 addObject:so];
    [realm1 commitWriteTransaction];

    XCTAssertEqual(1U, [StringObject allObjectsInRealm:realm1].count);
    XCTAssertEqual(0U, [StringObject allObjectsInRealm:realm2].count);
    XCTAssertEqualObjects(so.stringCol, @"value");

    [realm2 beginWriteTransaction];
    StringObject *so2 = [StringObject createInRealm:realm2 withValue:so];
    [realm2 commitWriteTransaction];

    XCTAssertEqual(1U, [StringObject allObjectsInRealm:realm1].count);
    XCTAssertEqual(1U, [StringObject allObjectsInRealm:realm2].count);
    XCTAssertEqualObjects(so2.stringCol, @"value");
}

- (void)testCopyArrayPropertyBetweenRealms {
    RLMRealm *realm1 = [self realmWithTestPath];
    RLMRealm *realm2 = [RLMRealm defaultRealm];

    EmployeeObject *eo = [[EmployeeObject alloc] init];
    eo.name = @"name";
    eo.age = 50;
    eo.hired = YES;

    CompanyObject *co = [[CompanyObject alloc] init];
    co.name = @"company name";
    [co.employees addObject:eo];

    [realm1 beginWriteTransaction];
    [realm1 addObject:co];
    [realm1 commitWriteTransaction];

    XCTAssertEqual(1U, [EmployeeObject allObjectsInRealm:realm1].count);
    XCTAssertEqual(1U, [CompanyObject allObjectsInRealm:realm1].count);

    [realm2 beginWriteTransaction];
    CompanyObject *co2 = [CompanyObject createInRealm:realm2 withValue:co];
    [realm2 commitWriteTransaction];

    XCTAssertEqual(1U, [EmployeeObject allObjectsInRealm:realm1].count);
    XCTAssertEqual(1U, [CompanyObject allObjectsInRealm:realm1].count);
    XCTAssertEqual(1U, [EmployeeObject allObjectsInRealm:realm2].count);
    XCTAssertEqual(1U, [CompanyObject allObjectsInRealm:realm2].count);

    XCTAssertEqualObjects(@"name", [co2.employees.firstObject name]);
}

- (void)testCopyLinksBetweenRealms {
    RLMRealm *realm1 = [self realmWithTestPath];
    RLMRealm *realm2 = [RLMRealm defaultRealm];

    CircleObject *c = [[CircleObject alloc] init];
    c.data = @"1";
    c.next = [[CircleObject alloc] init];
    c.next.data = @"2";

    [realm1 beginWriteTransaction];
    [realm1 addObject:c];
    [realm1 commitWriteTransaction];

    XCTAssertEqual(realm1, c.realm);
    XCTAssertEqual(realm1, c.next.realm);
    XCTAssertEqual(2U, [CircleObject allObjectsInRealm:realm1].count);

    [realm2 beginWriteTransaction];
    CircleObject *c2 = [CircleObject createInRealm:realm2 withValue:c];
    [realm2 commitWriteTransaction];

    XCTAssertEqualObjects(c2.data, @"1");
    XCTAssertEqualObjects(c2.next.data, @"2");

    XCTAssertEqual(2U, [CircleObject allObjectsInRealm:realm1].count);
    XCTAssertEqual(2U, [CircleObject allObjectsInRealm:realm2].count);
}

- (void)testCopyObjectsInArrayLiteral {
    RLMRealm *realm1 = [self realmWithTestPath];
    RLMRealm *realm2 = [RLMRealm defaultRealm];

    CircleObject *c = [[CircleObject alloc] init];
    c.data = @"1";

    [realm1 beginWriteTransaction];
    [realm1 addObject:c];
    [realm1 commitWriteTransaction];

    [realm2 beginWriteTransaction];
    CircleObject *c2 = [CircleObject createInRealm:realm2 withValue:@[@"3", @[@"2", c]]];
    [realm2 commitWriteTransaction];

    XCTAssertEqual(1U, [CircleObject allObjectsInRealm:realm1].count);
    XCTAssertEqual(3U, [CircleObject allObjectsInRealm:realm2].count);
    XCTAssertEqual(realm1, c.realm);
    XCTAssertEqual(realm2, c2.realm);

    XCTAssertEqualObjects(@"1", c.data);
    XCTAssertEqualObjects(@"3", c2.data);
    XCTAssertEqualObjects(@"2", c2.next.data);
    XCTAssertEqualObjects(@"1", c2.next.next.data);
}

- (void)testAddOrUpdate {
    RLMRealm *realm = [RLMRealm defaultRealm];
    [realm beginWriteTransaction];

    PrimaryStringObject *obj = [[PrimaryStringObject alloc] initWithValue:@[@"string", @1]];
    [realm addOrUpdateObject:obj];
    RLMResults *objects = [PrimaryStringObject allObjects];
    XCTAssertEqual([objects count], 1U, @"Should have 1 object");
    XCTAssertEqual([(PrimaryStringObject *)objects[0] intCol], 1, @"Value should be 1");

    PrimaryStringObject *obj2 = [[PrimaryStringObject alloc] initWithValue:@[@"string2", @2]];
    [realm addOrUpdateObject:obj2];
    XCTAssertEqual([objects count], 2U, @"Should have 2 objects");

    // upsert with new secondary property
    PrimaryStringObject *obj3 = [[PrimaryStringObject alloc] initWithValue:@[@"string", @3]];
    [realm addOrUpdateObject:obj3];
    XCTAssertEqual([objects count], 2U, @"Should have 2 objects");
    XCTAssertEqual([(PrimaryStringObject *)objects[0] intCol], 3, @"Value should be 3");

    // upsert on non-primary key object should throw
    XCTAssertThrows([realm addOrUpdateObject:[[StringObject alloc] initWithValue:@[@"string"]]]);

    [realm commitWriteTransaction];
}

- (void)testAddOrUpdateObjectsFromArray {
    RLMRealm *realm = [RLMRealm defaultRealm];
    [realm beginWriteTransaction];

    PrimaryStringObject *obj = [[PrimaryStringObject alloc] initWithValue:@[@"string1", @1]];
    [realm addObject:obj];

    PrimaryStringObject *obj2 = [[PrimaryStringObject alloc] initWithValue:@[@"string2", @2]];
    [realm addObject:obj2];

    PrimaryStringObject *obj3 = [[PrimaryStringObject alloc] initWithValue:@[@"string3", @3]];
    [realm addObject:obj3];

    RLMResults *objects = [PrimaryStringObject allObjects];
    XCTAssertEqual([objects count], 3U, @"Should have 3 object");
    XCTAssertEqual([(PrimaryStringObject *)objects[0] intCol], 1, @"Value should be 1");
    XCTAssertEqual([(PrimaryStringObject *)objects[1] intCol], 2, @"Value should be 2");
    XCTAssertEqual([(PrimaryStringObject *)objects[2] intCol], 3, @"Value should be 3");

    // upsert with array of 2 objects. One is to update the existing value, another is added
    NSArray *array = @[[[PrimaryStringObject alloc] initWithValue:@[@"string2", @4]],
                       [[PrimaryStringObject alloc] initWithValue:@[@"string4", @5]]];
    [realm addOrUpdateObjectsFromArray:array];
    XCTAssertEqual([objects count], 4U, @"Should have 4 objects");
    XCTAssertEqual([(PrimaryStringObject *)objects[0] intCol], 1, @"Value should be 1");
    XCTAssertEqual([(PrimaryStringObject *)objects[1] intCol], 4, @"Value should be 4");
    XCTAssertEqual([(PrimaryStringObject *)objects[2] intCol], 3, @"Value should be 3");
    XCTAssertEqual([(PrimaryStringObject *)objects[3] intCol], 5, @"Value should be 5");

    [realm commitWriteTransaction];
}

- (void)testDelete {
    RLMRealm *realm = [RLMRealm defaultRealm];

    [realm beginWriteTransaction];
    OwnerObject *obj = [OwnerObject createInDefaultRealmWithValue:@[@"deeter", @[@"barney", @2]]];
    [realm commitWriteTransaction];

    XCTAssertEqual(1U, OwnerObject.allObjects.count);
    XCTAssertEqual(NO, obj.invalidated);

    XCTAssertThrows([realm deleteObject:obj]);

    RLMRealm *testRealm = [self realmWithTestPath];
    [testRealm transactionWithBlock:^{
        XCTAssertThrows([testRealm deleteObject:[[OwnerObject alloc] init]]);
        [realm transactionWithBlock:^{
            XCTAssertThrows([testRealm deleteObject:obj]);
        }];
    }];

    [realm transactionWithBlock:^{
        [realm deleteObject:obj];
        XCTAssertEqual(YES, obj.invalidated);
    }];

    XCTAssertEqual(0U, OwnerObject.allObjects.count);
}

- (void)testDeleteObjects {
    RLMRealm *realm = [RLMRealm defaultRealm];

    [realm beginWriteTransaction];
    CompanyObject *obj = [CompanyObject createInDefaultRealmWithValue:@[@"deeter", @[@[@"barney", @2, @YES]]]];
    NSArray *objects = @[obj];
    [realm commitWriteTransaction];

    XCTAssertEqual(1U, CompanyObject.allObjects.count);

    XCTAssertThrows([realm deleteObjects:objects]);
    XCTAssertThrows([realm deleteObjects:[CompanyObject allObjectsInRealm:realm]]);
    XCTAssertThrows([realm deleteObjects:obj.employees]);

    RLMRealm *testRealm = [self realmWithTestPath];
    [testRealm transactionWithBlock:^{
        [realm transactionWithBlock:^{
            XCTAssertThrows([testRealm deleteObjects:objects]);
            XCTAssertThrows([testRealm deleteObjects:[CompanyObject allObjectsInRealm:realm]]);
            XCTAssertThrows([testRealm deleteObjects:obj.employees]);
        }];
    }];

    XCTAssertEqual(1U, CompanyObject.allObjects.count);
}

- (void)testDeleteAllObjects {
    RLMRealm *realm = [RLMRealm defaultRealm];

    [realm beginWriteTransaction];
    OwnerObject *obj = [OwnerObject createInDefaultRealmWithValue:@[@"deeter", @[@"barney", @2]]];
    [realm commitWriteTransaction];

    XCTAssertEqual(1U, OwnerObject.allObjects.count);
    XCTAssertEqual(1U, DogObject.allObjects.count);
    XCTAssertEqual(NO, obj.invalidated);

    XCTAssertThrows([realm deleteAllObjects]);

    [realm transactionWithBlock:^{
        [realm deleteAllObjects];
        XCTAssertEqual(YES, obj.invalidated);
    }];

    XCTAssertEqual(0U, OwnerObject.allObjects.count);
    XCTAssertEqual(0U, DogObject.allObjects.count);
}

- (void)testAddObjectsFromArray
{
    RLMRealm *realm = [self realmWithTestPath];

    [realm beginWriteTransaction];
    XCTAssertThrows(([realm addObjects:@[@[@"Rex", @10]]]),
                    @"should reject non-RLMObject in array");

    DogObject *dog = [DogObject new];
    dog.dogName = @"Rex";
    dog.age = 10;
    XCTAssertNoThrow([realm addObjects:@[dog]], @"should allow RLMObject in array");
    XCTAssertEqual(1U, [[DogObject allObjectsInRealm:realm] count]);
    [realm cancelWriteTransaction];
}

#pragma mark - Transactions

- (void)testRealmTransactionBlock {
    RLMRealm *realm = [self realmWithTestPath];
    [realm transactionWithBlock:^{
        [StringObject createInRealm:realm withValue:@[@"b"]];
    }];
    RLMResults *objects = [StringObject allObjectsInRealm:realm];
    XCTAssertEqual(objects.count, 1U, @"Expecting 1 object");
    XCTAssertEqualObjects([objects.firstObject stringCol], @"b", @"Expecting column to be 'b'");
}

- (void)testInWriteTransaction {
    RLMRealm *realm = [self realmWithTestPath];
    XCTAssertFalse(realm.inWriteTransaction);
    [realm beginWriteTransaction];
    XCTAssertTrue(realm.inWriteTransaction);
    [realm cancelWriteTransaction];
    [realm transactionWithBlock:^{
        XCTAssertTrue(realm.inWriteTransaction);
        [realm cancelWriteTransaction];
        XCTAssertFalse(realm.inWriteTransaction);
    }];

    [realm beginWriteTransaction];
    [realm invalidate];
    XCTAssertFalse(realm.inWriteTransaction);
}

- (void)testAutorefreshAfterBackgroundUpdate {
    RLMRealm *realm = [self realmWithTestPath];

    XCTAssertEqual(0U, [StringObject allObjectsInRealm:realm].count);

    [self waitForNotification:RLMRealmDidChangeNotification realm:realm block:^{
        RLMRealm *realm = [self realmWithTestPath];
        [realm beginWriteTransaction];
        [StringObject createInRealm:realm withValue:@[@"string"]];
        [realm commitWriteTransaction];
    }];

    XCTAssertEqual(1U, [StringObject allObjectsInRealm:realm].count);
}

- (void)testBackgroundUpdateWithoutAutorefresh {
    RLMRealm *realm = [self realmWithTestPath];
    realm.autorefresh = NO;

    XCTAssertEqual(0U, [StringObject allObjectsInRealm:realm].count);

    [self waitForNotification:RLMRealmRefreshRequiredNotification realm:realm block:^{
        RLMRealm *realm = [self realmWithTestPath];
        [realm beginWriteTransaction];
        [StringObject createInRealm:realm withValue:@[@"string"]];
        [realm commitWriteTransaction];

        XCTAssertEqual(1U, [StringObject allObjectsInRealm:realm].count);
    }];

    XCTAssertEqual(0U, [StringObject allObjectsInRealm:realm].count);

    [realm refresh];
    XCTAssertEqual(1U, [StringObject allObjectsInRealm:realm].count);
}

- (void)testBeginWriteTransactionsNotifiesWithUpdatedObjects {
    RLMRealm *realm = [self realmWithTestPath];
    realm.autorefresh = NO;

    XCTAssertEqual(0U, [StringObject allObjectsInRealm:realm].count);

    // Create an object in a background thread and wait for that to complete,
    // without refreshing the main thread realm
    [self waitForNotification:RLMRealmRefreshRequiredNotification realm:realm block:^{
        RLMRealm *realm = [self realmWithTestPath];
        [realm beginWriteTransaction];
        [StringObject createInRealm:realm withValue:@[@"string"]];
        [realm commitWriteTransaction];

        XCTAssertEqual(1U, [StringObject allObjectsInRealm:realm].count);
    }];

    // Verify that the main thread realm still doesn't have any objects
    XCTAssertEqual(0U, [StringObject allObjectsInRealm:realm].count);

    // Verify that the local notification sent by the beginWriteTransaction
    // below when it advances the realm to the latest version occurs *after*
    // the advance
    __block bool notificationFired = false;
    RLMNotificationToken *token = [realm addNotificationBlock:^(__unused NSString *note, RLMRealm *realm) {
        XCTAssertEqual(1U, [StringObject allObjectsInRealm:realm].count);
        notificationFired = true;
    }];

    [realm beginWriteTransaction];
    [realm commitWriteTransaction];

    [token stop];
    XCTAssertTrue(notificationFired);
}

- (void)testBeginWriteTransactionsRefreshesRealm {
    // auto refresh on by default
    RLMRealm *realm = [self realmWithTestPath];

    // Set up notification which will be triggered when calling beginWriteTransaction
    __block bool notificationFired = false;
    RLMNotificationToken *token = [realm addNotificationBlock:^(__unused NSString *note, RLMRealm *realm) {
        XCTAssertEqual(1U, [StringObject allObjectsInRealm:realm].count);
        XCTAssertThrows([realm beginWriteTransaction], @"We should already be in a write transaction");
        notificationFired = true;
    }];

    // dispatch to background syncronously
    [self dispatchAsyncAndWait:^{
        RLMRealm *realm = [self realmWithTestPath];
        [realm beginWriteTransaction];
        [StringObject createInRealm:realm withValue:@[@"string"]];
        [realm commitWriteTransaction];
    }];

    // notification shouldnt have fired
    XCTAssertFalse(notificationFired);

    [realm beginWriteTransaction];

    // notification should have fired
    XCTAssertTrue(notificationFired);

    [realm cancelWriteTransaction];
    [token stop];
}

- (void)testBeginWriteTransactionFromWithinRefreshRequiredNotification {
    RLMRealm *realm = [RLMRealm defaultRealm];
    realm.autorefresh = NO;

    auto expectation = [self expectationWithDescription:@""];
    RLMNotificationToken *token = [realm addNotificationBlock:^(NSString *note, RLMRealm *realm) {
        XCTAssertEqual(RLMRealmRefreshRequiredNotification, note);
        XCTAssertEqual(0U, [StringObject allObjectsInRealm:realm].count);
        [realm beginWriteTransaction];
        XCTAssertEqual(1U, [StringObject allObjectsInRealm:realm].count);
        [realm cancelWriteTransaction];
        [expectation fulfill]; // note that this will throw if the notification is incorrectly called twice
    }];

    [self dispatchAsyncAndWait:^{
        RLMRealm *realm = [RLMRealm defaultRealm];
        [realm beginWriteTransaction];
        [StringObject createInRealm:realm withValue:@[@"string"]];
        [realm commitWriteTransaction];
    }];

    [self waitForExpectationsWithTimeout:2.0 handler:nil];
    [token stop];
}

- (void)testBeginWriteTransactionFromWithinRealmChangedNotification {
    RLMRealm *realm = [RLMRealm defaultRealm];

    auto createObject = ^{
        [self dispatchAsyncAndWait:^{
            RLMRealm *realm = [RLMRealm defaultRealm];
            [realm beginWriteTransaction];
            [StringObject createInRealm:realm withValue:@[@"string"]];
            [realm commitWriteTransaction];
        }];
    };

    // Test with the triggering transaction on a different thread
    auto expectation = [self expectationWithDescription:@""];
    RLMNotificationToken *token = [realm addNotificationBlock:^(NSString *note, RLMRealm *realm) {
        XCTAssertEqual(RLMRealmDidChangeNotification, note);

        // We're in DidChange, so the first object is already present
        XCTAssertEqual(1U, [StringObject allObjectsInRealm:realm].count);
        createObject();

        // Haven't refreshed yet, so still one
        XCTAssertEqual(1U, [StringObject allObjectsInRealm:realm].count);

        // Refreshes without sending notifications since we're within a notification
        [realm beginWriteTransaction];
        XCTAssertEqual(2U, [StringObject allObjectsInRealm:realm].count);
        [realm cancelWriteTransaction];
        [expectation fulfill]; // note that this will throw if the notification is incorrectly called twice
    }];

    createObject();

    [self waitForExpectationsWithTimeout:2.0 handler:nil];
    [token stop];

    // Test with the triggering transaction on the same thread
    __block bool first = true;
    token = [realm addNotificationBlock:^(NSString *note, RLMRealm *realm) {
        XCTAssertTrue(first);
        XCTAssertEqual(RLMRealmDidChangeNotification, note);
        XCTAssertEqual(3U, [StringObject allObjectsInRealm:realm].count);
        first = false;

        [realm beginWriteTransaction]; // should not trigger a notification
        [StringObject createInRealm:realm withValue:@[@"string"]];
        [realm commitWriteTransaction]; // also should not trigger a notification
    }];

    [realm beginWriteTransaction];
    [StringObject createInRealm:realm withValue:@[@"string"]];
    [realm commitWriteTransaction];
}

- (void)testBeginWriteTransactionFromWithinCollectionChangedNotification {
    RLMRealm *realm = [RLMRealm defaultRealm];

    auto createObject = ^{
        [self dispatchAsyncAndWait:^{
            RLMRealm *realm = [RLMRealm defaultRealm];
            [realm beginWriteTransaction];
            [StringObject createInRealm:realm withValue:@[@"string"]];
            [realm commitWriteTransaction];
        }];
    };

    __block auto expectation = [self expectationWithDescription:@""];
    __block RLMNotificationToken *token;
    auto block = ^(RLMResults *results, RLMCollectionChange *changes, NSError *) {
        if (!changes) {
            [expectation fulfill];
            return;
        }

        XCTAssertEqual(1U, results.count);
        createObject();
        XCTAssertEqual(1U, results.count);
        [realm beginWriteTransaction];
        XCTAssertEqual(2U, results.count);
        [realm cancelWriteTransaction];
        [expectation fulfill];
        [token stop];
    };
    token = [StringObject.allObjects addNotificationBlock:block];
    [self waitForExpectationsWithTimeout:2.0 handler:nil];

    createObject();
    expectation = [self expectationWithDescription:@""];
    [self waitForExpectationsWithTimeout:2.0 handler:nil];
}

- (void)testReadOnlyRealmIsImmutable
{
    @autoreleasepool { [self realmWithTestPath]; }

    RLMRealm *realm = [self readOnlyRealmWithURL:RLMTestRealmURL() error:nil];
    XCTAssertThrows([realm beginWriteTransaction]);
    XCTAssertThrows([realm refresh]);
}

- (void)testRollbackInsert
{
    RLMRealm *realm = [self realmWithTestPath];

    [realm beginWriteTransaction];
    IntObject *createdObject = [IntObject createInRealm:realm withValue:@[@0]];
    [realm cancelWriteTransaction];

    XCTAssertTrue(createdObject.isInvalidated);
    XCTAssertEqual(0U, [IntObject allObjectsInRealm:realm].count);
}

- (void)testRollbackDelete
{
    RLMRealm *realm = [self realmWithTestPath];

    [realm beginWriteTransaction];
    IntObject *objectToDelete = [IntObject createInRealm:realm withValue:@[@0]];
    [realm commitWriteTransaction];

    [realm beginWriteTransaction];
    [realm deleteObject:objectToDelete];
    [realm cancelWriteTransaction];

    XCTAssertTrue(objectToDelete.isInvalidated);
    XCTAssertEqual(1U, [IntObject allObjectsInRealm:realm].count);
}

- (void)testRollbackModify
{
    RLMRealm *realm = [self realmWithTestPath];

    [realm beginWriteTransaction];
    IntObject *objectToModify = [IntObject createInRealm:realm withValue:@[@0]];
    [realm commitWriteTransaction];

    [realm beginWriteTransaction];
    objectToModify.intCol = 1;
    [realm cancelWriteTransaction];

    XCTAssertEqual(0, objectToModify.intCol);
}

- (void)testRollbackLink
{
    RLMRealm *realm = [self realmWithTestPath];

    [realm beginWriteTransaction];
    CircleObject *obj1 = [CircleObject createInRealm:realm withValue:@[@"1", NSNull.null]];
    CircleObject *obj2 = [CircleObject createInRealm:realm withValue:@[@"2", NSNull.null]];
    [realm commitWriteTransaction];

    // Link to existing managed
    [realm beginWriteTransaction];
    obj1.next = obj2;
    [realm cancelWriteTransaction];

    XCTAssertNil(obj1.next);

    // Link to unmanaged
    [realm beginWriteTransaction];
    CircleObject *obj3 = [[CircleObject alloc] init];
    obj3.data = @"3";
    obj1.next = obj3;
    [realm cancelWriteTransaction];

    XCTAssertNil(obj1.next);
    XCTAssertEqual(2U, [CircleObject allObjectsInRealm:realm].count);

    // Remove link
    [realm beginWriteTransaction];
    obj1.next = obj2;
    [realm commitWriteTransaction];

    [realm beginWriteTransaction];
    obj1.next = nil;
    [realm cancelWriteTransaction];

    XCTAssertTrue([obj1.next isEqualToObject:obj2]);

    // Modify link
    [realm beginWriteTransaction];
    CircleObject *obj4 = [CircleObject createInRealm:realm withValue:@[@"4", NSNull.null]];
    [realm commitWriteTransaction];

    [realm beginWriteTransaction];
    obj1.next = obj4;
    [realm cancelWriteTransaction];

    XCTAssertTrue([obj1.next isEqualToObject:obj2]);
}

- (void)testRollbackLinkList
{
    RLMRealm *realm = [self realmWithTestPath];

    [realm beginWriteTransaction];
    IntObject *obj1 = [IntObject createInRealm:realm withValue:@[@0]];
    IntObject *obj2 = [IntObject createInRealm:realm withValue:@[@1]];
    ArrayPropertyObject *array = [ArrayPropertyObject createInRealm:realm withValue:@[@"", @[], @[obj1]]];
    [realm commitWriteTransaction];

    // Add existing managed object
    [realm beginWriteTransaction];
    [array.intArray addObject:obj2];
    [realm cancelWriteTransaction];

    XCTAssertEqual(1U, array.intArray.count);

    // Add unmanaged object
    [realm beginWriteTransaction];
    [array.intArray addObject:[[IntObject alloc] init]];
    [realm cancelWriteTransaction];

    XCTAssertEqual(1U, array.intArray.count);
    XCTAssertEqual(2U, [IntObject allObjectsInRealm:realm].count);

    // Remove
    [realm beginWriteTransaction];
    [array.intArray removeObjectAtIndex:0];
    [realm cancelWriteTransaction];

    XCTAssertEqual(1U, array.intArray.count);

    // Modify
    [realm beginWriteTransaction];
    array.intArray[0] = obj2;
    [realm cancelWriteTransaction];

    XCTAssertEqual(1U, array.intArray.count);
    XCTAssertTrue([array.intArray[0] isEqualToObject:obj1]);
}

- (void)testRollbackTransactionWithBlock
{
    RLMRealm *realm = [self realmWithTestPath];
    [realm transactionWithBlock:^{
        [IntObject createInRealm:realm withValue:@[@0]];
        [realm cancelWriteTransaction];
    }];

    XCTAssertEqual(0U, [IntObject allObjectsInRealm:realm].count);
}

- (void)testRollbackTransactionWithoutExplicitCommitOrCancel
{
    @autoreleasepool {
        RLMRealm *realm = [self realmWithTestPath];
        [realm beginWriteTransaction];
        [IntObject createInRealm:realm withValue:@[@0]];
    }

    XCTAssertEqual(0U, [IntObject allObjectsInRealm:[self realmWithTestPath]].count);
}

- (void)testCanRestartReadTransactionAfterInvalidate
{
    RLMRealm *realm = [RLMRealm defaultRealm];
    [realm transactionWithBlock:^{
        [IntObject createInRealm:realm withValue:@[@1]];
    }];

    [realm invalidate];
    IntObject *obj = [IntObject allObjectsInRealm:realm].firstObject;
    XCTAssertEqual(obj.intCol, 1);
}

- (void)testInvalidateDetachesAccessors
{
    RLMRealm *realm = [RLMRealm defaultRealm];
    __block IntObject *obj;
    [realm transactionWithBlock:^{
        obj = [IntObject createInRealm:realm withValue:@[@0]];
    }];

    [realm invalidate];
    XCTAssertTrue(obj.isInvalidated);
    XCTAssertThrows([obj intCol]);
}

- (void)testInvalidateInvalidatesResults
{
    RLMRealm *realm = [RLMRealm defaultRealm];
    [realm transactionWithBlock:^{
        [IntObject createInRealm:realm withValue:@[@1]];
    }];

    RLMResults *results = [IntObject objectsInRealm:realm where:@"intCol = 1"];
    XCTAssertEqual([results.firstObject intCol], 1);

    [realm invalidate];
    XCTAssertThrows([results count]);
    XCTAssertThrows([results firstObject]);
}

- (void)testInvalidateInvalidatesArrays
{
    RLMRealm *realm = [RLMRealm defaultRealm];
    __block ArrayPropertyObject *arrayObject;
    [realm transactionWithBlock:^{
        arrayObject = [ArrayPropertyObject createInRealm:realm withValue:@[@"", @[], @[@[@1]]]];
    }];

    RLMArray *array = arrayObject.intArray;
    XCTAssertEqual(1U, array.count);

    [realm invalidate];
    XCTAssertThrows([array count]);
}

- (void)testInvalidateOnReadOnlyRealmIsError
{
    @autoreleasepool {
        // Create the file
        [self realmWithTestPath];
    }
    RLMRealm *realm = [self readOnlyRealmWithURL:RLMTestRealmURL() error:nil];
    XCTAssertThrows([realm invalidate]);
}

- (void)testInvalidateBeforeReadDoesNotAssert
{
    RLMRealm *realm = [RLMRealm defaultRealm];
    [realm invalidate];
}

- (void)testInvalidateDuringWriteRollsBack
{
    RLMRealm *realm = [RLMRealm defaultRealm];
    [realm beginWriteTransaction];
    @autoreleasepool {
        [IntObject createInRealm:realm withValue:@[@1]];
    }
    [realm invalidate];

    XCTAssertEqual(0U, [IntObject allObjectsInRealm:realm].count);
}

- (void)testRefreshCreatesAReadTransaction
{
    RLMRealm *realm = [RLMRealm defaultRealm];

    [self dispatchAsyncAndWait:^{
        [RLMRealm.defaultRealm transactionWithBlock:^{
            [IntObject createInDefaultRealmWithValue:@[@1]];
        }];
    }];

    XCTAssertTrue([realm refresh]);

    [self dispatchAsyncAndWait:^{
        [RLMRealm.defaultRealm transactionWithBlock:^{
            [IntObject createInDefaultRealmWithValue:@[@1]];
        }];
    }];

    // refresh above should have created a read transaction, so realm should
    // still only see one object
    XCTAssertEqual(1U, [IntObject allObjects].count);

    // Just a sanity check
    XCTAssertTrue([realm refresh]);
    XCTAssertEqual(2U, [IntObject allObjects].count);
}

- (void)testInWriteTransactionInNotificationFromBeginWrite {
    RLMRealm *realm = RLMRealm.defaultRealm;
    realm.autorefresh = NO;

    __block bool called = false;
    RLMNotificationToken *token = [realm addNotificationBlock:^(NSString *note, RLMRealm *realm) {
        if (note == RLMRealmDidChangeNotification) {
            called = true;
            XCTAssertTrue(realm.inWriteTransaction);
        }
    }];

    [self waitForNotification:RLMRealmRefreshRequiredNotification realm:realm block:^{
        [RLMRealm.defaultRealm transactionWithBlock:^{ }];
    }];

    [realm beginWriteTransaction];
    XCTAssertTrue(called);
    [realm cancelWriteTransaction];
    [token stop];
}

- (void)testThrowingFromDidChangeNotificationFromBeginWriteCancelsTransaction {
    RLMRealm *realm = RLMRealm.defaultRealm;
    realm.autorefresh = NO;

    RLMNotificationToken *token = [realm addNotificationBlock:^(NSString *note, RLMRealm *) {
        if (note == RLMRealmDidChangeNotification) {
            throw 0;
        }
    }];

    [self waitForNotification:RLMRealmRefreshRequiredNotification realm:realm block:^{
        [RLMRealm.defaultRealm transactionWithBlock:^{ }];
    }];

    try {
        [realm beginWriteTransaction];
        XCTFail(@"should have thrown");
    }
    catch (int) { }
    [token stop];

    XCTAssertFalse(realm.inWriteTransaction);
    XCTAssertNoThrow([realm beginWriteTransaction]);
    [realm cancelWriteTransaction];
}

- (void)testThrowingFromDidChangeNotificationAfterLocalCommit {
    RLMRealm *realm = RLMRealm.defaultRealm;
    realm.autorefresh = NO;

    RLMNotificationToken *token = [realm addNotificationBlock:^(NSString *note, RLMRealm *) {
        if (note == RLMRealmDidChangeNotification) {
            throw 0;
        }
    }];

    [realm beginWriteTransaction];
    try {
        [realm commitWriteTransaction];
        XCTFail(@"should have thrown");
    }
    catch (int) { }
    [token stop];

    XCTAssertFalse(realm.inWriteTransaction);
    XCTAssertNoThrow([realm beginWriteTransaction]);
    [realm cancelWriteTransaction];
}

- (void)testNotificationsFireEvenWithoutReadTransaction {
    RLMRealm *realm = RLMRealm.defaultRealm;

    XCTestExpectation *notificationFired = [self expectationWithDescription:@"notification fired"];
    RLMNotificationToken *token = [realm addNotificationBlock:^(NSString *note, RLMRealm *) {
        if (note == RLMRealmDidChangeNotification) {
            [notificationFired fulfill];
        }
    }];

    [realm invalidate];
    [self dispatchAsync:^{
        [RLMRealm.defaultRealm transactionWithBlock:^{ }];
    }];
    [self waitForExpectationsWithTimeout:2.0 handler:nil];
    [token stop];
}

- (void)testNotificationBlockMustNotBeNil {
    RLMRealm *realm = RLMRealm.defaultRealm;
    XCTAssertThrows([realm addNotificationBlock:self.nonLiteralNil]);
}

- (void)testRefreshInWriteTransactionReturnsFalse {
    RLMRealm *realm = RLMRealm.defaultRealm;
    [realm beginWriteTransaction];
    [IntObject createInRealm:realm withValue:@[@0]];
    XCTAssertFalse([realm refresh]);
    [realm cancelWriteTransaction];
}

- (void)testCancelWriteWhenNotInWrite {
    XCTAssertThrows([RLMRealm.defaultRealm cancelWriteTransaction]);
}

#pragma mark - Threads

- (void)testCrossThreadAccess
{
    RLMRealm *realm = RLMRealm.defaultRealm;

    [self dispatchAsyncAndWait:^{
        XCTAssertThrows([realm beginWriteTransaction]);
        XCTAssertThrows([IntObject allObjectsInRealm:realm]);
        XCTAssertThrows([IntObject objectsInRealm:realm where:@"intCol = 0"]);
    }];
}

- (void)testHoldRealmAfterSourceThreadIsDestroyed {
    RLMRealm *realm;

    // Explicitly create a thread so that we can ensure the thread (and thus
    // runloop) is actually destroyed
    std::thread([&] { realm = [RLMRealm defaultRealm]; }).join();

    [realm.configuration fileURL]; // ensure ARC releases the object after the thread has finished
}

- (void)testBackgroundRealmIsNotified {
    RLMRealm *realm = [self realmWithTestPath];

    XCTestExpectation *bgReady = [self expectationWithDescription:@"background queue waiting for commit"];
    __block XCTestExpectation *bgDone = nil;

    [self dispatchAsync:^{
        RLMRealm *realm = [self realmWithTestPath];
        __block bool fulfilled = false;

        CFRunLoopPerformBlock(CFRunLoopGetCurrent(), kCFRunLoopDefaultMode, ^{
            __block RLMNotificationToken *token = [realm addNotificationBlock:^(NSString *note, RLMRealm *realm) {
                XCTAssertNotNil(realm, @"Realm should not be nil");
                XCTAssertEqual(note, RLMRealmDidChangeNotification);
                XCTAssertEqual(1U, [StringObject allObjectsInRealm:realm].count);
                fulfilled = true;
                [token stop];
            }];

            // notify main thread that we're ready for it to commit
            [bgReady fulfill];
        });

        // run for two seconds or until we receive notification
        NSDate *end = [NSDate dateWithTimeIntervalSinceNow:5.0];
        while (!fulfilled) {
            [[NSRunLoop currentRunLoop] runMode:NSDefaultRunLoopMode beforeDate:end];
        }
        XCTAssertTrue(fulfilled, @"Notification should have been received");

        [bgDone fulfill];
    }];

    // wait for background realm to be created
    [self waitForExpectationsWithTimeout:2.0 handler:nil];
    bgDone = [self expectationWithDescription:@"background queue done"];;

    [realm beginWriteTransaction];
    [StringObject createInRealm:realm withValue:@[@"string"]];
    [realm commitWriteTransaction];

    [self waitForExpectationsWithTimeout:2.0 handler:nil];
}

- (void)testAddingNotificationOutsideOfRunLoopIsAnError {
    [self dispatchAsyncAndWait:^{
        RLMRealm *realm = RLMRealm.defaultRealm;
        XCTAssertThrows([realm addNotificationBlock:^(NSString *, RLMRealm *) { }]);

        CFRunLoopPerformBlock(CFRunLoopGetCurrent(), kCFRunLoopDefaultMode, ^{
            RLMNotificationToken *token;
            XCTAssertNoThrow(token = [realm addNotificationBlock:^(NSString *, RLMRealm *) { }]);
            [token stop];
            CFRunLoopStop(CFRunLoopGetCurrent());
        });

        CFRunLoopRun();
    }];
}

#pragma mark - In-memory Realms

- (void)testInMemoryRealm {
    @autoreleasepool {
        RLMRealm *inMemoryRealm = [self inMemoryRealmWithIdentifier:@"identifier"];

        [self waitForNotification:RLMRealmDidChangeNotification realm:inMemoryRealm block:^{
            RLMRealm *inMemoryRealm = [self inMemoryRealmWithIdentifier:@"identifier"];
            [inMemoryRealm beginWriteTransaction];
            [StringObject createInRealm:inMemoryRealm withValue:@[@"a"]];
            [StringObject createInRealm:inMemoryRealm withValue:@[@"b"]];
            [StringObject createInRealm:inMemoryRealm withValue:@[@"c"]];
            XCTAssertEqual(3U, [StringObject allObjectsInRealm:inMemoryRealm].count);
            [inMemoryRealm commitWriteTransaction];
        }];

        XCTAssertEqual(3U, [StringObject allObjectsInRealm:inMemoryRealm].count);

        // make sure we can have another
        RLMRealm *anotherInMemoryRealm = [self inMemoryRealmWithIdentifier:@"identifier2"];
        XCTAssertEqual(0U, [StringObject allObjectsInRealm:anotherInMemoryRealm].count);
    }

    // Should now be empty
    RLMRealm *inMemoryRealm = [self inMemoryRealmWithIdentifier:@"identifier"];
    XCTAssertEqual(0U, [StringObject allObjectsInRealm:inMemoryRealm].count);
}

#pragma mark - Read-only Realms

- (void)testReadOnlyRealmWithMissingTables
{
    // create a realm with only a StringObject table
    @autoreleasepool {
        RLMObjectSchema *objectSchema = [RLMObjectSchema schemaForObjectClass:StringObject.class];
        objectSchema.objectClass = RLMObject.class;

        RLMSchema *schema = [[RLMSchema alloc] init];
        schema.objectSchema = @[objectSchema];
        RLMRealm *realm = [self realmWithTestPathAndSchema:schema];

        [realm beginWriteTransaction];
        [realm createObject:StringObject.className withValue:@[@"a"]];
        [realm commitWriteTransaction];
    }

    RLMRealm *realm = [self readOnlyRealmWithURL:RLMTestRealmURL() error:nil];
    XCTAssertEqual(1U, [StringObject allObjectsInRealm:realm].count);

    // verify that reading a missing table gives an empty array rather than
    // crashing
    RLMResults *results = [IntObject allObjectsInRealm:realm];
    XCTAssertEqual(0U, results.count);
    XCTAssertEqual(results, [results objectsWhere:@"intCol = 5"]);
    XCTAssertEqual(results, [results sortedResultsUsingProperty:@"intCol" ascending:YES]);
    XCTAssertThrows([results objectAtIndex:0]);
    XCTAssertEqual(NSNotFound, [results indexOfObject:self.nonLiteralNil]);
    XCTAssertEqual(NSNotFound, [results indexOfObjectWhere:@"intCol = 5"]);
    XCTAssertNoThrow([realm deleteObjects:results]);
    XCTAssertNil([results maxOfProperty:@"intCol"]);
    XCTAssertNil([results minOfProperty:@"intCol"]);
    XCTAssertNil([results averageOfProperty:@"intCol"]);
    XCTAssertEqualObjects(@0, [results sumOfProperty:@"intCol"]);
    XCTAssertNil([results firstObject]);
    XCTAssertNil([results lastObject]);
    for (__unused id obj in results) {
        XCTFail(@"Got an item in empty results");
    }
}

- (void)testReadOnlyRealmWithMissingColumns
{
    // create a realm with only a zero-column StringObject table
    @autoreleasepool {
        RLMObjectSchema *objectSchema = [RLMObjectSchema schemaForObjectClass:StringObject.class];
        objectSchema.objectClass = RLMObject.class;
        objectSchema.properties = @[];

        RLMSchema *schema = [[RLMSchema alloc] init];
        schema.objectSchema = @[objectSchema];
        [self realmWithTestPathAndSchema:schema];
    }

    XCTAssertThrows([self readOnlyRealmWithURL:RLMTestRealmURL() error:nil],
                    @"should reject table missing column");
}
#pragma mark - Write Copy to Path

- (void)testWriteCopyOfRealm
{
    RLMRealm *realm = [RLMRealm defaultRealm];
    [realm transactionWithBlock:^{
        [IntObject createInRealm:realm withValue:@[@0]];
    }];

    NSError *writeError;
    XCTAssertTrue([realm writeCopyToURL:RLMTestRealmURL() encryptionKey:nil error:&writeError]);
    XCTAssertNil(writeError);
    RLMRealm *copy = [self realmWithTestPath];
    XCTAssertEqual(1U, [IntObject allObjectsInRealm:copy].count);
}

- (void)testCannotOverwriteWithWriteCopy
{
    RLMRealm *realm = [self realmWithTestPath];
    [realm transactionWithBlock:^{
        [IntObject createInRealm:realm withValue:@[@0]];
    }];

    NSError *writeError;
    // Does not throw when given a nil error out param
    XCTAssertFalse([realm writeCopyToURL:RLMTestRealmURL() encryptionKey:nil error:nil]);

    NSString *expectedError = [NSString stringWithFormat:@"File at path '%@' already exists.", RLMTestRealmURL().path];
    NSString *expectedUnderlying = [NSString stringWithFormat:@"open(\"%@\") failed: file exists", RLMTestRealmURL().path];
    XCTAssertFalse([realm writeCopyToURL:RLMTestRealmURL() encryptionKey:nil error:&writeError]);
    RLMValidateRealmError(writeError, RLMErrorFileExists, expectedError, expectedUnderlying);
}

- (void)testCannotWriteInNonExistentDirectory
{
    RLMRealm *realm = [self realmWithTestPath];
    [realm transactionWithBlock:^{
        [IntObject createInRealm:realm withValue:@[@0]];
    }];

    NSString *badPath = @"/tmp/RLMTestDirMayNotExist/foo";

    NSString *expectedError = [NSString stringWithFormat:@"Directory at path '%@' does not exist.", badPath];
    NSString *expectedUnderlying = [NSString stringWithFormat:@"open(\"%@\") failed: no such file or directory", badPath];
    NSError *writeError;
    XCTAssertFalse([realm writeCopyToURL:[NSURL fileURLWithPath:badPath] encryptionKey:nil error:&writeError]);
    RLMValidateRealmError(writeError, RLMErrorFileNotFound, expectedError, expectedUnderlying);
}

- (void)testWriteToReadOnlyDirectory
{
    RLMRealm *realm = [RLMRealm defaultRealm];

    // Make the parent directory temporarily read-only
    NSString *directory = RLMTestRealmURL().URLByDeletingLastPathComponent.path;
    NSFileManager *fm = NSFileManager.defaultManager;
    NSNumber *oldPermissions = [fm attributesOfItemAtPath:directory error:nil][NSFilePosixPermissions];
    [fm setAttributes:@{NSFilePosixPermissions: @(0100)} ofItemAtPath:directory error:nil];

    NSString *expectedError = [NSString stringWithFormat:@"Unable to open a Realm at path '%@'. Please use a path where your app has read-write permissions.", RLMTestRealmURL().path];
    NSString *expectedUnderlying = [NSString stringWithFormat:@"open(\"%@\") failed: permission denied", RLMTestRealmURL().path];
    NSError *writeError;
    XCTAssertFalse([realm writeCopyToURL:RLMTestRealmURL() encryptionKey:nil error:&writeError]);
    RLMValidateRealmError(writeError, RLMErrorFilePermissionDenied, expectedError, expectedUnderlying);

    // Restore old permissions
    [fm setAttributes:@{NSFilePosixPermissions: oldPermissions} ofItemAtPath:directory error:nil];
}

- (void)testWriteWithNonSpecialCasedError
{
    // Testing an open() error which doesn't have its own exception type and
    // just uses the generic "something failed" error
    RLMRealm *realm = [RLMRealm defaultRealm];

    // Set the max open files to zero so that opening new files will fail
    rlimit oldrl;
    getrlimit(RLIMIT_NOFILE, &oldrl);
    rlimit rl = oldrl;
    rl.rlim_cur = 0;
    setrlimit(RLIMIT_NOFILE, &rl);

    NSString *expectedError = [NSString stringWithFormat:@"Unable to open a Realm at path '%@': open() failed: too many open files",
                               RLMTestRealmURL().path];
    NSString *expectedUnderlying = [NSString stringWithFormat:@"open(\"%@\") failed: too many open files", RLMTestRealmURL().path];
    NSError *writeError;
    XCTAssertFalse([realm writeCopyToURL:RLMTestRealmURL() encryptionKey:nil error:&writeError]);
    RLMValidateRealmError(writeError, RLMErrorFileAccess, expectedError, expectedUnderlying);

    // Restore the old open file limit
    setrlimit(RLIMIT_NOFILE, &oldrl);
}

- (void)testWritingCopyUsesWriteTransactionInProgress
{
    RLMRealm *realm = [RLMRealm defaultRealm];
    [realm transactionWithBlock:^{
        [IntObject createInRealm:realm withValue:@[@0]];

        NSError *writeError;
        XCTAssertTrue([realm writeCopyToURL:RLMTestRealmURL() encryptionKey:nil error:&writeError]);
        XCTAssertNil(writeError);
        RLMRealm *copy = [self realmWithTestPath];
        XCTAssertEqual(1U, [IntObject allObjectsInRealm:copy].count);
    }];
}

#pragma mark - Assorted tests

- (void)testCoreDebug {
#if DEBUG
    XCTAssertTrue([RLMRealm isCoreDebug], @"Debug version of Realm should use librealm{-ios}-dbg");
#else
    XCTAssertFalse([RLMRealm isCoreDebug], @"Release version of Realm should use librealm{-ios}");
#endif
}

- (void)testIsEmpty {
    RLMRealm *realm = [RLMRealm defaultRealm];
    XCTAssertTrue(realm.isEmpty, @"Realm should be empty on creation.");

    [realm beginWriteTransaction];
    [StringObject createInRealm:realm withValue:@[@"a"]];
    XCTAssertFalse(realm.isEmpty, @"Realm should not be empty within a write transaction after adding an object.");
    [realm cancelWriteTransaction];

    XCTAssertTrue(realm.isEmpty, @"Realm should be empty after canceling a write transaction that added an object.");

    [realm beginWriteTransaction];
    [StringObject createInRealm:realm withValue:@[@"a"]];
    [realm commitWriteTransaction];
    XCTAssertFalse(realm.isEmpty, @"Realm should not be empty after committing a write transaction that added an object.");
}

- (void)testRealmFileAccessNilPath {
    RLMAssertThrowsWithReasonMatching([RLMRealm realmWithURL:self.nonLiteralNil],
                                      @"Realm path must not be empty", @"nil path");
}

- (void)testRealmFileAccessNoExistingFile
{
    NSURL *fileURL = [NSURL fileURLWithPath:RLMRealmPathForFile(@"filename.realm")];
    [[NSFileManager defaultManager] removeItemAtPath:fileURL.path error:nil];
    assert(![[NSFileManager defaultManager] fileExistsAtPath:fileURL.path]);

    NSError *error;
    RLMRealmConfiguration *configuration = [RLMRealmConfiguration defaultConfiguration];
    configuration.fileURL = fileURL;
    XCTAssertNotNil([RLMRealm realmWithConfiguration:configuration error:&error],
                    @"Database should have been created");
    XCTAssertNil(error);
}

- (void)testRealmFileAccessInvalidFile
{
    NSString *content = @"Some content";
    NSData *fileContents = [content dataUsingEncoding:NSUTF8StringEncoding];
    NSURL *fileURL = [NSURL fileURLWithPath:RLMRealmPathForFile(@"filename.realm")];
    [[NSFileManager defaultManager] removeItemAtPath:fileURL.path error:nil];
    assert(![[NSFileManager defaultManager] fileExistsAtPath:fileURL.path]);
    [[NSFileManager defaultManager] createFileAtPath:fileURL.path contents:fileContents attributes:nil];

    NSError *error;
    RLMRealmConfiguration *configuration = [RLMRealmConfiguration defaultConfiguration];
    configuration.fileURL = fileURL;
    XCTAssertNil([RLMRealm realmWithConfiguration:configuration error:&error], @"Invalid database");
    RLMValidateRealmError(error, RLMErrorFileAccess, @"Unable to open a realm at path", @"Realm file has bad size");
}

- (void)testRealmFileAccessFileIsDirectory
{
    NSURL *testURL = RLMTestRealmURL();
    [[NSFileManager defaultManager] createDirectoryAtPath:testURL.path
                              withIntermediateDirectories:NO
                                               attributes:nil
                                                    error:nil];
    NSError *error;
    RLMRealmConfiguration *configuration = [RLMRealmConfiguration defaultConfiguration];
    configuration.fileURL = testURL;
    XCTAssertNil([RLMRealm realmWithConfiguration:configuration error:&error], @"Invalid database");
    RLMValidateRealmError(error, RLMErrorFileAccess, @"Unable to open a realm at path", @"Is a directory");
}

#if TARGET_OS_TV
#else
- (void)testRealmFifoError
{
    NSFileManager *manager = [NSFileManager defaultManager];
    NSURL *testURL = RLMTestRealmURL();
    RLMRealmConfiguration *configuration = [RLMRealmConfiguration defaultConfiguration];
    configuration.fileURL = testURL;

    // Create the expected fifo URL and create a directory.
    // Note that creating a file when a directory with the same name exists produces a different errno, which is good.
    NSURL *fifoURL = [[testURL URLByDeletingPathExtension] URLByAppendingPathExtension:@"realm.note"];
    assert(![manager fileExistsAtPath:fifoURL.path]);
    [manager createDirectoryAtPath:fifoURL.path withIntermediateDirectories:YES attributes:nil error:nil];

    NSError *error;
    XCTAssertNil([RLMRealm realmWithConfiguration:configuration error:&error], @"Should not have been able to open FIFO");
    XCTAssertNotNil(error);
    RLMValidateRealmError(error, RLMErrorFileAccess, @"Is a directory", nil);
}
#endif

- (void)testMultipleRealms
{
    // Create one StringObject in two different realms
    RLMRealm *defaultRealm = [RLMRealm defaultRealm];
    RLMRealm *testRealm = self.realmWithTestPath;
    [defaultRealm beginWriteTransaction];
    [testRealm beginWriteTransaction];
    [StringObject createInRealm:defaultRealm withValue:@[@"a"]];
    [StringObject createInRealm:testRealm withValue:@[@"b"]];
    [testRealm commitWriteTransaction];
    [defaultRealm commitWriteTransaction];

    // Confirm that objects were added to the correct realms
    RLMResults *defaultObjects = [StringObject allObjectsInRealm:defaultRealm];
    RLMResults *testObjects = [StringObject allObjectsInRealm:testRealm];
    XCTAssertEqual(defaultObjects.count, 1U, @"Expecting 1 object");
    XCTAssertEqual(testObjects.count, 1U, @"Expecting 1 object");
    XCTAssertEqualObjects([defaultObjects.firstObject stringCol], @"a", @"Expecting column to be 'a'");
    XCTAssertEqualObjects([testObjects.firstObject stringCol], @"b", @"Expecting column to be 'b'");
}


- (void)testInvalidLockFile
{
    // Create the realm file and lock file
    @autoreleasepool { [RLMRealm defaultRealm]; }

    int fd = open([RLMRealmConfiguration.defaultConfiguration.fileURL.path stringByAppendingString:@".lock"].UTF8String, O_RDWR);
    XCTAssertNotEqual(-1, fd);

    // Change the value of the mutex size field in the shared info header
    uint8_t value = 255;
    pwrite(fd, &value, 1, 1);

    // Ensure that SharedGroup can't get an exclusive lock on the lock file so
    // that it can't just recreate it
    int ret = flock(fd, LOCK_SH);
    XCTAssertEqual(0, ret);

    NSError *error;
    RLMRealm *realm = [RLMRealm realmWithConfiguration:RLMRealmConfiguration.defaultConfiguration error:&error];
    XCTAssertNil(realm);
    RLMValidateRealmError(error, RLMErrorIncompatibleLockFile, @"Realm file is currently open in another process", nil);

    flock(fd, LOCK_UN);
    close(fd);
}

- (void)testCannotMigrateRealmWhenRealmIsOpen {
    RLMRealm *realm = [self realmWithTestPath];

    RLMRealmConfiguration *configuration = [RLMRealmConfiguration defaultConfiguration];
    configuration.fileURL = realm.configuration.fileURL;
    XCTAssertThrows([RLMRealm performMigrationForConfiguration:configuration error:nil]);
}

- (void)testNotificationPipeBufferOverfull {
    RLMRealm *realm = [self inMemoryRealmWithIdentifier:@"test"];
    // pipes have a 8 KB buffer on OS X, so verify we don't block after 8192 commits
    for (int i = 0; i < 9000; ++i) {
        [realm transactionWithBlock:^{}];
    }
}

- (void)testCompact
{
    RLMRealm *realm = self.realmWithTestPath;
    NSString *uuid = [[NSUUID UUID] UUIDString];
    NSUInteger count = 1000;
    [realm transactionWithBlock:^{
        [StringObject createInRealm:realm withValue:@[@"A"]];
        for (NSUInteger i = 0; i < count; ++i) {
            [StringObject createInRealm:realm withValue:@[uuid]];
        }
        [StringObject createInRealm:realm withValue:@[@"B"]];
    }];
    auto fileSize = ^(NSString *path) {
        NSDictionary *attributes = [[NSFileManager defaultManager] attributesOfItemAtPath:path error:nil];
        return [(NSNumber *)attributes[NSFileSize] unsignedLongLongValue];
    };
    unsigned long long fileSizeBefore = fileSize(realm.configuration.fileURL.path);
    StringObject *object = [StringObject allObjectsInRealm:realm].firstObject;

    XCTAssertTrue([realm compact]);

    XCTAssertTrue(object.isInvalidated);
    XCTAssertEqual([[StringObject allObjectsInRealm:realm] count], count + 2);
    XCTAssertEqualObjects(@"A", [[StringObject allObjectsInRealm:realm].firstObject stringCol]);
    XCTAssertEqualObjects(@"B", [[StringObject allObjectsInRealm:realm].lastObject stringCol]);

    unsigned long long fileSizeAfter = fileSize(realm.configuration.fileURL.path);
    XCTAssertGreaterThan(fileSizeBefore, fileSizeAfter);
}

- (NSArray *)pathsFor100Realms
{
    NSMutableArray *paths = [NSMutableArray array];
    for (int i = 0; i < 100; ++i) {
        NSString *realmFileName = [NSString stringWithFormat:@"test.%d.realm", i];
        [paths addObject:RLMRealmPathForFile(realmFileName)];
    }
    return paths;
}

- (void)testCanCreate100RealmsWithoutBreakingGCD
{
    NSMutableArray *realms = [NSMutableArray array];
    for (NSString *realmPath in self.pathsFor100Realms) {
        [realms addObject:[RLMRealm realmWithURL:[NSURL fileURLWithPath:realmPath]]];
    }

    XCTestExpectation *expectation = [self expectationWithDescription:@"Block dispatched to concurrent queue should be executed"];
    dispatch_async(dispatch_get_global_queue(DISPATCH_QUEUE_PRIORITY_DEFAULT, 0), ^{
        [expectation fulfill];
    });
    [self waitForExpectationsWithTimeout:1 handler:nil];
}

<<<<<<< HEAD
- (void)testHandoverInvalid {
    RLMRealmConfiguration *configuration = [RLMRealmConfiguration defaultConfiguration];
    configuration.cache = false;

    RLMRealm *realm = [RLMRealm realmWithConfiguration:configuration error:nil];
    StringObject *stringObject = [[StringObject alloc] init];
    IntObject *intObject = [[IntObject alloc] init];
    NSArray<RLMObject *> *objects = @[stringObject, intObject];
    RLMAssertThrowsWithReasonMatching([realm exportThreadHandoverWithObjects:objects],
                                      @"Can only hand over objects that are mangaged by a Realm");
    [realm transactionWithBlock:^{
        [realm addObject:stringObject];
        [realm addObject:intObject];
    }];

    RLMRealm *otherRealm = [RLMRealm realmWithConfiguration:configuration error:nil];
    RLMAssertThrowsWithReasonMatching([otherRealm exportThreadHandoverWithObjects:objects],
                                      @"Can only hand over objects from the Realm they belong");
}

- (void)testHandoverObjects {
    RLMRealm *realm = [RLMRealm defaultRealm];
    StringObject *stringObject = [[StringObject alloc] init];
    IntObject *intObject = [[IntObject alloc] init];
    [realm transactionWithBlock:^{
        [realm addObject:stringObject];
        [realm addObject:intObject];
    }];
    XCTAssertEqualObjects(nil, stringObject.stringCol);
    XCTAssertEqual(0, intObject.intCol);
    RLMThreadHandover *package = [realm exportThreadHandoverWithObjects:@[stringObject, intObject]];
    [self dispatchAsyncAndWait:^{
        RLMThreadImport *import = [package importOnCurrentThreadWithError:nil];
        RLMRealm *realm = import.realm;
        StringObject *stringObject = (StringObject *)import.objects[0];
        IntObject *intObject = (IntObject *)import.objects[1];
        [realm transactionWithBlock:^{
            stringObject.stringCol = @"the meaning of life";
            intObject.intCol = 42;
        }];
    }];
    XCTAssertEqualObjects(nil, stringObject.stringCol);
    XCTAssertEqual(0, intObject.intCol);
    [realm refresh];
    XCTAssertEqualObjects(@"the meaning of life", stringObject.stringCol);
    XCTAssertEqual(42, intObject.intCol);
}

- (void)testHandoverArray {
    RLMRealm *realm = [RLMRealm defaultRealm];
    DogArrayObject *object = [[DogArrayObject alloc] init];
    [realm transactionWithBlock:^{
        [realm addObject:object];
        DogObject *friday = [DogObject createInDefaultRealmWithValue:@{@"dogName": @"Friday", @"age": @15}];
        [object.dogs addObject:friday];
    }];
    XCTAssertEqual(1ul, object.dogs.count);
    XCTAssertEqualObjects(@"Friday", object.dogs[0].dogName);
    RLMThreadHandover *package = [realm exportThreadHandoverWithObjects:@[object.dogs]];
    [self dispatchAsyncAndWait:^{
        RLMThreadImport *import = [package importOnCurrentThreadWithError:nil];
        RLMRealm *realm = import.realm;
        RLMArray<DogObject *> *dogs = (RLMArray<DogObject *> *)import.objects[0];
        XCTAssertEqual(1ul, dogs.count);
        XCTAssertEqualObjects(@"Friday", dogs[0].dogName);

        [realm transactionWithBlock:^{
            [dogs removeAllObjects];
            DogObject *cookie = [DogObject createInDefaultRealmWithValue:@{@"dogName": @"Cookie", @"age": @8}];
            DogObject *breezy = [DogObject createInDefaultRealmWithValue:@{@"dogName": @"Breezy", @"age": @6}];
            [dogs addObjects: @[cookie, breezy]];
        }];
        XCTAssertEqual(2ul, dogs.count);
        XCTAssertEqualObjects(@"Cookie", dogs[0].dogName);
        XCTAssertEqualObjects(@"Breezy", dogs[1].dogName);
    }];
    XCTAssertEqual(1ul, object.dogs.count);
    XCTAssertEqualObjects(@"Friday", object.dogs[0].dogName);
    [realm refresh];
    XCTAssertEqual(2ul, object.dogs.count);
    XCTAssertEqualObjects(@"Cookie", object.dogs[0].dogName);
    XCTAssertEqualObjects(@"Breezy", object.dogs[1].dogName);
}

- (void)testHandoverResults {
    RLMRealm *realm = [RLMRealm defaultRealm];
    RLMResults<StringObject *> *results = [[StringObject objectsWhere:@"stringCol != 'C'"]
                                           sortedResultsUsingProperty:@"stringCol" ascending:NO];
    [realm transactionWithBlock:^{
        [StringObject createInDefaultRealmWithValue:@[@"A"]];
        [StringObject createInDefaultRealmWithValue:@[@"B"]];
        [StringObject createInDefaultRealmWithValue:@[@"C"]];
        [StringObject createInDefaultRealmWithValue:@[@"D"]];
    }];
    XCTAssertEqual(4ul, [StringObject allObjects].count);
    XCTAssertEqual(3ul, results.count);
    XCTAssertEqualObjects(@"D", results[0].stringCol);
    XCTAssertEqualObjects(@"B", results[1].stringCol);
    XCTAssertEqualObjects(@"A", results[2].stringCol);
    RLMThreadHandover *package = [realm exportThreadHandoverWithObjects:@[results]];
    [self dispatchAsyncAndWait:^{
        RLMThreadImport *import = [package importOnCurrentThreadWithError:nil];
        RLMRealm *realm = import.realm;
        RLMResults<StringObject *> *results = (RLMResults<StringObject *> *)import.objects[0];
        XCTAssertEqual(4ul, [StringObject allObjects].count);
        XCTAssertEqual(3ul, results.count);
        XCTAssertEqualObjects(@"D", results[0].stringCol);
        XCTAssertEqualObjects(@"B", results[1].stringCol);
        XCTAssertEqualObjects(@"A", results[2].stringCol);
        [realm transactionWithBlock:^{
            [realm deleteObject:results[2]];
            [realm deleteObject:results[0]];
            [StringObject createInDefaultRealmWithValue:@[@"E"]];
        }];
        XCTAssertEqual(3ul, [StringObject allObjects].count);
        XCTAssertEqual(2ul, results.count);
        XCTAssertEqualObjects(@"E", results[0].stringCol);
        XCTAssertEqualObjects(@"B", results[1].stringCol);
    }];
    XCTAssertEqual(3ul, results.count);
    XCTAssertEqualObjects(@"D", results[0].stringCol);
    XCTAssertEqualObjects(@"B", results[1].stringCol);
    XCTAssertEqualObjects(@"A", results[2].stringCol);
    [realm refresh];
    XCTAssertEqual(3ul, [StringObject allObjects].count);
    XCTAssertEqual(2ul, results.count);
    XCTAssertEqualObjects(@"E", results[0].stringCol);
    XCTAssertEqualObjects(@"B", results[1].stringCol);
}

- (void)testHandoverLinkingObjects {
    RLMRealm *realm = [RLMRealm defaultRealm];
    DogObject *dog = [[DogObject alloc] initWithValue:@{@"dogName": @"Cookie", @"age": @10,}];
    [realm transactionWithBlock:^{
        [realm addObject:[[OwnerObject alloc] initWithValue:@{@"name": @"Jaden", @"dog": dog}]];
    }];
    XCTAssertEqual(1ul, dog.owners.count);
    XCTAssertEqualObjects(@"Jaden", ((OwnerObject *)dog.owners[0]).name);
    RLMThreadHandover *package = [realm exportThreadHandoverWithObjects:@[dog.owners]];
    [self dispatchAsyncAndWait:^{
        RLMThreadImport *import = [package importOnCurrentThreadWithError:nil];
        RLMRealm *realm = import.realm;
        RLMLinkingObjects<OwnerObject *> *owners = (RLMLinkingObjects<OwnerObject *> *)import.objects[0];
        XCTAssertEqual(1ul, owners.count);
        XCTAssertEqualObjects(@"Jaden", ((OwnerObject *)owners[0]).name);

        [realm transactionWithBlock:^{
            OwnerObject *oldOwner = (OwnerObject *)owners[0];
            [realm addObject: [[OwnerObject alloc] initWithValue:@{@"name": @"Andrea", @"dog": oldOwner.dog}]];
            [realm deleteObject:oldOwner];
        }];
        XCTAssertEqual(1ul, owners.count);
        XCTAssertEqualObjects(@"Andrea", ((OwnerObject *)owners[0]).name);
    }];
    XCTAssertEqual(1ul, dog.owners.count);
    XCTAssertEqualObjects(@"Jaden", ((OwnerObject *)dog.owners[0]).name);
    [realm refresh];
    XCTAssertEqual(1ul, dog.owners.count);
    XCTAssertEqualObjects(@"Andrea", ((OwnerObject *)dog.owners[0]).name);
}

=======
>>>>>>> 5aabe6bc
@end<|MERGE_RESOLUTION|>--- conflicted
+++ resolved
@@ -1825,7 +1825,6 @@
     [self waitForExpectationsWithTimeout:1 handler:nil];
 }
 
-<<<<<<< HEAD
 - (void)testHandoverInvalid {
     RLMRealmConfiguration *configuration = [RLMRealmConfiguration defaultConfiguration];
     configuration.cache = false;
@@ -1987,6 +1986,4 @@
     XCTAssertEqualObjects(@"Andrea", ((OwnerObject *)dog.owners[0]).name);
 }
 
-=======
->>>>>>> 5aabe6bc
 @end