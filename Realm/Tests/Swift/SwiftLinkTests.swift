--- conflicted
+++ resolved
@@ -40,19 +40,11 @@
         let dogs = realm.objects(SwiftDogObject())
         XCTAssertEqual(owners.count, 1, "Expecting 1 owner")
         XCTAssertEqual(dogs.count, 1, "Expecting 1 dog")
-<<<<<<< HEAD
-        XCTAssertEqualObjects(owners[0].name, "Tim", "Tim is named Tim")
-        XCTAssertEqualObjects(dogs[0].dogName, "Harvie", "Harvie is named Harvie")
+        XCTAssertEqual(owners[0].name, "Tim", "Tim is named Tim")
+        XCTAssertEqual(dogs[0].dogName, "Harvie", "Harvie is named Harvie")
         
         let tim = owners[0]
-        XCTAssertEqualObjects(tim.dog.dogName, "Harvie", "Tim's dog should be Harvie")
-=======
-        XCTAssertEqual((owners[0] as SwiftOwnerObject).name, "Tim", "Tim is named Tim")
-        XCTAssertEqual((dogs[0] as SwiftDogObject).dogName, "Harvie", "Harvie is named Harvie")
-        
-        let tim = owners[0] as SwiftOwnerObject
         XCTAssertEqual(tim.dog.dogName, "Harvie", "Tim's dog should be Harvie")
->>>>>>> c652a7b6
     }
     
     func testMultipleOwnerLink() {
@@ -143,19 +135,11 @@
         let dogs = realm.objects(DogObject())
         XCTAssertEqual(owners.count, 1, "Expecting 1 owner")
         XCTAssertEqual(dogs.count, 1, "Expecting 1 dog")
-<<<<<<< HEAD
-        XCTAssertEqualObjects(owners[0].name, "Tim", "Tim is named Tim")
-        XCTAssertEqualObjects(dogs[0].dogName, "Harvie", "Harvie is named Harvie")
+        XCTAssertEqual(owners[0].name!, "Tim", "Tim is named Tim")
+        XCTAssertEqual(dogs[0].dogName!, "Harvie", "Harvie is named Harvie")
 
         let tim = owners[0]
-        XCTAssertEqualObjects(tim.dog.dogName, "Harvie", "Tim's dog should be Harvie")
-=======
-        XCTAssertEqual((owners[0] as OwnerObject).name!, "Tim", "Tim is named Tim")
-        XCTAssertEqual((dogs[0] as DogObject).dogName!, "Harvie", "Harvie is named Harvie")
-
-        let tim = owners[0] as OwnerObject
         XCTAssertEqual(tim.dog.dogName!, "Harvie", "Tim's dog should be Harvie")
->>>>>>> c652a7b6
     }
 
     func testMultipleOwnerLink_objc() {
