--- conflicted
+++ resolved
@@ -50,11 +50,7 @@
         // test again after write transaction
         var objects = realm.objects(SwiftStringObject())
         XCTAssertEqual(objects.count, 3, "Expecting 3 objects")
-<<<<<<< HEAD
-        XCTAssertEqualObjects(objects[0].stringCol, "a", "Expecting column to be 'a'")
-=======
-        XCTAssertEqual((objects[0] as SwiftStringObject).stringCol, "a", "Expecting column to be 'a'")
->>>>>>> c652a7b6
+        XCTAssertEqual(objects[0].stringCol, "a", "Expecting column to be 'a'")
 
         realm.beginWriteTransaction()
         realm.deleteObject(objects[2])
@@ -64,11 +60,7 @@
 
         objects = realm.objects(SwiftStringObject())
         XCTAssertEqual(objects.count, 1, "Expecting 1 object")
-<<<<<<< HEAD
-        XCTAssertEqualObjects(objects[0].stringCol, "b", "Expecting column to be 'b'")
-=======
-        XCTAssertEqual((objects[0] as SwiftStringObject).stringCol, "b", "Expecting column to be 'b'")
->>>>>>> c652a7b6
+        XCTAssertEqual(objects[0].stringCol, "b", "Expecting column to be 'b'")
     }
 
     func testRealmIsUpdatedAfterBackgroundUpdate() {
@@ -96,11 +88,7 @@
         // get object
         let objects = realm.objects(SwiftStringObject())
         XCTAssertEqual(objects.count, 1, "There should be 1 object of type StringObject")
-<<<<<<< HEAD
-        XCTAssertEqualObjects(objects[0].stringCol, "string", "Value of first column should be 'string'")
-=======
-        XCTAssertEqual((objects[0] as SwiftStringObject).stringCol, "string", "Value of first column should be 'string'")
->>>>>>> c652a7b6
+        XCTAssertEqual(objects[0].stringCol, "string", "Value of first column should be 'string'")
     }
 
 // FIXME: https://app.asana.com/0/861870036984/14552787865017
@@ -154,11 +142,7 @@
         // test again after write transaction
         var objects = realm.objects(StringObject())
         XCTAssertEqual(objects.count, 3, "Expecting 3 objects")
-<<<<<<< HEAD
-        XCTAssertEqualObjects(objects[0].stringCol, "a", "Expecting column to be 'a'")
-=======
-        XCTAssertEqual((objects[0] as StringObject).stringCol!, "a", "Expecting column to be 'a'")
->>>>>>> c652a7b6
+        XCTAssertEqual(objects[0].stringCol!, "a", "Expecting column to be 'a'")
 
         realm.beginWriteTransaction()
         realm.deleteObject(objects[2])
@@ -168,11 +152,7 @@
 
         objects = realm.objects(StringObject())
         XCTAssertEqual(objects.count, 1, "Expecting 1 object")
-<<<<<<< HEAD
-        XCTAssertEqualObjects(objects[0].stringCol, "b", "Expecting column to be 'b'")
-=======
-        XCTAssertEqual((objects[0] as StringObject).stringCol!, "b", "Expecting column to be 'b'")
->>>>>>> c652a7b6
+        XCTAssertEqual(objects[0].stringCol!, "b", "Expecting column to be 'b'")
     }
 
     func testRealmIsUpdatedAfterBackgroundUpdate_objc() {
@@ -200,11 +180,7 @@
         // get object
         let objects = realm.objects(StringObject())
         XCTAssertEqual(objects.count, 1, "There should be 1 object of type StringObject")
-<<<<<<< HEAD
-        XCTAssertEqualObjects(objects[0].stringCol, "string", "Value of first column should be 'string'")
-=======
-        XCTAssertEqual((objects[0] as StringObject).stringCol!, "string", "Value of first column should be 'string'")
->>>>>>> c652a7b6
+        XCTAssertEqual(objects[0].stringCol!, "string", "Value of first column should be 'string'")
     }
 
 // FIXME: Test passes ~50% of the time. Asana: https://app.asana.com/0/861870036984/14552787865017
