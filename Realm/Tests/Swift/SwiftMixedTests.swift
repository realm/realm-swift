--- conflicted
+++ resolved
@@ -28,47 +28,31 @@
 
         // FIXME: add object with subtable
         realm.beginWriteTransaction()
-        MixedObject.createInRealm(realm, withObject: [true, "Jens", 50])
-        // FIXME: Adding this object makes the test fail
-<<<<<<< HEAD
-        // MixedObject.createInRealm(realm, withObject: [true, 10, 52])
-        MixedObject.createInRealm(realm, withObject: [true, 3.1 as Float, 53])
-        MixedObject.createInRealm(realm, withObject: [true, 3.1 as Double, 54])
-        MixedObject.createInRealm(realm, withObject: [true, NSDate(), 55])
-        MixedObject.createInRealm(realm, withObject: [true, data, 50])
-=======
-        // MixedObject.createInRealm(realm, withObject: [true, 10, 52] as NSArray)
+        MixedObject.createInRealm(realm, withObject: [true, "Jens", 50] as NSArray)
+        MixedObject.createInRealm(realm, withObject: [true, 10, 52] as NSArray)
         MixedObject.createInRealm(realm, withObject: [true, 3.1 as Float, 53] as NSArray)
         MixedObject.createInRealm(realm, withObject: [true, 3.1 as Double, 54] as NSArray)
         MixedObject.createInRealm(realm, withObject: [true, NSDate(), 55] as NSArray)
-        MixedObject.createInRealm(realm, withObject: [true, data as NSData, 50] as NSArray)
->>>>>>> c652a7b6
+        MixedObject.createInRealm(realm, withObject: [true, data, 50] as NSArray)
         realm.commitWriteTransaction()
 
         let objects = realm.objects(MixedObject())
-        XCTAssertEqual(objects.count, 5, "5 rows expected")
-<<<<<<< HEAD
+        XCTAssertEqual(objects.count, 6, "6 rows expected")
         XCTAssertTrue((objects[0] as AnyObject) is MixedObject, "MixedObject expected")
         XCTAssertTrue(objects[0].other is NSString, "NSString expected")
-        XCTAssertEqualObjects(objects[0].other as NSString, "Jens", "'Jens' expected")
-=======
-        XCTAssertTrue(objects[0].isKindOfClass(MixedObject.self), "MixedObject expected")
-        XCTAssertTrue((objects[0] as MixedObject)["other"].isKindOfClass(NSString.self), "NSString expected")
-        XCTAssertTrue((objects[0] as MixedObject)["other"].isEqual("Jens"), "'Jens' expected")
->>>>>>> c652a7b6
+        XCTAssertEqual(objects[0].other as NSString, "Jens", "'Jens' expected")
 
-        // FIXME: See above
-        // XCTAssertTrue((objects[1] as MixedObject)["other"].isKindOfClass(NSNumber.self), "NSNumber expected")
-        // XCTAssertEqual(((objects[1] as MixedObject)["other"] as NSNumber).longLongValue, 10, "'10' expected")
+        XCTAssertTrue(objects[1]["other"].isKindOfClass(NSNumber.self), "NSNumber expected")
+        XCTAssertEqual((objects[1]["other"] as NSNumber).longLongValue, 10, "'10' expected")
 
-        XCTAssertTrue(objects[1].other is Float, "Float expected")
-        XCTAssertEqual(objects[1].other as Float, 3.1, "'3.1' expected")
+        XCTAssertTrue(objects[2].other is Float, "Float expected")
+        XCTAssertEqual(objects[2].other as Float, 3.1, "'3.1' expected")
 
-        XCTAssertTrue(objects[2].other is Double, "Double expected")
-        XCTAssertEqual(objects[2].other as Double, 3.1, "'3.1' expected")
+        XCTAssertTrue(objects[3].other is Double, "Double expected")
+        XCTAssertEqual(objects[3].other as Double, 3.1, "'3.1' expected")
 
-        XCTAssertTrue(objects[3].other is NSDate, "NSDate expected")
+        XCTAssertTrue(objects[4].other is NSDate, "NSDate expected")
 
-        XCTAssertTrue(objects[4].other is NSData, "NSData expected")
+        XCTAssertTrue(objects[5].other is NSData, "NSData expected")
     }
 }