--- conflicted
+++ resolved
@@ -32,19 +32,11 @@
         SwiftStringObject.createInRealm(realm, withObject: [utf8TestString])
         realm.commitWriteTransaction()
 
-<<<<<<< HEAD
         let obj1 = realm.objects(SwiftStringObject()).firstObject()!
-        XCTAssertEqualObjects(obj1.stringCol, utf8TestString, "Storing and retrieving a string with UTF8 content should work")
-
-        let obj2 = realm.objects(SwiftStringObject(), "stringCol == %@", utf8TestString).firstObject()
-        XCTAssertEqualObjects(obj1, obj2, "Querying a realm searching for a string with UTF8 content should work")
-=======
-        let obj1 = SwiftStringObject.allObjectsInRealm(realm).firstObject() as SwiftStringObject
         XCTAssertEqual(obj1.stringCol, utf8TestString, "Storing and retrieving a string with UTF8 content should work")
 
-        let obj2 = SwiftStringObject.objectsInRealm(realm, "stringCol == %@", utf8TestString).firstObject() as SwiftStringObject
+        let obj2 = realm.objects(SwiftStringObject(), "stringCol == %@", utf8TestString).firstObject()!
         XCTAssertEqual(obj1, obj2, "Querying a realm searching for a string with UTF8 content should work")
->>>>>>> c652a7b6
     }
 
     func testUTF8PropertyWithUTF8StringContents() {
@@ -53,21 +45,12 @@
         SwiftUTF8Object.createInRealm(realm, withObject: [utf8TestString])
         realm.commitWriteTransaction()
 
-<<<<<<< HEAD
         let obj1 = realm.objects(SwiftUTF8Object()).firstObject()!
-        XCTAssertEqualObjects(obj1.柱колоéнǢкƱаم👍, utf8TestString, "Storing and retrieving a string with UTF8 content should work")
+        XCTAssertEqual(obj1.柱колоéнǢкƱаم👍, utf8TestString, "Storing and retrieving a string with UTF8 content should work")
 
         // Test fails because of rdar://17735684
 //        let obj2 = realm.objects(SwiftUTF8Object(), "柱колоéнǢкƱаم👍 == %@", utf8TestString).firstObject()
 //        XCTAssertEqualObjects(obj1, obj2, "Querying a realm searching for a string with UTF8 content should work")
-=======
-        let obj1 = SwiftUTF8Object.allObjectsInRealm(realm).firstObject() as SwiftUTF8Object
-        XCTAssertEqual(obj1.柱колоéнǢкƱаم👍, utf8TestString, "Storing and retrieving a string with UTF8 content should work")
-
-        // Test fails because of rdar://17735684
-//        let obj2 = SwiftUTF8Object.objectsInRealm(realm, "柱колоéнǢкƱаم👍 == %@", utf8TestString).firstObject() as SwiftUTF8Object
-//        XCTAssertEqual(obj1, obj2, "Querying a realm searching for a string with UTF8 content should work")
->>>>>>> c652a7b6
     }
 
     // Objective-C models
@@ -78,19 +61,11 @@
         StringObject.createInRealm(realm, withObject: [utf8TestString])
         realm.commitWriteTransaction()
 
-<<<<<<< HEAD
         let obj1 = realm.objects(StringObject()).firstObject()!
-        XCTAssertEqualObjects(obj1.stringCol, utf8TestString, "Storing and retrieving a string with UTF8 content should work")
-
-        let obj2 = realm.objects(StringObject(), "stringCol == %@", utf8TestString).firstObject()
-        XCTAssertEqualObjects(obj1, obj2, "Querying a realm searching for a string with UTF8 content should work")
-=======
-        let obj1 = StringObject.allObjectsInRealm(realm).firstObject() as StringObject
         XCTAssertEqual(obj1.stringCol, utf8TestString, "Storing and retrieving a string with UTF8 content should work")
 
-        let obj2 = StringObject.objectsInRealm(realm, "stringCol == %@", utf8TestString).firstObject() as StringObject
+        let obj2 = realm.objects(StringObject(), "stringCol == %@", utf8TestString).firstObject()!
         XCTAssertEqual(obj1, obj2, "Querying a realm searching for a string with UTF8 content should work")
->>>>>>> c652a7b6
     }
 
     func testUTF8PropertyWithUTF8StringContents_objc() {
@@ -99,20 +74,11 @@
         UTF8Object.createInRealm(realm, withObject: [utf8TestString])
         realm.commitWriteTransaction()
 
-<<<<<<< HEAD
         let obj1 = realm.objects(UTF8Object()).firstObject()!
-        XCTAssertEqualObjects(obj1.柱колоéнǢкƱаم, utf8TestString, "Storing and retrieving a string with UTF8 content should work")
+        XCTAssertEqual(obj1.柱колоéнǢкƱаم, utf8TestString, "Storing and retrieving a string with UTF8 content should work")
 
         // Test fails because of rdar://17735684
 //        let obj2 = realm.objects(UTF8Object(), "柱колоéнǢкƱаم👍 == %@", utf8TestString).firstObject()
 //        XCTAssertEqualObjects(obj1, obj2, "Querying a realm searching for a string with UTF8 content should work")
-=======
-        let obj1 = UTF8Object.allObjectsInRealm(realm).firstObject() as UTF8Object
-        XCTAssertEqual(obj1.柱колоéнǢкƱаم, utf8TestString, "Storing and retrieving a string with UTF8 content should work")
-
-        // Test fails because of rdar://17735684
-//        let obj2 = UTF8Object.objectsInRealm(realm, "柱колоéнǢкƱаم == %@", utf8TestString).firstObject() as UTF8Object
-//        XCTAssertEqual(obj1, obj2, "Querying a realm searching for a string with UTF8 content should work")
->>>>>>> c652a7b6
     }
 }