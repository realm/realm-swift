--- conflicted
+++ resolved
@@ -107,13 +107,8 @@
 
         // Average ::::::::::::::::::::::::::::::::::::::::::::::
         // Test int average
-<<<<<<< HEAD
         XCTAssertEqualWithAccuracy(noArray.averageOfProperty("intCol") as Double, 1, 0.1, "Average should be 1.0")
         XCTAssertEqualWithAccuracy(yesArray.averageOfProperty("intCol") as Double, 0, 0.1, "Average should be 0.0")
-=======
-        XCTAssertEqualWithAccuracy(noArray.averageOfProperty("intCol").doubleValue, 1, 0.1, "Average should be 1.0")
-        XCTAssertEqualWithAccuracy(yesArray.averageOfProperty("intCol").doubleValue, 0, 0.1, "Average should be 0.0")
->>>>>>> c0ad3971
 
         // Test float average
         XCTAssertEqualWithAccuracy(noArray.averageOfProperty("floatCol") as Double, 0, 0.1, "Average should be 0.0")
@@ -142,15 +137,8 @@
 
         // MAX ::::::::::::::::::::::::::::::::::::::::::::::
         // Test int max
-<<<<<<< HEAD
         XCTAssertEqual(noArray.maxOfProperty("intCol") as Int, 1, "Maximum should be 1")
         XCTAssertEqual(yesArray.maxOfProperty("intCol") as Int, 0, "Maximum should be 0")
-=======
-        var max = noArray.maxOfProperty("intCol") as NSNumber
-        XCTAssertEqual(max.integerValue, 1, "Maximum should be 8")
-        max = yesArray.maxOfProperty("intCol") as NSNumber
-        XCTAssertEqual(max.integerValue, 0, "Maximum should be 10")
->>>>>>> c0ad3971
 
         // Test float max
         XCTAssertEqualWithAccuracy(noArray.maxOfProperty("floatCol") as Float, 0, 0.1, "Maximum should be 0.0f")
@@ -169,7 +157,7 @@
         // FIXME: Using realmWithTestPath() makes the tests fail
         //        because accessors aren't cycled properly outside the default realm
         //        Asana: https://app.asana.com/0/14632725644365/14638503942511
-        let realm = RLMRealm.defaultRealm()
+        let realm = Realm(rlmRealm: RLMRealm.defaultRealm())
         
         realm.beginWriteTransaction()
         
@@ -182,24 +170,16 @@
         }
         
         realm.commitWriteTransaction()
-<<<<<<< HEAD
-        
+
         let description = realm.objects(SwiftEmployeeObject()).description as NSString
         
         XCTAssertTrue(description.rangeOfString("name").location != Foundation.NSNotFound, "property names should be displayed when calling \"description\" on RLMArray")
         XCTAssertTrue(description.rangeOfString("Mary").location != Foundation.NSNotFound, "property values should be displayed when calling \"description\" on RLMArray")
-=======
-
-        let description = SwiftEmployeeObject.allObjectsInRealm(realm).description
-
-        XCTAssertTrue((description as NSString).rangeOfString("name").location != Foundation.NSNotFound, "property names should be displayed when calling \"description\" on RLMArray")
-        XCTAssertTrue((description as NSString).rangeOfString("Mary").location != Foundation.NSNotFound, "property values should be displayed when calling \"description\" on RLMArray")
->>>>>>> c0ad3971
         
         XCTAssertTrue(description.rangeOfString("age").location != Foundation.NSNotFound, "property names should be displayed when calling \"description\" on RLMArray")
         XCTAssertTrue(description.rangeOfString("24").location != Foundation.NSNotFound, "property values should be displayed when calling \"description\" on RLMArray")
         
-        XCTAssertTrue(description.rangeOfString("12 objects skipped").location != Foundation.NSNotFound, "'12 objects skipped' should be displayed when calling \"description\" on RLMArray")
+        XCTAssertTrue(description.rangeOfString("912 objects skipped").location != Foundation.NSNotFound, "'912 objects skipped' should be displayed when calling \"description\" on RLMArray")
     }
 
     func testDeleteLinksAndObjectsInArray() {
@@ -252,11 +232,6 @@
         XCTAssertEqualObjects(test.name, po3.name, "Should be equal")
         XCTAssertEqual(test.hired, po3.hired, "Should be equal")
         // XCTAssertEqualObjects(test, po3, "Should be equal") //FIXME, should work. Asana : https://app.asana.com/0/861870036984/13123030433568
-<<<<<<< HEAD
-        
-        let allPeople = realm.objects(SwiftEmployeeObject())
-        XCTAssertEqual(allPeople.count, 3, "Only links should have been deleted, not the employees")
-=======
 
         realm.beginWriteTransaction()
         peopleInCompany.removeLastObject()
@@ -268,7 +243,6 @@
         peopleInCompany.removeAllObjects()
         XCTAssertEqual(peopleInCompany.count, 0, "0 remaining links")
         realm.commitWriteTransaction()
->>>>>>> c0ad3971
     }
 
     // Objective-C models
@@ -406,7 +380,7 @@
         // FIXME: Using realmWithTestPath() makes the tests fail
         //        because accessors aren't cycled properly outside the default realm
         //        Asana: https://app.asana.com/0/14632725644365/14638503942511
-        let realm = RLMRealm.defaultRealm()
+        let realm = Realm(rlmRealm: RLMRealm.defaultRealm())
 
         realm.beginWriteTransaction()
 
@@ -420,11 +394,7 @@
 
         realm.commitWriteTransaction()
 
-<<<<<<< HEAD
         let description = realm.objects(EmployeeObject()).description as NSString
-=======
-        let description = EmployeeObject.allObjects().description
->>>>>>> c0ad3971
 
         XCTAssertTrue(description.rangeOfString("name").location != Foundation.NSNotFound, "property names should be displayed when calling \"description\" on RLMArray")
         XCTAssertTrue(description.rangeOfString("Mary").location != Foundation.NSNotFound, "property values should be displayed when calling \"description\" on RLMArray")
@@ -432,11 +402,7 @@
         XCTAssertTrue(description.rangeOfString("age").location != Foundation.NSNotFound, "property names should be displayed when calling \"description\" on RLMArray")
         XCTAssertTrue(description.rangeOfString("24").location != Foundation.NSNotFound, "property values should be displayed when calling \"description\" on RLMArray")
 
-<<<<<<< HEAD
-        XCTAssertTrue(description.rangeOfString("12 objects skipped").location != Foundation.NSNotFound, "'12 objects skipped' should be displayed when calling \"description\" on RLMArray")
-=======
-        XCTAssertTrue((description as NSString).rangeOfString("912 objects skipped").location != Foundation.NSNotFound, "'912 objects skipped' should be displayed when calling \"description\" on RLMArray")
->>>>>>> c0ad3971
+        XCTAssertTrue(description.rangeOfString("912 objects skipped").location != Foundation.NSNotFound, "'912 objects skipped' should be displayed when calling \"description\" on RLMArray")
     }
 
     func testDeleteLinksAndObjectsInArray_objc() {
