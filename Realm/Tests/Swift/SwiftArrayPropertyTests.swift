--- conflicted
+++ resolved
@@ -42,15 +42,9 @@
         let subarray = RealmArray<SwiftStringObject>(rlmArray: array.array)
         
         XCTAssertEqual(array.array.count, 3, "Should have three elements in array")
-<<<<<<< HEAD
-        XCTAssertEqualObjects(subarray[0].stringCol, "a", "First element should have property value 'a'")
-        XCTAssertEqualObjects(subarray[1].stringCol, "b", "Second element should have property value 'b'")
-        XCTAssertEqualObjects(subarray[2].stringCol, "a", "Third element should have property value 'a'")
-=======
-        XCTAssertEqual((array.array[0] as SwiftStringObject).stringCol, "a", "First element should have property value 'a'")
-        XCTAssertEqual((array.array[1] as SwiftStringObject).stringCol, "b", "Second element should have property value 'b'")
-        XCTAssertEqual((array.array[2] as SwiftStringObject).stringCol, "a", "Third element should have property value 'a'")
->>>>>>> c652a7b6
+        XCTAssertEqual(subarray[0].stringCol, "a", "First element should have property value 'a'")
+        XCTAssertEqual(subarray[1].stringCol, "b", "Second element should have property value 'b'")
+        XCTAssertEqual(subarray[2].stringCol, "a", "Third element should have property value 'a'")
 
         for obj in subarray {
             XCTAssertFalse(obj.description.isEmpty, "Object should have description")
@@ -72,13 +66,8 @@
         realm.commitWriteTransaction()
         
         XCTAssertEqual(array.count, 2, "Should have two elements in array")
-<<<<<<< HEAD
-        XCTAssertEqualObjects(array[0].stringCol, "a", "First element should have property value 'a'")
-        XCTAssertEqualObjects(array[1].stringCol, "b", "Second element should have property value 'b'")
-=======
-        XCTAssertEqual((array[0] as SwiftStringObject).stringCol, "a", "First element should have property value 'a'")
-        XCTAssertEqual((array[1] as SwiftStringObject).stringCol, "b", "Second element should have property value 'b'")
->>>>>>> c652a7b6
+        XCTAssertEqual(array[0].stringCol, "a", "First element should have property value 'a'")
+        XCTAssertEqual(array[1].stringCol, "b", "Second element should have property value 'b'")
     }
 
     func testInsertMultiple() {
@@ -93,15 +82,9 @@
         obj.array.addObjectsFromArray([child2, child1])
         realm.commitWriteTransaction()
         
-<<<<<<< HEAD
         let children = realm.objects(SwiftStringObject())
-        XCTAssertEqualObjects(children[0].stringCol, "a", "First child should be 'a'")
-        XCTAssertEqualObjects(children[1].stringCol, "b", "Second child should be 'b'")
-=======
-        let children = SwiftStringObject.allObjectsInRealm(realm)
-        XCTAssertEqual((children[0] as SwiftStringObject).stringCol, "a", "First child should be 'a'")
-        XCTAssertEqual((children[1] as SwiftStringObject).stringCol, "b", "Second child should be 'b'")
->>>>>>> c652a7b6
+        XCTAssertEqual(children[0].stringCol, "a", "First child should be 'a'")
+        XCTAssertEqual(children[1].stringCol, "b", "Second child should be 'b'")
     }
 
     // FIXME: Support standalone RealmArray's in Swift-defined models
@@ -146,23 +129,12 @@
         let subarray = RealmArray<StringObject>(rlmArray: array.array)
 
         XCTAssertEqual(array.array.count, 3, "Should have three elements in array")
-<<<<<<< HEAD
-        XCTAssertEqualObjects(subarray[0].stringCol, "a", "First element should have property value 'a'")
-        XCTAssertEqualObjects(subarray[1].stringCol, "b", "Second element should have property value 'b'")
-        XCTAssertEqualObjects(subarray[2].stringCol, "a", "Third element should have property value 'a'")
+        XCTAssertEqual(subarray[0].stringCol!, "a", "First element should have property value 'a'")
+        XCTAssertEqual(subarray[1].stringCol!, "b", "Second element should have property value 'b'")
+        XCTAssertEqual(subarray[2].stringCol!, "a", "Third element should have property value 'a'")
 
         for obj in subarray {
             XCTAssertFalse(obj.description.isEmpty, "Object should have description")
-=======
-        XCTAssertEqual((array.array[0] as StringObject).stringCol!, "a", "First element should have property value 'a'")
-        XCTAssertEqual((array.array[1] as StringObject).stringCol!, "b", "Second element should have property value 'b'")
-        XCTAssertEqual((array.array[2] as StringObject).stringCol!, "a", "Third element should have property value 'a'")
-
-        for idx in 0..<array.array.count {
-            if let obj = array.array[idx] as? StringObject {
-                XCTAssertFalse(obj.description.isEmpty, "Object should have description")
-            }
->>>>>>> c652a7b6
         }
     }
 
@@ -181,13 +153,8 @@
         realm.commitWriteTransaction()
 
         XCTAssertEqual(array.count, 2, "Should have two elements in array")
-<<<<<<< HEAD
-        XCTAssertEqualObjects(array[0].stringCol, "a", "First element should have property value 'a'")
-        XCTAssertEqualObjects(array[1].stringCol, "b", "Second element should have property value 'b'")
-=======
-        XCTAssertEqual((array[0] as StringObject).stringCol!, "a", "First element should have property value 'a'")
-        XCTAssertEqual((array[1] as StringObject).stringCol!, "b", "Second element should have property value 'b'")
->>>>>>> c652a7b6
+        XCTAssertEqual(array[0].stringCol!, "a", "First element should have property value 'a'")
+        XCTAssertEqual(array[1].stringCol!, "b", "Second element should have property value 'b'")
     }
 
     func testInsertMultiple_objc() {
@@ -202,15 +169,9 @@
         obj.array.addObjectsFromArray([child2, child1])
         realm.commitWriteTransaction()
 
-<<<<<<< HEAD
         let children = realm.objects(StringObject())
-        XCTAssertEqualObjects(children[0].stringCol, "a", "First child should be 'a'")
-        XCTAssertEqualObjects(children[1].stringCol, "b", "Second child should be 'b'")
-=======
-        let children = StringObject.allObjectsInRealm(realm)
-        XCTAssertEqual((children[0] as StringObject).stringCol!, "a", "First child should be 'a'")
-        XCTAssertEqual((children[1] as StringObject).stringCol!, "b", "Second child should be 'b'")
->>>>>>> c652a7b6
+        XCTAssertEqual(children[0].stringCol!, "a", "First child should be 'a'")
+        XCTAssertEqual(children[1].stringCol!, "b", "Second child should be 'b'")
     }
 
     func testStandalone_objc() {
@@ -229,16 +190,10 @@
         realm.addObject(array)
         realm.commitWriteTransaction()
 
-<<<<<<< HEAD
         let subarray = RealmArray<StringObject>(rlmArray: array.array)
 
         XCTAssertEqual(subarray.count, 2, "Should have two elements in array")
-        XCTAssertEqualObjects(subarray[0].stringCol, "a", "First element should have property value 'a'")
-        XCTAssertEqualObjects(subarray[1].stringCol, "a", "Second element should have property value 'a'")
-=======
-        XCTAssertEqual(array.array.count, 2, "Should have two elements in array")
-        XCTAssertEqual((array.array[0] as StringObject).stringCol!, "a", "First element should have property value 'a'")
-        XCTAssertEqual((array.array[1] as StringObject).stringCol!, "a", "Second element should have property value 'a'")
->>>>>>> c652a7b6
+        XCTAssertEqual(subarray[0].stringCol!, "a", "First element should have property value 'a'")
+        XCTAssertEqual(subarray[1].stringCol!, "a", "Second element should have property value 'a'")
     }
 }