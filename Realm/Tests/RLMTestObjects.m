--- conflicted
+++ resolved
@@ -44,11 +44,10 @@
 @implementation BinaryObject
 @end
 
-<<<<<<< HEAD
 @implementation NativeObject
-=======
+@end
+
 @implementation UTF8Object
->>>>>>> d6a28f87
 @end
 
 #pragma mark AllTypesObject
