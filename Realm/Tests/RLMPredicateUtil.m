--- conflicted
+++ resolved
@@ -38,6 +38,13 @@
     };
 }
 
++ (NSPredicate *) defaultIntColPredicate
+{
+    NSExpression *keyPath = [NSExpression expressionForKeyPath:@"intCol"];
+    NSExpression *expr = [NSExpression expressionForConstantValue:@0];
+    return [RLMPredicateUtil defaultPredicateGenerator](keyPath, expr);
+}
+
 + (NSPredicate *) comparisonWithKeyPath: (NSString *)keyPath
                              expression: (NSExpression *)expression
                            operatorType: (NSPredicateOperatorType) type
@@ -162,47 +169,15 @@
     return value == nil ? NO : NO;
 };
 
-+ (BOOL(^)()) isEmptyIntColWithPredicate:(NSPredicate *)predicate
-{
-    return ^BOOL() {
-        return [IntObject objectsWithPredicate: predicate].count == 0 ? YES : NO;
-    };
-}
-
-+ (BOOL(^)()) isEmptyFloatColWithPredicate:(NSPredicate *)predicate
-{
-    return ^BOOL() {
-        return [FloatObject objectsWithPredicate: predicate].count == 0 ? YES : NO;
-    };
-}
-
-+ (BOOL(^)()) isEmptyDoubleColWithPredicate:(NSPredicate *)predicate
-{
-    return ^BOOL() {
-        return [DoubleObject objectsWithPredicate: predicate].count == 0 ? YES : NO;
-    };
-}
-
-+ (BOOL(^)()) isEmptyDateColWithPredicate:(NSPredicate *)predicate
-{
-    return ^BOOL() {
-        return [DateObject objectsWithPredicate: predicate].count == 0 ? YES : NO;
-    };
-}
-
 + (BOOL(^)()) alwaysEmptyIntColSelectorPredicate
 {
     NSExpression *expression = [NSExpression expressionForConstantValue: @0];
     NSPredicate * predicate = [RLMPredicateUtil comparisonWithKeyPath: @"intCol"
                                                            expression: expression
                                                              selector: @selector(alwaysFalse:)];
-<<<<<<< HEAD
-    return [RLMPredicateUtil isEmptyIntColWithPredicate:predicate];
-=======
     return ^BOOL() {
         return [RLMPredicateUtil isEmptyIntColWithPredicate:predicate];
     };
->>>>>>> 3ae5d9b6
 }
 
 + (BOOL(^)()) alwaysEmptyFloatColSelectorPredicate
@@ -211,13 +186,9 @@
     NSPredicate * predicate = [RLMPredicateUtil comparisonWithKeyPath: @"floatCol"
                                                            expression: expression
                                                              selector: @selector(alwaysFalse:)];
-<<<<<<< HEAD
-    return [RLMPredicateUtil isEmptyFloatColWithPredicate:predicate];
-=======
     return ^BOOL() {
         return [RLMPredicateUtil isEmptyFloatColWithPredicate:predicate];
     };
->>>>>>> 3ae5d9b6
 }
 
 + (BOOL(^)()) alwaysEmptyDoubleColSelectorPredicate
@@ -226,13 +197,9 @@
     NSPredicate * predicate = [RLMPredicateUtil comparisonWithKeyPath: @"doubleCol"
                                                            expression: expression
                                                              selector: @selector(alwaysFalse:)];
-<<<<<<< HEAD
-    return [RLMPredicateUtil isEmptyDoubleColWithPredicate:predicate];
-=======
     return ^BOOL() {
         return [RLMPredicateUtil isEmptyDoubleColWithPredicate:predicate];
     };
->>>>>>> 3ae5d9b6
 }
 
 + (BOOL(^)()) alwaysEmptyDateColSelectorPredicate
@@ -242,13 +209,9 @@
     NSPredicate * predicate = [RLMPredicateUtil comparisonWithKeyPath: @"dateCol"
                                                            expression: expression
                                                              selector: @selector(alwaysFalse:)];
-<<<<<<< HEAD
-    return [RLMPredicateUtil isEmptyDateColWithPredicate:predicate];
-=======
     return ^BOOL() {
         return [RLMPredicateUtil isEmptyDateColWithPredicate:predicate];
     };
->>>>>>> 3ae5d9b6
 }
 
 + (NSString *) predicateOperatorTypeString: (NSPredicateOperatorType) operatorType
