--- conflicted
+++ resolved
@@ -18,8 +18,6 @@
 
 #import "RLMTestCase.h"
 
-<<<<<<< HEAD
-=======
 #pragma mark - Test Objects
 
 @interface ArrayPropertyObject : RLMObject
@@ -40,7 +38,6 @@
 
 #pragma mark - Tests
 
->>>>>>> b5627aa8
 @interface ArrayPropertyTests : RLMTestCase
 @end
 
