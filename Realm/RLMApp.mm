////////////////////////////////////////////////////////////////////////////
//
// Copyright 2020 Realm Inc.
//
// Licensed under the Apache License, Version 2.0 (the "License");
// you may not use this file except in compliance with the License.
// You may obtain a copy of the License at
//
// http://www.apache.org/licenses/LICENSE-2.0
//
// Unless required by applicable law or agreed to in writing, software
// distributed under the License is distributed on an "AS IS" BASIS,
// WITHOUT WARRANTIES OR CONDITIONS OF ANY KIND, either express or implied.
// See the License for the specific language governing permissions and
// limitations under the License.
//
////////////////////////////////////////////////////////////////////////////

#import "RLMApp_Private.hpp"

<<<<<<< HEAD
#import "RLMNetworkTransport_Private.hpp"
#import "RLMAppCredentials_Private.hpp"
=======
#import "RLMCredentials_Private.hpp"
>>>>>>> 9e2d67d2
#import "RLMBSON_Private.hpp"
#import "RLMPushClient_Private.hpp"
#import "RLMUser_Private.hpp"
#import "RLMSyncManager_Private.hpp"
#import "RLMUtil.hpp"
#import "RLMEmailPasswordAuth.h"

#if !defined(REALM_COCOA_VERSION)
#import "RLMVersion.h"
#endif

using namespace realm;

namespace {
    /// Internal transport struct to bridge RLMNetworkingTransporting to the GenericNetworkTransport.
    class CocoaNetworkTransport : public realm::app::GenericNetworkTransport {
    public:
        CocoaNetworkTransport(id<RLMNetworkTransport> transport) : m_transport(transport) {};

        void send_request_to_server(const app::Request request,
                                    std::function<void(const app::Response)> completion) override {
            // Convert the app::Request to an RLMRequest
            auto rlmRequest = [RLMRequest new];
            rlmRequest.url = @(request.url.data());
            rlmRequest.body = @(request.body.data());
            NSMutableDictionary *headers = [NSMutableDictionary new];
            for (auto header : request.headers) {
                headers[@(header.first.data())] = @(header.second.data());
            }
            rlmRequest.headers = headers;
            rlmRequest.method = static_cast<RLMHTTPMethod>(request.method);
            rlmRequest.timeout = request.timeout_ms / 1000;

            // Send the request through to the Cocoa level transport
            [m_transport sendRequestToServer:rlmRequest completion:^(RLMResponse * response) {
                __block std::map<std::string, std::string> bridgingHeaders;
                [response.headers enumerateKeysAndObjectsUsingBlock:^(NSString *key, NSString *value, BOOL *) {
                    bridgingHeaders[key.UTF8String] = value.UTF8String;
                }];

                // Convert the RLMResponse to an app:Response and pass downstream to
                // the object store
                completion({
                    .body = response.body.UTF8String,
                    .headers = bridgingHeaders,
                    .http_status_code = static_cast<int>(response.httpStatusCode),
                    .custom_status_code = static_cast<int>(response.customStatusCode)
                });
            }];
        }
        
        void do_stream_request(const app::Request &request, realm::app::GenericEventSubscriber &&subscriber) override {
            // Convert the app::Request to an RLMRequest
            auto rlmRequest = [RLMRequest new];
            rlmRequest.url = @(request.url.data());
            rlmRequest.body = @(request.body.data());
            NSMutableDictionary *headers = [NSMutableDictionary new];
            for (auto header : request.headers) {
                headers[@(header.first.data())] = @(header.second.data());
            }
            rlmRequest.headers = headers;
            rlmRequest.method = static_cast<RLMHTTPMethod>(request.method);
            rlmRequest.timeout = request.timeout_ms / 1000;
            
            [m_transport doStreamRequest:rlmRequest
                         eventSubscriber:[[RLMEventSubscriber alloc] initWithGenericEventSubscriber:std::move(subscriber)]];
        }
        
        id<RLMNetworkTransport> transport() const {
            return m_transport;
        }
    private:
        id<RLMNetworkTransport> m_transport;
    };
}

@implementation RLMAppConfiguration {
    realm::app::App::Config _config;
}

- (instancetype)initWithBaseURL:(nullable NSString *)baseURL
                      transport:(nullable id<RLMNetworkTransport>)transport
                   localAppName:(nullable NSString *)localAppName
                localAppVersion:(nullable NSString *)localAppVersion {
    return [self initWithBaseURL:baseURL
                       transport:transport
                    localAppName:localAppName
                 localAppVersion:localAppVersion
         defaultRequestTimeoutMS:6000];
}

- (instancetype)initWithBaseURL:(nullable NSString *)baseURL
                      transport:(nullable id<RLMNetworkTransport>)transport
                   localAppName:(NSString *)localAppName
                localAppVersion:(nullable NSString *)localAppVersion
        defaultRequestTimeoutMS:(NSUInteger)defaultRequestTimeoutMS {
    if (self = [super init]) {
        self.baseURL = baseURL;
        self.transport = transport;
        self.localAppName = localAppName;
        self.localAppVersion = localAppVersion;
        self.defaultRequestTimeoutMS = defaultRequestTimeoutMS;
        
        _config.platform = "Realm Cocoa";

        RLMNSStringToStdString(_config.platform_version, [[NSProcessInfo processInfo] operatingSystemVersionString]);
        RLMNSStringToStdString(_config.sdk_version, REALM_COCOA_VERSION);
        return self;
    }
    return nil;
}

- (realm::app::App::Config&)config {
    return _config;
}

- (void)setAppId:(NSString *)appId {
    RLMNSStringToStdString(_config.app_id, appId);
}

- (NSString *)baseURL {
    if (_config.base_url) {
        return @(_config.base_url->c_str());
    }

    return nil;
}

- (void)setBaseURL:(nullable NSString *)baseURL {
    std::string base_url;
    RLMNSStringToStdString(base_url, baseURL);
    _config.base_url = base_url.empty() ? util::none : util::Optional(base_url);
    return;
}

- (id<RLMNetworkTransport>)transport {
    return static_cast<CocoaNetworkTransport*>(_config.transport_generator().get())->transport();
}

- (void)setTransport:(id<RLMNetworkTransport>)transport {
    if (transport) {
        _config.transport_generator = [transport]{
            return std::make_unique<CocoaNetworkTransport>(transport);
        };
    } else {
        _config.transport_generator = []{
            return std::make_unique<CocoaNetworkTransport>([RLMNetworkTransport new]);
        };
    }
}

- (NSString *)localAppName {
    if (_config.local_app_name) {
        return @((_config.base_url)->c_str());
    }

    return nil;
}

- (void)setLocalAppName:(nullable NSString *)localAppName {
    std::string local_app_name;
    RLMNSStringToStdString(local_app_name, localAppName);
    _config.local_app_name = local_app_name.empty() ? util::none : util::Optional(local_app_name);
    return;
}

- (NSString *)localAppVersion {
    if (_config.local_app_version) {
        return @((_config.base_url)->c_str());
    }

    return nil;
}

- (void)setLocalAppVersion:(nullable NSString *)localAppVersion {
    std::string local_app_version;
    RLMNSStringToStdString(local_app_version, localAppVersion);
    _config.local_app_version = local_app_version.empty() ? util::none : util::Optional(local_app_version);
    return;
}

- (NSUInteger)defaultRequestTimeoutMS {
    return _config.default_request_timeout_ms.value_or(6000);
}

- (void)setDefaultRequestTimeoutMS:(NSUInteger)defaultRequestTimeoutMS {
    _config.default_request_timeout_ms = (uint64_t)defaultRequestTimeoutMS;
}

@end

NSError *RLMAppErrorToNSError(realm::app::AppError const& appError) {
    return [[NSError alloc] initWithDomain:@(appError.error_code.category().name())
                                      code:appError.error_code.value()
                                  userInfo:@{
                                      @(appError.error_code.category().name()) : @(appError.error_code.message().data()),
                                      NSLocalizedDescriptionKey : @(appError.message.c_str())
                                  }];
}

@interface RLMApp() <ASAuthorizationControllerDelegate> {
    std::shared_ptr<realm::app::App> _app;
    __weak id<RLMASLoginDelegate> _authorizationDelegate API_AVAILABLE(ios(13.0), macos(10.15), tvos(13.0), watchos(6.0));
}

@end

@implementation RLMApp : NSObject

- (instancetype)initWithId:(NSString *)appId
             configuration:(RLMAppConfiguration *)configuration
             rootDirectory:(NSURL *)rootDirectory {
    if (self = [super init]) {
        if (!configuration) {
            configuration = [[RLMAppConfiguration alloc] initWithBaseURL:nil
                                                               transport:nil
                                                            localAppName:nil
                                                         localAppVersion:nil];
        }
        _configuration = configuration;
        [_configuration setAppId:appId];

        _syncManager = [[RLMSyncManager alloc] initWithAppConfiguration:configuration
                                                          rootDirectory:rootDirectory];
        _app = [_syncManager app];

        return self;
    }
    return nil;
}

+ (instancetype)appWithId:(NSString *)appId
            configuration:(RLMAppConfiguration *)configuration
            rootDirectory:(NSURL *)rootDirectory {
    static NSMutableDictionary *s_apps = [NSMutableDictionary new];
    // protects the app cache
    static std::mutex& initLock = *new std::mutex();
    std::lock_guard<std::mutex> lock(initLock);

    if (RLMApp *app = s_apps[appId]) {
        return app;
    }

    RLMApp *app = [[RLMApp alloc] initWithId:appId configuration:configuration rootDirectory:rootDirectory];
    s_apps[appId] = app;
    return app;
}

+ (instancetype)appWithId:(NSString *)appId configuration:(RLMAppConfiguration *)configuration {
    return [self appWithId:appId configuration:configuration rootDirectory:nil];
}

+ (instancetype)appWithId:(NSString *)appId {
    return [self appWithId:appId configuration:nil];
}

- (std::shared_ptr<realm::app::App>)_realmApp {
    return _app;
}

- (NSDictionary<NSString *, RLMUser *> *)allUsers {
    NSMutableDictionary *buffer = [NSMutableDictionary new];
    for (auto user : SyncManager::shared().all_users()) {
        std::string identity(user->identity());
        buffer[@(identity.c_str())] = [[RLMUser alloc] initWithUser:std::move(user) app:self];
    }
    return buffer;
}

- (RLMUser *)currentUser {
    if (auto user = SyncManager::shared().get_current_user()) {
        return [[RLMUser alloc] initWithUser:user app:self];
    }
    return nil;
}

- (RLMEmailPasswordAuth *)emailPasswordAuth {
    return [[RLMEmailPasswordAuth alloc] initWithApp: self];
}

- (void)loginWithCredential:(RLMCredentials *)credentials
                 completion:(RLMUserCompletionBlock)completionHandler {
    _app->log_in_with_credentials(credentials.appCredentials, ^(std::shared_ptr<SyncUser> user, util::Optional<app::AppError> error) {
        if (error && error->error_code) {
            return completionHandler(nil, RLMAppErrorToNSError(*error));
        }

        completionHandler([[RLMUser alloc] initWithUser:user app:self], nil);
    });
}

- (RLMUser *)switchToUser:(RLMUser *)syncUser {
    return [[RLMUser alloc] initWithUser:_app->switch_user(syncUser._syncUser) app:self];
}

- (RLMPushClient *)pushClientWithServiceName:(NSString *)serviceName {
    return [[RLMPushClient alloc] initWithPushClient:_app->push_notification_client(serviceName.UTF8String)];
}

#pragma mark - Sign In With Apple Extension

- (void)setAuthorizationDelegate:(id<RLMASLoginDelegate>)authorizationDelegate API_AVAILABLE(ios(13.0), macos(10.15), tvos(13.0), watchos(6.0)) {
    _authorizationDelegate = authorizationDelegate;
}

- (id<RLMASLoginDelegate>)authorizationDelegate API_AVAILABLE(ios(13.0), macos(10.15), tvos(13.0), watchos(6.0)) {
    return _authorizationDelegate;
}

- (void)setASAuthorizationControllerDelegateForController:(ASAuthorizationController *)controller API_AVAILABLE(ios(13.0), macos(10.15), tvos(13.0), watchos(6.0)) {
    controller.delegate = self;
}

- (void)authorizationController:(ASAuthorizationController *)controller
   didCompleteWithAuthorization:(ASAuthorization *)authorization API_AVAILABLE(ios(13.0), macos(10.15), tvos(13.0), watchos(6.0)) {
    NSString *jwt = [[NSString alloc] initWithData:((ASAuthorizationAppleIDCredential *)authorization.credential).identityToken
                                             encoding:NSUTF8StringEncoding];
       [self loginWithCredential:[RLMCredentials credentialsWithAppleToken:jwt]
                      completion:^(RLMUser *user, NSError *error) {
           if (user) {
               [self.authorizationDelegate authenticationDidCompleteWithUser:user];
           } else {
               [self.authorizationDelegate authenticationDidCompleteWithError:error];
           }
       }];
}

- (void)authorizationController:(ASAuthorizationController *)controller
           didCompleteWithError:(NSError *)error API_AVAILABLE(ios(13.0), macos(10.15), tvos(13.0), watchos(6.0)) {
    [self.authorizationDelegate authenticationDidCompleteWithError:error];
}

@end

<|MERGE_RESOLUTION|>--- conflicted
+++ resolved
@@ -18,12 +18,8 @@
 
 #import "RLMApp_Private.hpp"
 
-<<<<<<< HEAD
 #import "RLMNetworkTransport_Private.hpp"
-#import "RLMAppCredentials_Private.hpp"
-=======
 #import "RLMCredentials_Private.hpp"
->>>>>>> 9e2d67d2
 #import "RLMBSON_Private.hpp"
 #import "RLMPushClient_Private.hpp"
 #import "RLMUser_Private.hpp"
@@ -75,7 +71,7 @@
             }];
         }
         
-        void do_stream_request(const app::Request &request, realm::app::GenericEventSubscriber &&subscriber) override {
+        void do_stream_request(const app::Request &request, realm::app::GenericEventSubscriber &&subscriber) {
             // Convert the app::Request to an RLMRequest
             auto rlmRequest = [RLMRequest new];
             rlmRequest.url = @(request.url.data());
