////////////////////////////////////////////////////////////////////////////
//
// Copyright 2020 Realm Inc.
//
// Licensed under the Apache License, Version 2.0 (the "License");
// you may not use this file except in compliance with the License.
// You may obtain a copy of the License at
//
// http://www.apache.org/licenses/LICENSE-2.0
//
// Unless required by applicable law or agreed to in writing, software
// distributed under the License is distributed on an "AS IS" BASIS,
// WITHOUT WARRANTIES OR CONDITIONS OF ANY KIND, either express or implied.
// See the License for the specific language governing permissions and
// limitations under the License.
//
////////////////////////////////////////////////////////////////////////////

#import "RLMApp_Private.hpp"

#import "RLMCredentials_Private.hpp"
#import "RLMBSON_Private.hpp"
#import "RLMPushClient_Private.hpp"
#import "RLMUser_Private.hpp"
#import "RLMSyncManager_Private.hpp"
#import "RLMUtil.hpp"
#import "RLMEmailPasswordAuth.h"

#if !defined(REALM_COCOA_VERSION)
#import "RLMVersion.h"
#endif

using namespace realm;

namespace {
    /// Internal transport struct to bridge RLMNetworkingTransporting to the GenericNetworkTransport.
    class CocoaNetworkTransport : public realm::app::GenericNetworkTransport {
    public:
        CocoaNetworkTransport(id<RLMNetworkTransport> transport) : m_transport(transport) {};

        void send_request_to_server(const app::Request request,
                                    std::function<void(const app::Response)> completion) override {
            // Convert the app::Request to an RLMRequest
            auto rlmRequest = [RLMRequest new];
            rlmRequest.url = @(request.url.data());
            rlmRequest.body = @(request.body.data());
            NSMutableDictionary *headers = [NSMutableDictionary new];
            for (auto header : request.headers) {
                headers[@(header.first.data())] = @(header.second.data());
            }
            rlmRequest.headers = headers;
            rlmRequest.method = static_cast<RLMHTTPMethod>(request.method);
            rlmRequest.timeout = request.timeout_ms / 1000;

            // Send the request through to the Cocoa level transport
            [m_transport sendRequestToServer:rlmRequest completion:^(RLMResponse * response) {
                __block std::map<std::string, std::string> bridgingHeaders;
                [response.headers enumerateKeysAndObjectsUsingBlock:^(NSString *key, NSString *value, BOOL *) {
                    bridgingHeaders[key.UTF8String] = value.UTF8String;
                }];

                // Convert the RLMResponse to an app:Response and pass downstream to
                // the object store
                completion({
                    .body = response.body.UTF8String,
                    .headers = bridgingHeaders,
                    .http_status_code = static_cast<int>(response.httpStatusCode),
                    .custom_status_code = static_cast<int>(response.customStatusCode)
                });
            }];
        }
        
        id<RLMNetworkTransport> transport() const {
            return m_transport;
        }
    private:
        id<RLMNetworkTransport> m_transport;
    };
}

@implementation RLMAppConfiguration {
    realm::app::App::Config _config;
}

- (instancetype)initWithBaseURL:(nullable NSString *)baseURL
                      transport:(nullable id<RLMNetworkTransport>)transport
                   localAppName:(nullable NSString *)localAppName
                localAppVersion:(nullable NSString *)localAppVersion {
    return [self initWithBaseURL:baseURL
                       transport:transport
                    localAppName:localAppName
                 localAppVersion:localAppVersion
         defaultRequestTimeoutMS:6000];
}

- (instancetype)initWithBaseURL:(nullable NSString *)baseURL
                      transport:(nullable id<RLMNetworkTransport>)transport
                   localAppName:(NSString *)localAppName
                localAppVersion:(nullable NSString *)localAppVersion
        defaultRequestTimeoutMS:(NSUInteger)defaultRequestTimeoutMS {
    if (self = [super init]) {
        self.baseURL = baseURL;
        self.transport = transport;
        self.localAppName = localAppName;
        self.localAppVersion = localAppVersion;
        self.defaultRequestTimeoutMS = defaultRequestTimeoutMS;
        
        _config.platform = "Realm Cocoa";

        RLMNSStringToStdString(_config.platform_version, [[NSProcessInfo processInfo] operatingSystemVersionString]);
        RLMNSStringToStdString(_config.sdk_version, REALM_COCOA_VERSION);
        return self;
    }
    return nil;
}

- (realm::app::App::Config&)config {
    return _config;
}

- (void)setAppId:(NSString *)appId {
    RLMNSStringToStdString(_config.app_id, appId);
}

- (NSString *)baseURL {
    if (_config.base_url) {
        return @(_config.base_url->c_str());
    }

    return nil;
}

- (void)setBaseURL:(nullable NSString *)baseURL {
    std::string base_url;
    RLMNSStringToStdString(base_url, baseURL);
    _config.base_url = base_url.empty() ? util::none : util::Optional(base_url);
    return;
}

- (id<RLMNetworkTransport>)transport {
    return static_cast<CocoaNetworkTransport*>(_config.transport_generator().get())->transport();
}

- (void)setTransport:(id<RLMNetworkTransport>)transport {
    if (transport) {
        _config.transport_generator = [transport]{
            return std::make_unique<CocoaNetworkTransport>(transport);
        };
    } else {
        _config.transport_generator = []{
            return std::make_unique<CocoaNetworkTransport>([RLMNetworkTransport new]);
        };
    }
}

- (NSString *)localAppName {
    if (_config.local_app_name) {
        return @((_config.base_url)->c_str());
    }

    return nil;
}

- (void)setLocalAppName:(nullable NSString *)localAppName {
    std::string local_app_name;
    RLMNSStringToStdString(local_app_name, localAppName);
    _config.local_app_name = local_app_name.empty() ? util::none : util::Optional(local_app_name);
    return;
}

- (NSString *)localAppVersion {
    if (_config.local_app_version) {
        return @((_config.base_url)->c_str());
    }

    return nil;
}

- (void)setLocalAppVersion:(nullable NSString *)localAppVersion {
    std::string local_app_version;
    RLMNSStringToStdString(local_app_version, localAppVersion);
    _config.local_app_version = local_app_version.empty() ? util::none : util::Optional(local_app_version);
    return;
}

- (NSUInteger)defaultRequestTimeoutMS {
    return _config.default_request_timeout_ms.value_or(6000);
}

- (void)setDefaultRequestTimeoutMS:(NSUInteger)defaultRequestTimeoutMS {
    _config.default_request_timeout_ms = (uint64_t)defaultRequestTimeoutMS;
}

@end

NSError *RLMAppErrorToNSError(realm::app::AppError const& appError) {
    return [[NSError alloc] initWithDomain:@(appError.error_code.category().name())
                                      code:appError.error_code.value()
                                  userInfo:@{
                                      @(appError.error_code.category().name()) : @(appError.error_code.message().data()),
                                      NSLocalizedDescriptionKey : @(appError.message.c_str())
                                  }];
}

@interface RLMApp() <ASAuthorizationControllerDelegate> {
    std::shared_ptr<realm::app::App> _app;
}

@end

@implementation RLMApp : NSObject

- (instancetype)initWithId:(NSString *)appId
             configuration:(RLMAppConfiguration *)configuration
             rootDirectory:(NSURL *)rootDirectory {
    if (self = [super init]) {
        if (!configuration) {
            configuration = [[RLMAppConfiguration alloc] initWithBaseURL:nil
                                                               transport:nil
                                                            localAppName:nil
                                                         localAppVersion:nil];
        }
        _configuration = configuration;
        [_configuration setAppId:appId];

        _syncManager = [[RLMSyncManager alloc] initWithAppConfiguration:configuration
                                                          rootDirectory:rootDirectory];
        _app = [_syncManager app];

        return self;
    }
    return nil;
}

+ (instancetype)appWithId:(NSString *)appId
            configuration:(RLMAppConfiguration *)configuration
            rootDirectory:(NSURL *)rootDirectory {
    static NSMutableDictionary *s_apps = [NSMutableDictionary new];
    // protects the app cache
    static std::mutex& initLock = *new std::mutex();
    std::lock_guard<std::mutex> lock(initLock);

    if (RLMApp *app = s_apps[appId]) {
        return app;
    }

    RLMApp *app = [[RLMApp alloc] initWithId:appId configuration:configuration rootDirectory:rootDirectory];
    s_apps[appId] = app;
    return app;
}

+ (instancetype)appWithId:(NSString *)appId configuration:(RLMAppConfiguration *)configuration {
    return [self appWithId:appId configuration:configuration rootDirectory:nil];
}

+ (instancetype)appWithId:(NSString *)appId {
    return [self appWithId:appId configuration:nil];
}

- (std::shared_ptr<realm::app::App>)_realmApp {
    return _app;
}

- (NSDictionary<NSString *, RLMUser *> *)allUsers {
    NSMutableDictionary *buffer = [NSMutableDictionary new];
    for (auto user : SyncManager::shared().all_users()) {
        std::string identity(user->identity());
        buffer[@(identity.c_str())] = [[RLMUser alloc] initWithUser:std::move(user) app:self];
    }
    return buffer;
}

- (RLMUser *)currentUser {
    if (auto user = SyncManager::shared().get_current_user()) {
        return [[RLMUser alloc] initWithUser:user app:self];
    }
    return nil;
}

- (RLMEmailPasswordAuth *)emailPasswordAuth {
    return [[RLMEmailPasswordAuth alloc] initWithApp: self];
}

- (void)loginWithCredential:(RLMCredentials *)credentials
          completion:(RLMUserCompletionBlock)completionHandler {
    _app->log_in_with_credentials(credentials.appCredentials, ^(std::shared_ptr<SyncUser> user, util::Optional<app::AppError> error) {
        if (error && error->error_code) {
            return completionHandler(nil, RLMAppErrorToNSError(*error));
        }

        completionHandler([[RLMUser alloc] initWithUser:user app:self], nil);
    });
}

- (RLMUser *)switchToUser:(RLMUser *)syncUser {
    return [[RLMUser alloc] initWithUser:_app->switch_user(syncUser._syncUser) app:self];
}

<<<<<<< HEAD
#pragma mark - Sign In With Apple Extension

- (void)setASAuthorizationControllerDelegateWithController:(ASAuthorizationController *)controller API_AVAILABLE(ios(13.0), macos(10.15), tvos(13.0), watchos(6.0)) {
    controller.delegate = self;
}

- (void)authorizationController:(ASAuthorizationController *)controller
   didCompleteWithAuthorization:(ASAuthorization *)authorization API_AVAILABLE(ios(13.0), macos(10.15), tvos(13.0), watchos(6.0)) {
    NSString *jwt = [[NSString alloc] initWithData:((ASAuthorizationAppleIDCredential *)authorization.credential).identityToken
                                             encoding:NSUTF8StringEncoding];
       [self loginWithCredential:[RLMCredentials credentialsWithAppleToken:jwt]
                      completion:^(RLMUser *user, NSError *error) {
           if (!self.authorisationDelegate) {
               return;
           }

           if (user) {
               [self.authorisationDelegate authenticationDidCompleteWithUser:user];
           } else {
               [self.authorisationDelegate authenticationDidCompleteWithError:error];
           }
       }];
}

- (void)authorizationController:(ASAuthorizationController *)controller
           didCompleteWithError:(NSError *)error API_AVAILABLE(ios(13.0), macos(10.15), tvos(13.0), watchos(6.0)) {
    if (self.authorisationDelegate) {
        [self.authorisationDelegate authenticationDidCompleteWithError:error];
    }
=======
- (RLMPushClient *)pushClientWithServiceName:(NSString *)serviceName {
    return [[RLMPushClient alloc] initWithPushClient:_app->push_notification_client(serviceName.UTF8String)];
>>>>>>> dff85d57
}

@end

<|MERGE_RESOLUTION|>--- conflicted
+++ resolved
@@ -296,7 +296,10 @@
     return [[RLMUser alloc] initWithUser:_app->switch_user(syncUser._syncUser) app:self];
 }
 
-<<<<<<< HEAD
+- (RLMPushClient *)pushClientWithServiceName:(NSString *)serviceName {
+    return [[RLMPushClient alloc] initWithPushClient:_app->push_notification_client(serviceName.UTF8String)];
+}
+
 #pragma mark - Sign In With Apple Extension
 
 - (void)setASAuthorizationControllerDelegateWithController:(ASAuthorizationController *)controller API_AVAILABLE(ios(13.0), macos(10.15), tvos(13.0), watchos(6.0)) {
@@ -326,10 +329,6 @@
     if (self.authorisationDelegate) {
         [self.authorisationDelegate authenticationDidCompleteWithError:error];
     }
-=======
-- (RLMPushClient *)pushClientWithServiceName:(NSString *)serviceName {
-    return [[RLMPushClient alloc] initWithPushClient:_app->push_notification_client(serviceName.UTF8String)];
->>>>>>> dff85d57
 }
 
 @end
