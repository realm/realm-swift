--- conflicted
+++ resolved
@@ -196,13 +196,8 @@
 
 - (NSString *)currentAdminSDKVersion {
     auto path = [[[[@(__FILE__) stringByDeletingLastPathComponent] // RLMSyncTestCase.mm
-<<<<<<< HEAD
-                   stringByAppendingPathComponent:@"node_modules"]
-                  stringByAppendingPathComponent:@"realm-object-server"]
-=======
                  stringByAppendingPathComponent:@"node_modules"]
                  stringByAppendingPathComponent:@"mongodb-stitch"]
->>>>>>> 20e603d1
                  stringByAppendingPathComponent:@"package.json"];
     auto file = [NSData dataWithContentsOfFile:path];
     if (!file) {
