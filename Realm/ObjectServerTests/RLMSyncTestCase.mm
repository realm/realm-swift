////////////////////////////////////////////////////////////////////////////
//
// Copyright 2016 Realm Inc.
//
// Licensed under the Apache License, Version 2.0 (the "License");
// you may not use this file except in compliance with the License.
// You may obtain a copy of the License at
//
// http://www.apache.org/licenses/LICENSE-2.0
//
// Unless required by applicable law or agreed to in writing, software
// distributed under the License is distributed on an "AS IS" BASIS,
// WITHOUT WARRANTIES OR CONDITIONS OF ANY KIND, either express or implied.
// See the License for the specific language governing permissions and
// limitations under the License.
//
////////////////////////////////////////////////////////////////////////////

#import "RLMSyncTestCase.h"

#import <XCTest/XCTest.h>
#import <Realm/Realm.h>

#import "RLMRealm_Dynamic.h"
#import "RLMRealm_Private.hpp"
#import "RLMRealmConfiguration_Private.h"
#import "RLMSyncManager_Private.hpp"
#import "RLMSyncConfiguration_Private.h"
#import "RLMUtil.hpp"
#import "RLMApp_Private.hpp"

#import <realm/object-store/sync/sync_manager.hpp>
#import <realm/object-store/sync/sync_session.hpp>
#import <realm/object-store/sync/sync_user.hpp>

#if TARGET_OS_OSX

@interface RealmServer : NSObject
+ (RealmServer *)shared;
+ (bool)haveServer;
- (NSString *)createAppAndReturnError:(NSError **)error;
@end

// Set this to 1 if you want the test ROS instance to log its debug messages to console.
#define LOG_ROS_OUTPUT 0

#if !TARGET_OS_MAC
#error These tests can only be run on a macOS host.
#endif

@interface RLMSyncManager ()
+ (void)_setCustomBundleID:(NSString *)customBundleID;
- (NSArray<RLMUser *> *)_allUsers;
@end

@interface RLMSyncTestCase ()
@property (nonatomic) NSTask *task;
@end

@interface RLMSyncSession ()
- (BOOL)waitForUploadCompletionOnQueue:(dispatch_queue_t)queue callback:(void(^)(NSError *))callback;
- (BOOL)waitForDownloadCompletionOnQueue:(dispatch_queue_t)queue callback:(void(^)(NSError *))callback;
@end

@interface RLMUser()
- (std::shared_ptr<realm::SyncUser>)_syncUser;
@end

#pragma mark Dog

@implementation Dog

+ (NSString *)primaryKey {
    return @"_id";
}

+ (NSArray *)requiredProperties {
    return @[@"name"];
}

+ (NSDictionary *)defaultPropertyValues {
    return @{@"_id": [RLMObjectId objectId]};
}

@end

#pragma mark Person

@implementation Person

+ (NSDictionary *)defaultPropertyValues {
    return @{@"_id": [RLMObjectId objectId]};
}

+ (NSString *)primaryKey {
    return @"_id";
}

+ (NSArray *)requiredProperties {
    return @[@"firstName", @"lastName", @"age"];
}

- (instancetype)initWithPrimaryKey:(RLMObjectId *)primaryKey age:(NSInteger)age firstName:(NSString *)firstName lastName:(NSString *)lastName {
    self = [super init];
    if (self) {
        self._id = primaryKey;
        self.age = age;
        self.firstName = firstName;
        self.lastName = lastName;
    }
    return self;
}

+ (instancetype)john {
    Person *john = [[Person alloc] init];
    john._id = [RLMObjectId objectId];
    john.age = 30;
    john.firstName = @"John";
    john.lastName = @"Lennon";
    return john;
}

+ (instancetype)paul {
    Person *paul = [[Person alloc] init];
    paul._id = [RLMObjectId objectId];
    paul.age = 30;
    paul.firstName = @"Paul";
    paul.lastName = @"McCartney";
    return paul;
}

+ (instancetype)ringo {
    Person *ringo = [[Person alloc] init];
    ringo._id = [RLMObjectId objectId];
    ringo.age = 30;
    ringo.firstName = @"Ringo";
    ringo.lastName = @"Starr";
    return ringo;
}

+ (instancetype)george {
    Person *george = [[Person alloc] init];
    george._id = [RLMObjectId objectId];
    george.age = 30;
    george.firstName = @"George";
    george.lastName = @"Harrison";
    return george;
}

@end

#pragma mark HugeSyncObject

@implementation HugeSyncObject

+ (NSDictionary *)defaultPropertyValues {
    return @{@"_id": [RLMObjectId objectId]};
}

+ (NSString *)primaryKey {
    return @"_id";
}

+ (instancetype)hugeSyncObject {
    const NSInteger fakeDataSize = 1000000;
    HugeSyncObject *object = [[self alloc] init];
    char fakeData[fakeDataSize];
    memset(fakeData, 16, sizeof(fakeData));
    object.dataProp = [NSData dataWithBytes:fakeData length:sizeof(fakeData)];
    return object;
}

@end

#pragma mark AllTypeSyncObject

@implementation AllTypesSyncObject

+ (NSDictionary *)defaultPropertyValues {
    return @{@"_id": [RLMObjectId objectId]};
}

+ (NSString *)primaryKey {
    return @"_id";
}

+ (NSArray *)requiredProperties {
    return @[@"boolCol", @"cBoolcol",
             @"intCol", @"doubleCol",
             @"stringCol", @"binaryCol",
             @"dateCol", @"longCol",
             @"decimalCol", @"uuidCol", @"objectIdCol"];
}

+ (NSDictionary *)values:(int)i {
    char str[] = "";
    str[0] = i;
    return @{
             @"boolCol": @(i % 2),
             @"cBoolCol": @(i % 2),
             @"intCol": @(i),
             @"doubleCol": @(1.11 * i),
             @"stringCol": [NSString stringWithFormat:@"%d", i],
             @"binaryCol": [@(str) dataUsingEncoding:NSUTF8StringEncoding],
             @"dateCol": [NSDate dateWithTimeIntervalSince1970:i],
             @"longCol": @((long long)i * INT_MAX + 1),
             @"decimalCol": [[RLMDecimal128 alloc] initWithNumber:@(i)],
             @"uuidCol": i < 4 ? @[[[NSUUID alloc] initWithUUIDString:@"85d4fbee-6ec6-47df-bfa1-615931903d7e"],
                                   [[NSUUID alloc] initWithUUIDString:@"00000000-0000-0000-0000-000000000000"],
                                   [[NSUUID alloc] initWithUUIDString:@"137DECC8-B300-4954-A233-F89909F4FD89"],
                                   [[NSUUID alloc] initWithUUIDString:@"b84e8912-a7c2-41cd-8385-86d200d7b31e"]][i] :
                 [[NSUUID alloc] initWithUUIDString:@"b9d325b0-3058-4838-8473-8f1aaae410db"],
             @"anyCol": @(i+1),
             };
}

@end

#pragma mark RLMArraySyncObject

@implementation RLMArraySyncObject

+ (NSString *)primaryKey {
    return @"_id";
}

+ (NSArray *)requiredProperties {
    return @[@"intArray", @"boolArray",
             @"stringArray", @"dataArray",
             @"doubleArray", @"objectIdArray",
             @"decimalArray", @"uuidArray", @"anyArray"];
}

@end

#pragma mark RLMSetSyncObject

@implementation RLMSetSyncObject

+ (NSString *)primaryKey {
    return @"_id";
}

+ (NSArray *)requiredProperties {
    return @[@"intSet", @"boolSet",
             @"stringSet", @"dataSet",
             @"doubleSet", @"objectIdSet",
             @"decimalSet", @"uuidSet", @"anySet",
             @"otherIntSet", @"otherBoolSet",
             @"otherStringSet", @"otherDataSet",
             @"otherDoubleSet", @"otherObjectIdSet",
             @"otherDecimalSet", @"otherUuidSet", @"otherAnySet"];
}

@end

#pragma mark UUIDPrimaryKeyObject

@implementation UUIDPrimaryKeyObject

+ (NSString *)primaryKey {
    return @"_id";
}

+ (NSArray *)requiredProperties {
    return @[@"strCol", @"intCol"];
}

+ (NSDictionary *)defaultPropertyValues {
    return @{@"_id": [[NSUUID alloc] initWithUUIDString:@"85d4fbee-6ec6-47df-bfa1-615931903d7e"]};
}

- (instancetype)initWithPrimaryKey:(NSUUID *)primaryKey strCol:(NSString *)strCol intCol:(NSInteger)intCol {
    self = [super init];
    if (self) {
        self._id = primaryKey;
        self.strCol = strCol;
        self.intCol = intCol;
    }
    return self;
}

@end

#pragma mark StringPrimaryKeyObject

@implementation StringPrimaryKeyObject

+ (NSString *)primaryKey {
    return @"_id";
}

+ (NSArray *)requiredProperties {
    return @[@"strCol", @"intCol"];
}

+ (NSDictionary *)defaultPropertyValues {
    return @{@"_id": @"1234567890ab1234567890ab"};
}

- (instancetype)initWithPrimaryKey:(NSString *)primaryKey strCol:(NSString *)strCol intCol:(NSInteger)intCol {
    self = [super init];
    if (self) {
        self._id = primaryKey;
        self.strCol = strCol;
        self.intCol = intCol;
    }
    return self;
}

@end

#pragma mark IntPrimaryKeyObject

@implementation IntPrimaryKeyObject

+ (NSString *)primaryKey {
    return @"_id";
}

+ (NSArray *)requiredProperties {
    return @[@"_id", @"strCol", @"intCol"];
}

+ (NSDictionary *)defaultPropertyValues {
    return @{@"_id": @1234567890};
}

- (instancetype)initWithPrimaryKey:(NSInteger)primaryKey strCol:(NSString *)strCol intCol:(NSInteger)intCol {
    self = [super init];
    if (self) {
        self._id = primaryKey;
        self.strCol = strCol;
        self.intCol = intCol;
    }
    return self;
}

@end

#pragma mark AsyncOpenConnectionTimeoutTransport

@implementation AsyncOpenConnectionTimeoutTransport
- (void)sendRequestToServer:(RLMRequest *)request completion:(RLMNetworkTransportCompletionBlock)completionBlock {
    if ([request.url hasSuffix:@"location"]) {
        RLMResponse *r = [RLMResponse new];
        r.httpStatusCode = 200;
        r.body = @"{\"deployment_model\":\"GLOBAL\",\"location\":\"US-VA\",\"hostname\":\"http://localhost:5678\",\"ws_hostname\":\"ws://localhost:5678\"}";
        completionBlock(r);
    } else {
        [super sendRequestToServer:request completion:completionBlock];
    }
}
@end


static NSURL *syncDirectoryForChildProcess() {
    NSString *path = NSSearchPathForDirectoriesInDomains(NSApplicationSupportDirectory, NSUserDomainMask, YES)[0];
    NSBundle *bundle = [NSBundle mainBundle];
    NSString *bundleIdentifier = bundle.bundleIdentifier ?: bundle.executablePath.lastPathComponent;
    path = [path stringByAppendingPathComponent:[NSString stringWithFormat:@"%@-child", bundleIdentifier]];
    return [NSURL fileURLWithPath:path isDirectory:YES];
}

#pragma mark RLMSyncTestCase

@implementation RLMSyncTestCase {
    NSString *_appId;
    RLMApp *_app;
}

#pragma mark - Helper methods

- (RLMUser *)anonymousUser {
    return [self logInUserForCredentials:[RLMCredentials anonymousCredentials]];
}

- (RLMCredentials *)basicCredentialsWithName:(NSString *)name register:(BOOL)shouldRegister {
    return [self basicCredentialsWithName:name register:shouldRegister app:nil];
}

- (RLMCredentials *)basicCredentialsWithName:(NSString *)name register:(BOOL)shouldRegister app:(nullable RLMApp *) app {
    if (shouldRegister) {
        XCTestExpectation *expectation = [self expectationWithDescription:@""];
        RLMApp *currentApp = app ?: self.app;
        [currentApp.emailPasswordAuth registerUserWithEmail:name password:@"password" completion:^(NSError *error) {
            XCTAssertNil(error);
            [expectation fulfill];
        }];
        [self waitForExpectationsWithTimeout:4.0 handler:nil];
    }
    return [RLMCredentials credentialsWithEmail:name
                                       password:@"password"];
}

- (RLMAppConfiguration*)defaultAppConfiguration {
    return  [[RLMAppConfiguration alloc] initWithBaseURL:@"http://localhost:9090"
                                               transport:nil
                                            localAppName:nil
                                         localAppVersion:nil
                                 defaultRequestTimeoutMS:60];
}

- (void)addPersonsToRealm:(RLMRealm *)realm persons:(NSArray<Person *> *)persons {
    [realm beginWriteTransaction];
    [realm addObjects:persons];
    [realm commitWriteTransaction];
}

- (void)addAllTypesSyncObjectToRealm:(RLMRealm *)realm values:(NSDictionary *)dictionary person:(Person *)person {
    [realm beginWriteTransaction];
    AllTypesSyncObject *obj = [[AllTypesSyncObject alloc] initWithValue:dictionary];
    obj.objectCol = person;
    [realm addObject:obj];
    [realm commitWriteTransaction];
}

- (void)waitForDownloadsForUser:(RLMUser *)user
                         realms:(NSArray<RLMRealm *> *)realms
                partitionValues:(NSArray<NSString *> *)partitionValues
                 expectedCounts:(NSArray<NSNumber *> *)counts {
    NSAssert(realms.count == counts.count && realms.count == partitionValues.count,
             @"Test logic error: all array arguments must be the same size.");
    for (NSUInteger i = 0; i < realms.count; i++) {
        [self waitForDownloadsForUser:user partitionValue:partitionValues[i] expectation:nil error:nil];
        [realms[i] refresh];
        CHECK_COUNT([counts[i] integerValue], Person, realms[i]);
    }
}

- (RLMRealm *)openRealmForPartitionValue:(nullable id<RLMBSON>)partitionValue user:(RLMUser *)user {
    return [self openRealmForPartitionValue:partitionValue
                                       user:user
                              encryptionKey:nil
                                 stopPolicy:RLMSyncStopPolicyAfterChangesUploaded];
}

- (RLMRealm *)openRealmForPartitionValue:(nullable id<RLMBSON>)partitionValue
                                    user:(RLMUser *)user
                           encryptionKey:(nullable NSData *)encryptionKey
                              stopPolicy:(RLMSyncStopPolicy)stopPolicy {
    RLMRealm *realm = [self immediatelyOpenRealmForPartitionValue:partitionValue
                                                             user:user
                                                    encryptionKey:encryptionKey
                                                       stopPolicy:stopPolicy];
    [self waitForDownloadsForRealm:realm];
    return realm;
}

- (RLMRealm *)openRealmWithConfiguration:(RLMRealmConfiguration *)configuration {
    RLMRealm *realm = [RLMRealm realmWithConfiguration:configuration error:nullptr];
    [self waitForDownloadsForRealm:realm];
    return realm;
}

- (RLMRealm *)asyncOpenRealmWithConfiguration:(RLMRealmConfiguration *)config {
    __block RLMRealm *r = nil;
    XCTestExpectation *ex = [self expectationWithDescription:@"Should asynchronously open a Realm"];
    [RLMRealm asyncOpenWithConfiguration:config
                           callbackQueue:dispatch_get_main_queue()
                                callback:^(RLMRealm *realm, NSError *err) {
        XCTAssertNil(err);
        XCTAssertNotNil(realm);
        r = realm;
        [ex fulfill];
    }];
    [self waitForExpectationsWithTimeout:10.0 handler:nil];
    // Ensure that the block does not retain the Realm, as it may not be dealloced
    // immediately and so would extend the lifetime of the Realm an inconsistent amount
    auto realm = r;
    r = nil;
    return realm;
}


- (NSError *)asyncOpenErrorWithConfiguration:(RLMRealmConfiguration *)config {
    __block NSError *error = nil;
    XCTestExpectation *ex = [self expectationWithDescription:@"Should fail to asynchronously open a Realm"];
    [RLMRealm asyncOpenWithConfiguration:config
                           callbackQueue:dispatch_get_main_queue()
                                callback:^(RLMRealm *r, NSError *err){
        XCTAssertNotNil(err);
        XCTAssertNil(r);
        error = err;
        [ex fulfill];
    }];
    [self waitForExpectationsWithTimeout:10.0 handler:nil];
    return error;
}

- (RLMRealm *)immediatelyOpenRealmForPartitionValue:(NSString *)partitionValue user:(RLMUser *)user {
    return [self immediatelyOpenRealmForPartitionValue:partitionValue
                                                  user:user
                                         encryptionKey:nil
                                            stopPolicy:RLMSyncStopPolicyAfterChangesUploaded];
}

- (RLMRealm *)immediatelyOpenRealmForPartitionValue:(NSString *)partitionValue
                                               user:(RLMUser *)user
                                      encryptionKey:(NSData *)encryptionKey
                                         stopPolicy:(RLMSyncStopPolicy)stopPolicy {
    auto c = [user configurationWithPartitionValue:partitionValue];
    c.encryptionKey = encryptionKey;
<<<<<<< HEAD
    c.objectClasses = @[Dog.self,
                        Person.self,
                        HugeSyncObject.self,
                        AllTypesSyncObject.self,
                        RLMArraySyncObject.self,
                        RLMSetSyncObject.self];
=======
    c.objectClasses = @[Dog.self, Person.self, HugeSyncObject.self, RLMSetSyncObject.self, RLMArraySyncObject.self, UUIDPrimaryKeyObject.self, StringPrimaryKeyObject.self, IntPrimaryKeyObject.self];
>>>>>>> 1a3c7ede
    RLMSyncConfiguration *syncConfig = c.syncConfiguration;
    syncConfig.stopPolicy = stopPolicy;
    c.syncConfiguration = syncConfig;
    return [RLMRealm realmWithConfiguration:c error:nil];
}

- (RLMUser *)logInUserForCredentials:(RLMCredentials *)credentials {
    return [self logInUserForCredentials:credentials app:self.app];
}

- (RLMUser *)logInUserForCredentials:(RLMCredentials *)credentials app:(RLMApp *)app {
    __block RLMUser* user;
    XCTestExpectation *expectation = [self expectationWithDescription:@""];
    [app loginWithCredential:credentials completion:^(RLMUser *u, NSError *e) {
        XCTAssertNotNil(u);
        XCTAssertNil(e);
        user = u;
        [expectation fulfill];
    }];
    [self waitForExpectations:@[expectation] timeout:4.0];
    XCTAssertTrue(user.state == RLMUserStateLoggedIn, @"User should have been valid, but wasn't");
    return user;
}

- (void)logOutUser:(RLMUser *)user {
    XCTestExpectation *expectation = [self expectationWithDescription:@""];
    [user logOutWithCompletion:^(NSError * error) {
        XCTAssertNil(error);
        [expectation fulfill];
    }];
    [self waitForExpectations:@[expectation] timeout:4.0];
    XCTAssertTrue(user.state == RLMUserStateLoggedOut, @"User should have been logged out, but wasn't");
}

- (void)waitForDownloadsForRealm:(RLMRealm *)realm {
    [self waitForDownloadsForRealm:realm error:nil];
}

- (void)waitForUploadsForRealm:(RLMRealm *)realm {
    [self waitForUploadsForRealm:realm error:nil];
}

- (void)waitForDownloadsForUser:(RLMUser *)user
                 partitionValue:(NSString *)partitionValue
                    expectation:(XCTestExpectation *)expectation
                          error:(NSError **)error {
    RLMSyncSession *session = [user sessionForPartitionValue:partitionValue];
    NSAssert(session, @"Cannot call with invalid partition value");
    XCTestExpectation *ex = expectation ?: [self expectationWithDescription:@"Wait for download completion"];
    __block NSError *theError = nil;
    BOOL queued = [session waitForDownloadCompletionOnQueue:nil callback:^(NSError *err) {
        theError = err;
        [ex fulfill];
    }];
    if (!queued) {
        XCTFail(@"Download waiter did not queue; session was invalid or errored out.");
        return;
    }
    [self waitForExpectations:@[ex] timeout:20.0];
    if (error) {
        *error = theError;
    }
}

- (void)waitForUploadsForRealm:(RLMRealm *)realm error:(NSError **)error {
    RLMSyncSession *session = realm.syncSession;
    NSAssert(session, @"Cannot call with invalid Realm");
    XCTestExpectation *ex = [self expectationWithDescription:@"Wait for upload completion"];
    __block NSError *completionError;
    BOOL queued = [session waitForUploadCompletionOnQueue:nil callback:^(NSError *error) {
        completionError = error;
        [ex fulfill];
    }];
    if (!queued) {
        XCTFail(@"Upload waiter did not queue; session was invalid or errored out.");
        return;
    }
    [self waitForExpectations:@[ex] timeout:20.0];
    if (error)
        *error = completionError;
}

- (void)waitForDownloadsForRealm:(RLMRealm *)realm error:(NSError **)error {
    RLMSyncSession *session = realm.syncSession;
    NSAssert(session, @"Cannot call with invalid Realm");
    XCTestExpectation *ex = [self expectationWithDescription:@"Wait for download completion"];
    __block NSError *completionError;
    BOOL queued = [session waitForDownloadCompletionOnQueue:nil callback:^(NSError *error) {
        completionError = error;
        [ex fulfill];
    }];
    if (!queued) {
        XCTFail(@"Download waiter did not queue; session was invalid or errored out.");
        return;
    }
    [self waitForExpectations:@[ex] timeout:20.0];
    if (error) {
        *error = completionError;
    }
    [realm refresh];
}

- (void)manuallySetAccessTokenForUser:(RLMUser *)user value:(NSString *)tokenValue {
    [user _syncUser]->update_access_token(tokenValue.UTF8String);
}

- (void)manuallySetRefreshTokenForUser:(RLMUser *)user value:(NSString *)tokenValue {
    [user _syncUser]->update_refresh_token(tokenValue.UTF8String);
}

#pragma mark - XCUnitTest Lifecycle

+ (XCTestSuite *)defaultTestSuite {
    if ([RealmServer haveServer]) {
        return [super defaultTestSuite];

    }
    NSLog(@"Skipping sync tests: server is not present. Run `build.sh setup-baas` to install it.");
    return [[XCTestSuite alloc] initWithName:[super defaultTestSuite].name];
}

+ (void)setUp {
    [super setUp];
    // Wait for the server to launch
    if ([RealmServer haveServer]) {
        (void)[RealmServer shared];
    }
}

- (void)setUp {
    [super setUp];
    self.continueAfterFailure = NO;
    if (auto ids = NSProcessInfo.processInfo.environment[@"RLMParentAppIds"]) {
        _appIds = [ids componentsSeparatedByString:@","];   //take the one array for split the string
    }
    [NSFileManager.defaultManager removeItemAtURL:self.clientDataRoot error:nil];
    [NSFileManager.defaultManager createDirectoryAtURL:self.clientDataRoot
                           withIntermediateDirectories:YES attributes:nil error:nil];
}

- (void)tearDown {
    [self resetSyncManager];
    [super tearDown];
}

- (void)setupSyncManager {
    static NSString *s_appId;
    if (self.isParent && s_appId) {
        _appId = s_appId;
    }
    else {
        NSError *error;
        _appId = NSProcessInfo.processInfo.environment[@"RLMParentAppId"] ?: [RealmServer.shared createAppAndReturnError:&error];
        if (error) {
            NSLog(@"Failed to create app: %@", error);
            abort();
        }

        if (self.isParent) {
            s_appId = _appId;
        }
    }

    _app = [RLMApp appWithId:_appId configuration:self.defaultAppConfiguration rootDirectory:self.clientDataRoot];

    RLMSyncManager *syncManager = self.app.syncManager;
    syncManager.logLevel = RLMSyncLogLevelTrace;
    syncManager.userAgent = self.name;
}

- (NSString *)appId {
    if (!_appId) {
        [self setupSyncManager];
    }
    return _appId;
}

- (RLMApp *)app {
    if (!_app) {
        [self setupSyncManager];
    }
    return _app;
}

- (void)resetSyncManager {
    if (!_appId) {
        return;
    }

    NSMutableArray<XCTestExpectation *> *exs = [NSMutableArray new];
    [self.app.allUsers enumerateKeysAndObjectsUsingBlock:^(NSString *, RLMUser *user, BOOL *) {
        XCTestExpectation *ex = [self expectationWithDescription:@"Wait for logout"];
        [exs addObject:ex];
        [user logOutWithCompletion:^(NSError *) {
            [ex fulfill];
        }];

        // Sessions are removed from the user asynchronously after a logout.
        // We need to wait for this to happen before calling resetForTesting as
        // that expects all sessions to be cleaned up first.
        if (user.allSessions.count) {
            [exs addObject:[self expectationForPredicate:[NSPredicate predicateWithFormat:@"allSessions.@count == 0"]
                                     evaluatedWithObject:user handler:nil]];
        }
    }];

    if (exs.count) {
        [self waitForExpectations:exs timeout:60.0];
    }

    [self.app.syncManager resetForTesting];
    [RLMApp resetAppCache];
}

- (NSString *)badAccessToken {
    return @"eyJhbGciOiJIUzI1NiIsInR5cCI6IkpXVCJ9.eyJl"
    "eHAiOjE1ODE1MDc3OTYsImlhdCI6MTU4MTUwNTk5NiwiaXNzIjoiN"
    "WU0M2RkY2M2MzZlZTEwNmVhYTEyYmRjIiwic3RpdGNoX2RldklkIjo"
    "iMDAwMDAwMDAwMDAwMDAwMDAwMDAwMDAwIiwic3RpdGNoX2RvbWFpbk"
    "lkIjoiNWUxNDk5MTNjOTBiNGFmMGViZTkzNTI3Iiwic3ViIjoiNWU0M2R"
    "kY2M2MzZlZTEwNmVhYTEyYmRhIiwidHlwIjoiYWNjZXNzIn0.0q3y9KpFx"
    "EnbmRwahvjWU1v9y1T1s3r2eozu93vMc3s";
}

- (void)cleanupRemoteDocuments:(RLMMongoCollection *)collection {
    XCTestExpectation *deleteManyExpectation = [self expectationWithDescription:@"should delete many documents"];
    [collection deleteManyDocumentsWhere:@{}
                              completion:^(NSInteger, NSError * error) {
        XCTAssertNil(error);
        [deleteManyExpectation fulfill];
    }];
    [self waitForExpectationsWithTimeout:60.0 handler:nil];
}

- (NSURL *)clientDataRoot {
    if (self.isParent) {
        return [NSURL fileURLWithPath:RLMDefaultDirectoryForBundleIdentifier(nil)];
    } else {
        return syncDirectoryForChildProcess();
    }
}

- (NSTask *)childTask {
    return [self childTaskWithAppIds:_appId ? @[_appId] : @[]];
}

- (RLMApp *)appFromAppId:(NSString *)appId {
    return [RLMApp appWithId:appId
               configuration:self.defaultAppConfiguration
               rootDirectory:self.clientDataRoot];
}

- (NSString *)partitionBsonType:(id<RLMBSON>)bson {
    switch(bson.bsonType){
        case RLMBSONTypeString:
            return @"string";
        case RLMBSONTypeUUID:
            return @"uuid";
        case RLMBSONTypeInt32:
        case RLMBSONTypeInt64:
            return @"long";
        case RLMBSONTypeObjectId:
            return @"objectId";
        default:
            return(@"");
        }
}

@end

#endif // TARGET_OS_OSX<|MERGE_RESOLUTION|>--- conflicted
+++ resolved
@@ -161,12 +161,13 @@
     return @"_id";
 }
 
-+ (instancetype)hugeSyncObject {
++ (instancetype)objectWithRealmId:(NSString *)realmId {
     const NSInteger fakeDataSize = 1000000;
     HugeSyncObject *object = [[self alloc] init];
     char fakeData[fakeDataSize];
     memset(fakeData, 16, sizeof(fakeData));
     object.dataProp = [NSData dataWithBytes:fakeData length:sizeof(fakeData)];
+    object.realm_id = realmId;
     return object;
 }
 
@@ -501,16 +502,9 @@
                                          stopPolicy:(RLMSyncStopPolicy)stopPolicy {
     auto c = [user configurationWithPartitionValue:partitionValue];
     c.encryptionKey = encryptionKey;
-<<<<<<< HEAD
-    c.objectClasses = @[Dog.self,
-                        Person.self,
-                        HugeSyncObject.self,
-                        AllTypesSyncObject.self,
-                        RLMArraySyncObject.self,
-                        RLMSetSyncObject.self];
-=======
-    c.objectClasses = @[Dog.self, Person.self, HugeSyncObject.self, RLMSetSyncObject.self, RLMArraySyncObject.self, UUIDPrimaryKeyObject.self, StringPrimaryKeyObject.self, IntPrimaryKeyObject.self];
->>>>>>> 1a3c7ede
+    c.objectClasses = @[Dog.self, Person.self, HugeSyncObject.self, RLMSetSyncObject.self,
+                        RLMArraySyncObject.self, UUIDPrimaryKeyObject.self, StringPrimaryKeyObject.self,
+                        IntPrimaryKeyObject.self];
     RLMSyncConfiguration *syncConfig = c.syncConfiguration;
     syncConfig.stopPolicy = stopPolicy;
     c.syncConfiguration = syncConfig;
