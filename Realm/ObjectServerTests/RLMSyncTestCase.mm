////////////////////////////////////////////////////////////////////////////
//
// Copyright 2016 Realm Inc.
//
// Licensed under the Apache License, Version 2.0 (the "License");
// you may not use this file except in compliance with the License.
// You may obtain a copy of the License at
//
// http://www.apache.org/licenses/LICENSE-2.0
//
// Unless required by applicable law or agreed to in writing, software
// distributed under the License is distributed on an "AS IS" BASIS,
// WITHOUT WARRANTIES OR CONDITIONS OF ANY KIND, either express or implied.
// See the License for the specific language governing permissions and
// limitations under the License.
//
////////////////////////////////////////////////////////////////////////////

#import "RLMSyncTestCase.h"

#import <XCTest/XCTest.h>
#import <Realm/Realm.h>

#import "RLMRealm_Dynamic.h"
#import "RLMRealm_Private.hpp"
#import "RLMRealmConfiguration_Private.h"
#import "RLMSyncManager_Private.hpp"
#import "RLMSyncConfiguration_Private.h"
#import "RLMUtil.hpp"
#import "RLMApp_Private.hpp"

#import <realm/object-store/sync/sync_manager.hpp>
#import <realm/object-store/sync/sync_session.hpp>
#import <realm/object-store/sync/sync_user.hpp>

#if TARGET_OS_OSX

@interface RealmServer : NSObject
+ (RealmServer *)shared;
+ (bool)haveServer;
- (NSString *)createAppAndReturnError:(NSError **)error;
- (NSString *)createAppForBSONType:(NSString *)bsonType
                             error:(NSError **)error;;
@end

// Set this to 1 if you want the test ROS instance to log its debug messages to console.
#define LOG_ROS_OUTPUT 0

#if !TARGET_OS_MAC
#error These tests can only be run on a macOS host.
#endif

@interface RLMSyncManager ()
+ (void)_setCustomBundleID:(NSString *)customBundleID;
- (NSArray<RLMUser *> *)_allUsers;
@end

@interface RLMSyncTestCase ()
@property (nonatomic) NSTask *task;
@end

@interface RLMSyncSession ()
- (BOOL)waitForUploadCompletionOnQueue:(dispatch_queue_t)queue callback:(void(^)(NSError *))callback;
- (BOOL)waitForDownloadCompletionOnQueue:(dispatch_queue_t)queue callback:(void(^)(NSError *))callback;
@end

@interface RLMUser()
- (std::shared_ptr<realm::SyncUser>)_syncUser;
@end

#pragma mark Dog

@implementation Dog

+ (NSString *)primaryKey {
    return @"_id";
}

+ (NSArray *)requiredProperties {
    return @[@"name"];
}

+ (NSDictionary *)defaultPropertyValues {
    return @{@"_id": [RLMObjectId objectId]};
}

@end

#pragma mark Person

@implementation Person

+ (NSDictionary *)defaultPropertyValues {
    return @{@"_id": [RLMObjectId objectId]};
}

+ (NSString *)primaryKey {
    return @"_id";
}

+ (NSArray *)requiredProperties {
    return @[@"firstName", @"lastName", @"age"];
}

- (instancetype) initWithPrimaryKey:(RLMObjectId *)primaryKey age:(NSInteger)age firstName:(NSString *)firstName lastName:(NSString *)lastName {
    self = [super init];
    if (self) {
        self._id = primaryKey;
        self.age = age;
        self.firstName = firstName;
        self.lastName = lastName;
    }
    return self;
}

+ (instancetype)john {
    Person *john = [[Person alloc] init];
    john._id = [RLMObjectId objectId];
    john.age = 30;
    john.firstName = @"John";
    john.lastName = @"Lennon";
    return john;
}

+ (instancetype)paul {
    Person *paul = [[Person alloc] init];
    paul._id = [RLMObjectId objectId];
    paul.age = 30;
    paul.firstName = @"Paul";
    paul.lastName = @"McCartney";
    return paul;
}

+ (instancetype)ringo {
    Person *ringo = [[Person alloc] init];
    ringo._id = [RLMObjectId objectId];
    ringo.age = 30;
    ringo.firstName = @"Ringo";
    ringo.lastName = @"Starr";
    return ringo;
}

+ (instancetype)george {
    Person *george = [[Person alloc] init];
    george._id = [RLMObjectId objectId];
    george.age = 30;
    george.firstName = @"George";
    george.lastName = @"Harrison";
    return george;
}

@end

#pragma mark HugeSyncObject

@implementation HugeSyncObject

+ (NSDictionary *)defaultPropertyValues {
    return @{@"_id": [RLMObjectId objectId]};
}

+ (NSString *)primaryKey {
    return @"_id";
}

+ (instancetype)hugeSyncObject {
    const NSInteger fakeDataSize = 1000000;
    HugeSyncObject *object = [[self alloc] init];
    char fakeData[fakeDataSize];
    memset(fakeData, 16, sizeof(fakeData));
    object.dataProp = [NSData dataWithBytes:fakeData length:sizeof(fakeData)];
    return object;
}

@end

<<<<<<< HEAD
#pragma mark UUIDPrimaryKeyObject

@implementation UUIDPrimaryKeyObject
=======
#pragma mark RLMArraySyncObject

@implementation RLMArraySyncObject
>>>>>>> 368a7b6a

+ (NSString *)primaryKey {
    return @"_id";
}

+ (NSArray *)requiredProperties {
<<<<<<< HEAD
    return @[@"strCol", @"intCol"];
}

+ (NSDictionary *)defaultPropertyValues {
    return @{@"_id": [[NSUUID alloc] initWithUUIDString:@"85d4fbee-6ec6-47df-bfa1-615931903d7e"]};
}

- (instancetype) initWithPrimaryKey:(NSUUID *)primaryKey strCol:(NSString *)strCol intCol:(NSInteger)intCol {
    self = [super init];
    if (self) {
        self._id = primaryKey;
        self.strCol = strCol;
        self.intCol = intCol;
    }
    return self;
=======
    return @[@"intArray", @"boolArray",
             @"stringArray", @"dataArray",
             @"doubleArray", @"objectIdArray",
             @"decimalArray", @"uuidArray", @"anyArray"];
>>>>>>> 368a7b6a
}

@end

<<<<<<< HEAD
#pragma mark StringPrimaryKeyObject

@implementation StringPrimaryKeyObject
=======
#pragma mark RLMSetSyncObject

@implementation RLMSetSyncObject
>>>>>>> 368a7b6a

+ (NSString *)primaryKey {
    return @"_id";
}

+ (NSArray *)requiredProperties {
<<<<<<< HEAD
    return @[@"strCol", @"intCol"];
}

+ (NSDictionary *)defaultPropertyValues {
    return @{@"_id": @"1234567890ab1234567890ab"};
}

- (instancetype) initWithPrimaryKey:(NSString *)primaryKey strCol:(NSString *)strCol intCol:(NSInteger)intCol {
    self = [super init];
    if (self) {
        self._id = primaryKey;
        self.strCol = strCol;
        self.intCol = intCol;
    }
    return self;
}

@end

#pragma mark IntPrimaryKeyObject

@implementation IntPrimaryKeyObject

+ (NSString *)primaryKey {
    return @"_id";
}

+ (NSArray *)requiredProperties {
    return @[@"_id", @"strCol", @"intCol"];
}

+ (NSDictionary *)defaultPropertyValues {
    return @{@"_id": @1234567890};
}

- (instancetype) initWithPrimaryKey:(NSInteger)primaryKey strCol:(NSString *)strCol intCol:(NSInteger)intCol {
    self = [super init];
    if (self) {
        self._id = primaryKey;
        self.strCol = strCol;
        self.intCol = intCol;
    }
    return self;
=======
    return @[@"intSet", @"boolSet",
             @"stringSet", @"dataSet",
             @"doubleSet", @"objectIdSet",
             @"decimalSet", @"uuidSet", @"anySet",
             @"otherIntSet", @"otherBoolSet",
             @"otherStringSet", @"otherDataSet",
             @"otherDoubleSet", @"otherObjectIdSet",
             @"otherDecimalSet", @"otherUuidSet", @"otherAnySet"];
>>>>>>> 368a7b6a
}

@end

#pragma mark AsyncOpenConnectionTimeoutTransport

@implementation AsyncOpenConnectionTimeoutTransport
- (void)sendRequestToServer:(RLMRequest *)request completion:(RLMNetworkTransportCompletionBlock)completionBlock {
    if ([request.url hasSuffix:@"location"]) {
        RLMResponse *r = [RLMResponse new];
        r.httpStatusCode = 200;
        r.body = @"{\"deployment_model\":\"GLOBAL\",\"location\":\"US-VA\",\"hostname\":\"http://localhost:5678\",\"ws_hostname\":\"ws://localhost:5678\"}";
        completionBlock(r);
    } else {
        [super sendRequestToServer:request completion:completionBlock];
    }
}
@end


static NSURL *syncDirectoryForChildProcess() {
    NSString *path = NSSearchPathForDirectoriesInDomains(NSApplicationSupportDirectory, NSUserDomainMask, YES)[0];
    NSBundle *bundle = [NSBundle mainBundle];
    NSString *bundleIdentifier = bundle.bundleIdentifier ?: bundle.executablePath.lastPathComponent;
    path = [path stringByAppendingPathComponent:[NSString stringWithFormat:@"%@-child", bundleIdentifier]];
    return [NSURL fileURLWithPath:path isDirectory:YES];
}

#pragma mark RLMSyncTestCase

@implementation RLMSyncTestCase {
    NSString *_appId;
    RLMApp *_app;
}

#pragma mark - Helper methods

- (RLMUser *)anonymousUser {
    return [self logInUserForCredentials:[RLMCredentials anonymousCredentials]];
}

- (RLMCredentials *)basicCredentialsWithName:(NSString *)name register:(BOOL)shouldRegister {
    return [self basicCredentialsWithName:name register:shouldRegister app:nil];
}

- (RLMCredentials *)basicCredentialsWithName:(NSString *)name register:(BOOL)shouldRegister app:(nullable RLMApp*) app {
    if (shouldRegister) {
        XCTestExpectation *expectation = [self expectationWithDescription:@""];
        RLMApp *currentApp = app != nil ? app : self.app;
        [currentApp.emailPasswordAuth registerUserWithEmail:name password:@"password" completion:^(NSError *error) {
            XCTAssertNil(error);
            [expectation fulfill];
        }];
        [self waitForExpectationsWithTimeout:4.0 handler:nil];
    }
    return [RLMCredentials credentialsWithEmail:name
                                       password:@"password"];
}

- (RLMAppConfiguration*)defaultAppConfiguration {
    return  [[RLMAppConfiguration alloc] initWithBaseURL:@"http://localhost:9090"
                                               transport:nil
                                            localAppName:nil
                                         localAppVersion:nil
                                 defaultRequestTimeoutMS:60];
}

- (void)addPersonsToRealm:(RLMRealm *)realm persons:(NSArray<Person *> *)persons {
    [realm beginWriteTransaction];
    [realm addObjects:persons];
    [realm commitWriteTransaction];
}

- (void)waitForDownloadsForUser:(RLMUser *)user
                         realms:(NSArray<RLMRealm *> *)realms
                partitionValues:(NSArray<NSString *> *)partitionValues
                 expectedCounts:(NSArray<NSNumber *> *)counts {
    NSAssert(realms.count == counts.count && realms.count == partitionValues.count,
             @"Test logic error: all array arguments must be the same size.");
    for (NSUInteger i = 0; i < realms.count; i++) {
        [self waitForDownloadsForUser:user partitionValue:partitionValues[i] expectation:nil error:nil];
        [realms[i] refresh];
        CHECK_COUNT([counts[i] integerValue], Person, realms[i]);
    }
}

- (RLMRealm *)openRealmForPartitionValue:(nullable id<RLMBSON>)partitionValue user:(RLMUser *)user {
    return [self openRealmForPartitionValue:partitionValue
                                       user:user
                              encryptionKey:nil
                                 stopPolicy:RLMSyncStopPolicyAfterChangesUploaded];
}

- (RLMRealm *)openRealmForPartitionValue:(nullable id<RLMBSON>)partitionValue
                                    user:(RLMUser *)user
                           encryptionKey:(nullable NSData *)encryptionKey
                              stopPolicy:(RLMSyncStopPolicy)stopPolicy {
    RLMRealm *realm = [self immediatelyOpenRealmForPartitionValue:partitionValue
                                                             user:user
                                                    encryptionKey:encryptionKey
                                                       stopPolicy:stopPolicy];
    [self waitForDownloadsForRealm:realm];
    return realm;
}

- (RLMRealm *)openRealmWithConfiguration:(RLMRealmConfiguration *)configuration {
    RLMRealm *realm = [RLMRealm realmWithConfiguration:configuration error:nullptr];
    [self waitForDownloadsForRealm:realm];
    return realm;
}

- (RLMRealm *)asyncOpenRealmWithConfiguration:(RLMRealmConfiguration *)config {
    __block RLMRealm *r = nil;
    XCTestExpectation *ex = [self expectationWithDescription:@"Should asynchronously open a Realm"];
    [RLMRealm asyncOpenWithConfiguration:config
                           callbackQueue:dispatch_get_main_queue()
                                callback:^(RLMRealm *realm, NSError *err) {
        XCTAssertNil(err);
        XCTAssertNotNil(realm);
        r = realm;
        [ex fulfill];
    }];
    [self waitForExpectationsWithTimeout:10.0 handler:nil];
    // Ensure that the block does not retain the Realm, as it may not be dealloced
    // immediately and so would extend the lifetime of the Realm an inconsistent amount
    auto realm = r;
    r = nil;
    return realm;
}


- (NSError *)asyncOpenErrorWithConfiguration:(RLMRealmConfiguration *)config {
    __block NSError *error = nil;
    XCTestExpectation *ex = [self expectationWithDescription:@"Should fail to asynchronously open a Realm"];
    [RLMRealm asyncOpenWithConfiguration:config
                           callbackQueue:dispatch_get_main_queue()
                                callback:^(RLMRealm *r, NSError *err){
        XCTAssertNotNil(err);
        XCTAssertNil(r);
        error = err;
        [ex fulfill];
    }];
    [self waitForExpectationsWithTimeout:10.0 handler:nil];
    return error;
}

- (RLMRealm *)immediatelyOpenRealmForPartitionValue:(NSString *)partitionValue user:(RLMUser *)user {
    return [self immediatelyOpenRealmForPartitionValue:partitionValue
                                                  user:user
                                         encryptionKey:nil
                                            stopPolicy:RLMSyncStopPolicyAfterChangesUploaded];
}

- (RLMRealm *)immediatelyOpenRealmForPartitionValue:(NSString *)partitionValue
                                               user:(RLMUser *)user
                                      encryptionKey:(NSData *)encryptionKey
                                         stopPolicy:(RLMSyncStopPolicy)stopPolicy {
    auto c = [user configurationWithPartitionValue:partitionValue];
    c.encryptionKey = encryptionKey;
<<<<<<< HEAD
    c.objectClasses = @[Dog.self, Person.self, HugeSyncObject.self, UUIDPrimaryKeyObject.self, StringPrimaryKeyObject.self, IntPrimaryKeyObject.self];
=======
    c.objectClasses = @[Dog.self, Person.self,
                        HugeSyncObject.self, RLMSetSyncObject.self,
                        RLMArraySyncObject.self];
>>>>>>> 368a7b6a
    RLMSyncConfiguration *syncConfig = c.syncConfiguration;
    syncConfig.stopPolicy = stopPolicy;
    c.syncConfiguration = syncConfig;
    return [RLMRealm realmWithConfiguration:c error:nil];
}

- (RLMUser *)logInUserForCredentials:(RLMCredentials *)credentials {
    return [self logInUserForCredentials:credentials app:self.app];
}

- (RLMUser *)logInUserForCredentials:(RLMCredentials *)credentials app:(RLMApp *)app {
    __block RLMUser* user;
    XCTestExpectation *expectation = [self expectationWithDescription:@""];
    [app loginWithCredential:credentials completion:^(RLMUser *u, NSError *e) {
        XCTAssertNotNil(u);
        XCTAssertNil(e);
        user = u;
        [expectation fulfill];
    }];
    [self waitForExpectations:@[expectation] timeout:4.0];
    XCTAssertTrue(user.state == RLMUserStateLoggedIn, @"User should have been valid, but wasn't");
    return user;
}

- (void)logOutUser:(RLMUser *)user {
    XCTestExpectation *expectation = [self expectationWithDescription:@""];
    [user logOutWithCompletion:^(NSError * error) {
        XCTAssertNil(error);
        [expectation fulfill];
    }];
    [self waitForExpectations:@[expectation] timeout:4.0];
    XCTAssertTrue(user.state == RLMUserStateLoggedOut, @"User should have been logged out, but wasn't");
}

- (void)waitForDownloadsForRealm:(RLMRealm *)realm {
    [self waitForDownloadsForRealm:realm error:nil];
}

- (void)waitForUploadsForRealm:(RLMRealm *)realm {
    [self waitForUploadsForRealm:realm error:nil];
}

- (void)waitForDownloadsForUser:(RLMUser *)user
                 partitionValue:(NSString *)partitionValue
                    expectation:(XCTestExpectation *)expectation
                          error:(NSError **)error {
    RLMSyncSession *session = [user sessionForPartitionValue:partitionValue];
    NSAssert(session, @"Cannot call with invalid partition value");
    XCTestExpectation *ex = expectation ?: [self expectationWithDescription:@"Wait for download completion"];
    __block NSError *theError = nil;
    BOOL queued = [session waitForDownloadCompletionOnQueue:nil callback:^(NSError *err) {
        theError = err;
        [ex fulfill];
    }];
    if (!queued) {
        XCTFail(@"Download waiter did not queue; session was invalid or errored out.");
        return;
    }
    [self waitForExpectations:@[ex] timeout:20.0];
    if (error) {
        *error = theError;
    }
}

- (void)waitForUploadsForRealm:(RLMRealm *)realm error:(NSError **)error {
    RLMSyncSession *session = realm.syncSession;
    NSAssert(session, @"Cannot call with invalid Realm");
    XCTestExpectation *ex = [self expectationWithDescription:@"Wait for upload completion"];
    __block NSError *completionError;
    BOOL queued = [session waitForUploadCompletionOnQueue:nil callback:^(NSError *error) {
        completionError = error;
        [ex fulfill];
    }];
    if (!queued) {
        XCTFail(@"Upload waiter did not queue; session was invalid or errored out.");
        return;
    }
    [self waitForExpectations:@[ex] timeout:20.0];
    if (error)
        *error = completionError;
}

- (void)waitForDownloadsForRealm:(RLMRealm *)realm error:(NSError **)error {
    RLMSyncSession *session = realm.syncSession;
    NSAssert(session, @"Cannot call with invalid Realm");
    XCTestExpectation *ex = [self expectationWithDescription:@"Wait for download completion"];
    __block NSError *completionError;
    BOOL queued = [session waitForDownloadCompletionOnQueue:nil callback:^(NSError *error) {
        completionError = error;
        [ex fulfill];
    }];
    if (!queued) {
        XCTFail(@"Download waiter did not queue; session was invalid or errored out.");
        return;
    }
    [self waitForExpectations:@[ex] timeout:20.0];
    if (error) {
        *error = completionError;
    }
    [realm refresh];
}

- (void)manuallySetAccessTokenForUser:(RLMUser *)user value:(NSString *)tokenValue {
    [user _syncUser]->update_access_token(tokenValue.UTF8String);
}

- (void)manuallySetRefreshTokenForUser:(RLMUser *)user value:(NSString *)tokenValue {
    [user _syncUser]->update_refresh_token(tokenValue.UTF8String);
}

#pragma mark - XCUnitTest Lifecycle

+ (XCTestSuite *)defaultTestSuite {
    if ([RealmServer haveServer]) {
        return [super defaultTestSuite];

    }
    NSLog(@"Skipping sync tests: server is not present. Run `build.sh setup-baas` to install it.");
    return [[XCTestSuite alloc] initWithName:[super defaultTestSuite].name];
}

+ (void)setUp {
    [super setUp];
    // Wait for the server to launch
    if ([RealmServer haveServer]) {
        (void)[RealmServer shared];
    }
}

- (void)setUp {
    [super setUp];
    self.continueAfterFailure = NO;
    if (auto ids = NSProcessInfo.processInfo.environment[@"RLMParentAppIds"]) {
        _appIds = [ids componentsSeparatedByString:@","];   //take the one array for split the string
    }
    [NSFileManager.defaultManager removeItemAtURL:self.clientDataRoot error:nil];
    [NSFileManager.defaultManager createDirectoryAtURL:self.clientDataRoot
                           withIntermediateDirectories:YES attributes:nil error:nil];
}

- (void)tearDown {
    [self resetSyncManager];
    [super tearDown];
}

- (void)setupSyncManager {
    [self createAppForPartition:@""];
}

- (NSString *)appId {
    if (!_appId) {
        [self setupSyncManager];
    }
    return _appId;
}

- (RLMApp *)app {
    if (!_app) {
        [self setupSyncManager];
    }
    return _app;
}

- (void)resetSyncManager {
    if (!_appId) {
        return;
    }

    NSMutableArray<XCTestExpectation *> *exs = [NSMutableArray new];
    [self.app.allUsers enumerateKeysAndObjectsUsingBlock:^(NSString *, RLMUser *user, BOOL *) {
        XCTestExpectation *ex = [self expectationWithDescription:@"Wait for logout"];
        [exs addObject:ex];
        [user logOutWithCompletion:^(NSError *) {
            [ex fulfill];
        }];

        // Sessions are removed from the user asynchronously after a logout.
        // We need to wait for this to happen before calling resetForTesting as
        // that expects all sessions to be cleaned up first.
        if (user.allSessions.count) {
            [exs addObject:[self expectationForPredicate:[NSPredicate predicateWithFormat:@"allSessions.@count == 0"]
                                     evaluatedWithObject:user handler:nil]];
        }
    }];

    if (exs.count) {
        [self waitForExpectations:exs timeout:60.0];
    }

    [self.app.syncManager resetForTesting];
    [RLMApp resetAppCache];
}

- (NSString *)badAccessToken {
    return @"eyJhbGciOiJIUzI1NiIsInR5cCI6IkpXVCJ9.eyJl"
    "eHAiOjE1ODE1MDc3OTYsImlhdCI6MTU4MTUwNTk5NiwiaXNzIjoiN"
    "WU0M2RkY2M2MzZlZTEwNmVhYTEyYmRjIiwic3RpdGNoX2RldklkIjo"
    "iMDAwMDAwMDAwMDAwMDAwMDAwMDAwMDAwIiwic3RpdGNoX2RvbWFpbk"
    "lkIjoiNWUxNDk5MTNjOTBiNGFmMGViZTkzNTI3Iiwic3ViIjoiNWU0M2R"
    "kY2M2MzZlZTEwNmVhYTEyYmRhIiwidHlwIjoiYWNjZXNzIn0.0q3y9KpFx"
    "EnbmRwahvjWU1v9y1T1s3r2eozu93vMc3s";
}

- (void)cleanupRemoteDocuments:(RLMMongoCollection *)collection {
    XCTestExpectation *deleteManyExpectation = [self expectationWithDescription:@"should delete many documents"];
    [collection deleteManyDocumentsWhere:@{}
                              completion:^(NSInteger, NSError * error) {
        XCTAssertNil(error);
        [deleteManyExpectation fulfill];
    }];
    [self waitForExpectationsWithTimeout:60.0 handler:nil];
}

- (NSURL *)clientDataRoot {
    if (self.isParent) {
        return [NSURL fileURLWithPath:RLMDefaultDirectoryForBundleIdentifier(nil)];
    } else {
        return syncDirectoryForChildProcess();
    }
}

- (NSTask *)childTask {
    return [self childTaskWithAppIds:_appId ? @[_appId] : @[]];
}

- (RLMApp *)createAppForPartition:(id<RLMBSON>)partition {
    static NSString *s_appId;
    if (self.isParent && s_appId) {
        _appId = s_appId;
    }
    else {
        NSError *error;
        _appId = NSProcessInfo.processInfo.environment[@"RLMParentAppId"] ?: [RealmServer.shared createAppForBSONType:[self partitionBsonType:partition.bsonType] error:&error];

        if (error) {
            NSLog(@"Failed to create app: %@", error);
            abort();
        }

        if (self.isParent) {
            s_appId = _appId;
        }
    }

    _app = [RLMApp appWithId:_appId configuration:self.defaultAppConfiguration rootDirectory:self.clientDataRoot];

    RLMSyncManager *syncManager = self.app.syncManager;
    syncManager.logLevel = RLMSyncLogLevelTrace;
    syncManager.userAgent = self.name;

    return _app;
}

- (NSString *)partitionBsonType:(RLMBSONType)type {
    switch(type){
        case RLMBSONTypeString:
            return @"string";
            break;
        case RLMBSONTypeUUID:
            return @"uuid";
            break;
        case RLMBSONTypeInt32:
        case RLMBSONTypeInt64:
            return @"long";
            break;
        case RLMBSONTypeObjectId:
            return @"objectId";
            break;
        default:
            return(@"");
            break;
        }
}

@end

#endif // TARGET_OS_OSX<|MERGE_RESOLUTION|>--- conflicted
+++ resolved
@@ -174,107 +174,24 @@
 
 @end
 
-<<<<<<< HEAD
-#pragma mark UUIDPrimaryKeyObject
-
-@implementation UUIDPrimaryKeyObject
-=======
 #pragma mark RLMArraySyncObject
 
 @implementation RLMArraySyncObject
->>>>>>> 368a7b6a
-
-+ (NSString *)primaryKey {
-    return @"_id";
-}
 
 + (NSArray *)requiredProperties {
-<<<<<<< HEAD
-    return @[@"strCol", @"intCol"];
-}
-
-+ (NSDictionary *)defaultPropertyValues {
-    return @{@"_id": [[NSUUID alloc] initWithUUIDString:@"85d4fbee-6ec6-47df-bfa1-615931903d7e"]};
-}
-
-- (instancetype) initWithPrimaryKey:(NSUUID *)primaryKey strCol:(NSString *)strCol intCol:(NSInteger)intCol {
-    self = [super init];
-    if (self) {
-        self._id = primaryKey;
-        self.strCol = strCol;
-        self.intCol = intCol;
-    }
-    return self;
-=======
     return @[@"intArray", @"boolArray",
              @"stringArray", @"dataArray",
              @"doubleArray", @"objectIdArray",
              @"decimalArray", @"uuidArray", @"anyArray"];
->>>>>>> 368a7b6a
-}
-
-@end
-
-<<<<<<< HEAD
-#pragma mark StringPrimaryKeyObject
-
-@implementation StringPrimaryKeyObject
-=======
+}
+
+@end
+
 #pragma mark RLMSetSyncObject
 
 @implementation RLMSetSyncObject
->>>>>>> 368a7b6a
-
-+ (NSString *)primaryKey {
-    return @"_id";
-}
 
 + (NSArray *)requiredProperties {
-<<<<<<< HEAD
-    return @[@"strCol", @"intCol"];
-}
-
-+ (NSDictionary *)defaultPropertyValues {
-    return @{@"_id": @"1234567890ab1234567890ab"};
-}
-
-- (instancetype) initWithPrimaryKey:(NSString *)primaryKey strCol:(NSString *)strCol intCol:(NSInteger)intCol {
-    self = [super init];
-    if (self) {
-        self._id = primaryKey;
-        self.strCol = strCol;
-        self.intCol = intCol;
-    }
-    return self;
-}
-
-@end
-
-#pragma mark IntPrimaryKeyObject
-
-@implementation IntPrimaryKeyObject
-
-+ (NSString *)primaryKey {
-    return @"_id";
-}
-
-+ (NSArray *)requiredProperties {
-    return @[@"_id", @"strCol", @"intCol"];
-}
-
-+ (NSDictionary *)defaultPropertyValues {
-    return @{@"_id": @1234567890};
-}
-
-- (instancetype) initWithPrimaryKey:(NSInteger)primaryKey strCol:(NSString *)strCol intCol:(NSInteger)intCol {
-    self = [super init];
-    if (self) {
-        self._id = primaryKey;
-        self.strCol = strCol;
-        self.intCol = intCol;
-    }
-    return self;
-=======
     return @[@"intSet", @"boolSet",
              @"stringSet", @"dataSet",
              @"doubleSet", @"objectIdSet",
@@ -283,7 +200,90 @@
              @"otherStringSet", @"otherDataSet",
              @"otherDoubleSet", @"otherObjectIdSet",
              @"otherDecimalSet", @"otherUuidSet", @"otherAnySet"];
->>>>>>> 368a7b6a
+}
+
+@end
+
+#pragma mark UUIDPrimaryKeyObject
+
+@implementation UUIDPrimaryKeyObject
+
++ (NSString *)primaryKey {
+    return @"_id";
+}
+
++ (NSArray *)requiredProperties {
+    return @[@"strCol", @"intCol"];
+}
+
++ (NSDictionary *)defaultPropertyValues {
+    return @{@"_id": [[NSUUID alloc] initWithUUIDString:@"85d4fbee-6ec6-47df-bfa1-615931903d7e"]};
+}
+
+- (instancetype) initWithPrimaryKey:(NSUUID *)primaryKey strCol:(NSString *)strCol intCol:(NSInteger)intCol {
+    self = [super init];
+    if (self) {
+        self._id = primaryKey;
+        self.strCol = strCol;
+        self.intCol = intCol;
+    }
+    return self;
+}
+
+@end
+
+#pragma mark StringPrimaryKeyObject
+
+@implementation StringPrimaryKeyObject
+
++ (NSString *)primaryKey {
+    return @"_id";
+}
+
++ (NSArray *)requiredProperties {
+    return @[@"strCol", @"intCol"];
+}
+
++ (NSDictionary *)defaultPropertyValues {
+    return @{@"_id": @"1234567890ab1234567890ab"};
+}
+
+- (instancetype) initWithPrimaryKey:(NSString *)primaryKey strCol:(NSString *)strCol intCol:(NSInteger)intCol {
+    self = [super init];
+    if (self) {
+        self._id = primaryKey;
+        self.strCol = strCol;
+        self.intCol = intCol;
+    }
+    return self;
+}
+
+@end
+
+#pragma mark IntPrimaryKeyObject
+
+@implementation IntPrimaryKeyObject
+
++ (NSString *)primaryKey {
+    return @"_id";
+}
+
++ (NSArray *)requiredProperties {
+    return @[@"_id", @"strCol", @"intCol"];
+}
+
++ (NSDictionary *)defaultPropertyValues {
+    return @{@"_id": @1234567890};
+}
+
+- (instancetype) initWithPrimaryKey:(NSInteger)primaryKey strCol:(NSString *)strCol intCol:(NSInteger)intCol {
+    self = [super init];
+    if (self) {
+        self._id = primaryKey;
+        self.strCol = strCol;
+        self.intCol = intCol;
+    }
+    return self;
 }
 
 @end
@@ -443,13 +443,7 @@
                                          stopPolicy:(RLMSyncStopPolicy)stopPolicy {
     auto c = [user configurationWithPartitionValue:partitionValue];
     c.encryptionKey = encryptionKey;
-<<<<<<< HEAD
-    c.objectClasses = @[Dog.self, Person.self, HugeSyncObject.self, UUIDPrimaryKeyObject.self, StringPrimaryKeyObject.self, IntPrimaryKeyObject.self];
-=======
-    c.objectClasses = @[Dog.self, Person.self,
-                        HugeSyncObject.self, RLMSetSyncObject.self,
-                        RLMArraySyncObject.self];
->>>>>>> 368a7b6a
+    c.objectClasses = @[Dog.self, Person.self, HugeSyncObject.self, RLMSetSyncObject.self, RLMArraySyncObject.self, UUIDPrimaryKeyObject.self, StringPrimaryKeyObject.self, IntPrimaryKeyObject.self];
     RLMSyncConfiguration *syncConfig = c.syncConfiguration;
     syncConfig.stopPolicy = stopPolicy;
     c.syncConfiguration = syncConfig;
