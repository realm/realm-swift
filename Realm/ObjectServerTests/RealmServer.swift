////////////////////////////////////////////////////////////////////////////
//
// Copyright 2020 Realm Inc.
//
// Licensed under the Apache License, Version 2.0 (the "License");
// you may not use this file except in compliance with the License.
// You may obtain a copy of the License at
//
// http://www.apache.org/licenses/LICENSE-2.0
//
// Unless required by applicable law or agreed to in writing, software
// distributed under the License is distributed on an "AS IS" BASIS,
// WITHOUT WARRANTIES OR CONDITIONS OF ANY KIND, either express or implied.
// See the License for the specific language governing permissions and
// limitations under the License.
//
////////////////////////////////////////////////////////////////////////////

import Foundation
import Realm.Private
import RealmSwift
import XCTest

#if canImport(RealmSwiftTestSupport)
import RealmSwiftTestSupport
import RealmSyncTestSupport
#endif

#if os(macOS)

extension URLSession {
    fileprivate func resultDataTask(with request: URLRequest,
                                    _ completionHandler: @Sendable @escaping (Result<Data, Error>) -> Void) {
        URLSession(configuration: .default, delegate: nil, delegateQueue: OperationQueue()).dataTask(with: request) { (data, response, error) in
            if let httpResponse = response as? HTTPURLResponse,
                httpResponse.statusCode >= 200 && httpResponse.statusCode < 300,
                let data = data {
                completionHandler(.success(data))
            } else if let error = error {
                completionHandler(.failure(error))
            // swiftlint:disable:next non_optional_string_data_conversion
            } else if let data = data, let string = String(data: data, encoding: .utf8) {
                completionHandler(.failure(NSError(domain: URLError.errorDomain,
                                                   code: URLError.badServerResponse.rawValue,
                                                   userInfo: [NSLocalizedDescriptionKey: string])))
            } else {
                completionHandler(.failure(URLError(.badServerResponse)))
            }
        }.resume()
    }

    // Synchronously perform a data task, returning the data from it
    fileprivate func resultDataTask(with request: URLRequest) -> Result<Data, Error> {
        let result = Locked(Result<Data, Error>?.none)
        let group = DispatchGroup()
        group.enter()
        resultDataTask(with: request) {
            result.value = $0
            group.leave()
        }
        guard case .success = group.wait(timeout: .now() + 10) else {
            return .failure(URLError(.cannotFindHost))
        }
        return result.value!
    }
}

private func bsonType(_ type: PropertyType) -> String {
    switch type {
    case .UUID: return "uuid"
    case .any: return "mixed"
    case .bool: return "bool"
    case .data: return "binData"
    case .date: return "date"
    case .decimal128: return "decimal"
    case .double: return "double"
    case .float: return "float"
    case .int: return "long"
    case .object: return "object"
    case .objectId: return "objectId"
    case .string: return "string"
    case .linkingObjects: return "linkingObjects"
    }
}

private extension Property {
    func stitchRule(_ objectSchema: ObjectSchema) -> [String: Json] {
        let type: String
        if self.type == .object {
            type = bsonType(objectSchema.primaryKeyProperty!.type)
        } else {
            type = bsonType(self.type)
        }

        if isArray {
            return [
                "bsonType": "array",
                "items": [
                    "bsonType": type
                ]
            ]
        }
        if isSet {
            return [
                "bsonType": "array",
                "uniqueItems": true,
                "items": [
                    "bsonType": type
                ]
            ]
        }
        if isMap {
            return [
                "bsonType": "object",
                "properties": [:],
                "additionalProperties": [
                    "bsonType": type
                ]
            ]
        }

        return [
            "bsonType": type
        ]
    }
}

internal protocol Json {}
extension Bool: Json {}
extension Int: Json {}
extension Int64: Json {}
extension String: Json {}
extension Double: Json {}
extension Dictionary: Json where Key == String, Value == Json {}
extension Array: Json where Element == Json {}
extension Optional: Json where Wrapped: Json {}

private extension ObjectSchema {
    func stitchRule(_ partitionKeyType: String?, id: String? = nil, appId: String, title: String?) -> [String: Json] {
        var stitchProperties: [String: Json] = [:]
        let title = title ?? className

        // We only add a partition property for pbs
        if let partitionKeyType = partitionKeyType {
            stitchProperties["realm_id"] = [
                "bsonType": "\(partitionKeyType)"
            ]
        }

        var relationships: [String: Json] = [:]

        // First pass we only add the properties to the schema as we can't add
        // links until the targets of the links exist.
        let pk = primaryKeyProperty!
        stitchProperties[pk.columnName] = pk.stitchRule(self)
        for property in properties {
            if property.type != .object {
                stitchProperties[property.columnName] = property.stitchRule(self)
            } else if id != nil {
                stitchProperties[property.columnName] = property.stitchRule(self)
                relationships[property.columnName] = [
                    "ref": "#/relationship/mongodb1/test_data/\(property.objectClassName!) \(appId)",
                    "foreign_key": "_id",
                    "is_list": property.isArray || property.isSet || property.isMap
                ]
            }
        }

        return [
            "_id": id as Json,
            "schema": [
                "properties": stitchProperties,
                // The server currently only supports non-optional collections
                // but requires them to be marked as optional
                "required": properties.compactMap { $0.isOptional || $0.type == .any || $0.isArray || $0.isMap || $0.isSet ? nil : $0.columnName },
                "title": "\(title)"
            ],
            "metadata": [
                "data_source": "mongodb1",
                "database": "test_data",
                "collection": "\(title) \(appId)"
            ],
            "relationships": relationships
        ]
    }
}

// MARK: - AdminProfile
struct AdminProfile: Codable {
    struct Role: Codable {
        enum CodingKeys: String, CodingKey {
            case groupId = "group_id"
            case roleName = "role_name"
        }

        let roleName: String
        let groupId: String?
    }

    let roles: [Role]
}

// Dispatch has not yet been annotated for sendability
extension DispatchGroup: @unchecked Sendable {
}

private extension DispatchGroup {
    func throwingWait(timeout: DispatchTime) throws {
        if wait(timeout: timeout) == .timedOut {
            throw URLError(.timedOut)
        }
    }
}

// MARK: AdminSession
/// An authenticated session for using the Admin API
class AdminSession {
    /// The access token of the authenticated user
    var accessToken: String
    /// The group id associated with the authenticated user
    var groupId: String

    init(accessToken: String, groupId: String) {
        self.accessToken = accessToken
        self.groupId = groupId
    }

    // MARK: AdminEndpoint
    /// Representation of a given admin endpoint.
    /// This allows us to call a give endpoint dynamically with loose typing.
    @dynamicMemberLookup
    struct AdminEndpoint {
        /// The access token of the authenticated user
        var accessToken: String
        /// The group id associated with the authenticated user
        var groupId: String
        /// The endpoint url. This will be appending to dynamically by appending the dynamic member called
        /// as if it were a path.
        var url: URL

        /**
         Append the given member to the path. E.g., if the current URL is set to
         http://localhost:9090/api/admin/v3.0/groups/groupId/apps/appId
         and you currently have a:
         ```
         var app: AdminEndpoint
         ```
         you can fetch a list of all services by calling
         ```
         app.services.get()
         ```
         */
        subscript(dynamicMember member: String) -> AdminEndpoint {
            let pattern = "([a-z0-9])([A-Z])"

            let regex = try? NSRegularExpression(pattern: pattern, options: [])
            let range = NSRange(location: 0, length: member.count)
            let snakeCaseMember = regex?.stringByReplacingMatches(in: member,
                                                                  options: [],
                                                                  range: range,
                                                                  withTemplate: "$1_$2").lowercased()
            return AdminEndpoint(accessToken: accessToken,
                                 groupId: groupId,
                                 url: url.appendingPathComponent(snakeCaseMember!))
        }

        /**
         Append the given id to the path. E.g., if the current URL is set to
         http://localhost:9090/api/admin/v3.0/groups/groupId/apps/
         and you currently have a:
         ```
         var apps: AdminEndpoint
         var appId: String
         ```
         you can fetch the app from its appId with
         ```
         apps[appId].get()
         ```
         */
        subscript(_ id: String) -> AdminEndpoint {
            return AdminEndpoint(accessToken: accessToken,
                                 groupId: groupId,
                                 url: url.appendingPathComponent(id))
        }

        typealias Completion = @Sendable (Result<Any?, Error>) -> Void

        private func request(httpMethod: String, data: Any? = nil,
                             completionHandler: @escaping Completion) {
            var components = URLComponents(url: self.url, resolvingAgainstBaseURL: false)!
            components.query = "bypass_service_change=DestructiveSyncProtocolVersionIncrease"
            var request = URLRequest(url: components.url!)
            request.httpMethod = httpMethod
            request.allHTTPHeaderFields = [
                "Authorization": "Bearer \(accessToken)",
                "Content-Type": "application/json;charset=utf-8",
                "Accept": "application/json"
            ]
            if let data = data {
                do {
                    request.httpBody = try JSONSerialization.data(withJSONObject: data)
                } catch {
                    completionHandler(.failure(error))
                }
            }

            URLSession(configuration: URLSessionConfiguration.default,
                       delegate: nil, delegateQueue: OperationQueue())
            .resultDataTask(with: request) { result in
                completionHandler(result.flatMap { data in
                    Result {
                        data.count > 0 ? try JSONSerialization.jsonObject(with: data) : nil
                    }
                })
            }
        }

        private func request(on group: DispatchGroup, httpMethod: String, data: Any? = nil,
                             _ completionHandler: @escaping Completion) {
            group.enter()
            request(httpMethod: httpMethod, data: data) { result in
                completionHandler(result)
                group.leave()
            }
        }

        private func request(httpMethod: String, data: Any? = nil) -> Result<Any?, Error> {
            let group = DispatchGroup()
            let result = Locked(Result<Any?, Error>?.none)
            group.enter()
            request(httpMethod: httpMethod, data: data) {
                result.value = $0
                group.leave()
            }
            guard case .success = group.wait(timeout: .now() + 60) else {
                print("HTTP request timed out: \(httpMethod) \(self.url)")
                return .failure(URLError(.timedOut))
            }
            return result.value!
        }

        func get(_ completionHandler: @escaping Completion) {
            request(httpMethod: "GET", completionHandler: completionHandler)
        }

        func get(on group: DispatchGroup,
                 _ completionHandler: @escaping Completion) {
            request(on: group, httpMethod: "GET", completionHandler)
        }

        func get() -> Result<Any?, Error> {
            request(httpMethod: "GET")
        }

        func post(_ data: [String: Json], _ completionHandler: @escaping Completion) {
            request(httpMethod: "POST", data: data, completionHandler: completionHandler)
        }

        func post(on group: DispatchGroup, _ data: [String: Json],
                  _ completionHandler: @escaping Completion) {
            request(on: group, httpMethod: "POST", data: data, completionHandler)
        }

        func post(_ data: [String: Json]) -> Result<Any?, Error> {
            request(httpMethod: "POST", data: data)
        }

        func put(_ completionHandler: @escaping Completion) {
            request(httpMethod: "PUT", completionHandler: completionHandler)
        }

        func put(on group: DispatchGroup, data: [String: Json]? = nil,
                 _ completionHandler: @escaping Completion) {
            request(on: group, httpMethod: "PUT", data: data, completionHandler)
        }

        func put(data: [String: Json]? = nil, _ completionHandler: @escaping Completion) {
            request(httpMethod: "PUT", data: data, completionHandler: completionHandler)
        }

        func put(_ data: [String: Json]) -> Result<Any?, Error> {
            request(httpMethod: "PUT", data: data)
        }

        func delete(_ completionHandler: @escaping Completion) {
            request(httpMethod: "DELETE", completionHandler: completionHandler)
        }

        func delete(on group: DispatchGroup, _ completionHandler: @escaping Completion) {
            request(on: group, httpMethod: "DELETE", completionHandler)
        }

        func delete() -> Result<Any?, Error> {
            request(httpMethod: "DELETE")
        }

        func patch(on group: DispatchGroup, _ data: [String: Json],
                   _ completionHandler: @escaping Completion) {
            request(on: group, httpMethod: "PATCH", data: data, completionHandler)
        }

        func patch(_ data: Any) -> Result<Any?, Error> {
            request(httpMethod: "PATCH", data: data)
        }

        func patch(_ data: [String: Json], _ completionHandler: @escaping Completion) {
            request(httpMethod: "PATCH", data: data, completionHandler: completionHandler)
        }
    }

    /// The initial endpoint to access the admin server
    lazy var apps = AdminEndpoint(accessToken: accessToken,
                                  groupId: groupId,
                                  url: URL(string: "http://localhost:9090/api/admin/v3.0/groups/\(groupId)/apps")!)

    /// The initial endpoint to access the private API
    lazy var privateApps = AdminEndpoint(accessToken: accessToken,
                                  groupId: groupId,
                                  url: URL(string: "http://localhost:9090/api/private/v1.0/groups/\(groupId)/apps")!)
}

// MARK: - Admin
class Admin {
    private func userProfile(accessToken: String) -> Result<AdminProfile, Error> {
        var request = URLRequest(url: URL(string: "http://localhost:9090/api/admin/v3.0/auth/profile")!)
        request.allHTTPHeaderFields = [
            "Authorization": "Bearer \(String(describing: accessToken))"
        ]
        return URLSession.shared.resultDataTask(with: request)
            .flatMap { data in
                Result {
                    try JSONDecoder().decode(AdminProfile.self, from: data)
                }
            }
    }

    /// Synchronously authenticate an admin session
    func login() throws -> AdminSession {
        let authUrl = URL(string: "http://localhost:9090/api/admin/v3.0/auth/providers/local-userpass/login")!
        var loginRequest = URLRequest(url: authUrl)
        loginRequest.httpMethod = "POST"
        loginRequest.allHTTPHeaderFields = ["Content-Type": "application/json;charset=utf-8",
                                            "Accept": "application/json"]

        loginRequest.httpBody = try JSONEncoder().encode(["provider": "userpass",
                                                          "username": "unique_user@domain.com",
                                                          "password": "password"])
        return try URLSession(configuration: .default, delegate: nil, delegateQueue: OperationQueue())
            .resultDataTask(with: loginRequest)
            .flatMap { data in
                return Result {
                    if let accessToken = try JSONDecoder().decode([String: String].self, from: data)["access_token"] {
                        return accessToken
                    }
                    throw URLError(.badServerResponse)
                }
            }
            .flatMap { (accessToken: String) -> Result<AdminSession, Error> in
                self.userProfile(accessToken: accessToken).map {
                    AdminSession(accessToken: accessToken, groupId: $0.roles.first(where: { role in
                        role.roleName == "GROUP_OWNER"
                    })!.groupId!)
                }
            }
            .get()
    }
}

// Sync mode 
public enum SyncMode {
    case pbs(String) // partition based
    case flx([String]) // flexible sync
}

// MARK: RealmServer

/**
 A sandboxed server. This singleton launches and maintains all server processes
 and allows for app creation.
 */
@objc(RealmServer)
public class RealmServer: NSObject {
    public enum LogLevel: Sendable {
        case none, info, warn, error
    }

    /// Shared RealmServer. This class only needs to be initialized and torn down once per test suite run.
    @objc public static let shared = RealmServer()

    /// Log level for the server and mongo processes.
    public var logLevel = LogLevel.none

    /// Process that runs the local mongo server. Should be terminated on exit.
    private let mongoProcess = Process()
    /// Process that runs the local backend server. Should be terminated on exit.
    private let serverProcess = Process()

    /// The root URL of the project.
    private static let rootUrl = URL(string: #file)!
        .deletingLastPathComponent() // RealmServer.swift
        .deletingLastPathComponent() // ObjectServerTests
        .deletingLastPathComponent() // Realm
    private static let buildDir = rootUrl.appendingPathComponent(".baas")
    private static let binDir = buildDir.appendingPathComponent("bin")

    /// The directory where mongo stores its files. This is a unique value so that
    /// we have a fresh mongo each run.
    private lazy var tempDir = URL(fileURLWithPath: NSTemporaryDirectory(),
                                   isDirectory: true).appendingPathComponent("realm-test-\(UUID().uuidString)")

    /// Whether or not this is a parent or child process.
    private lazy var isParentProcess = (getenv("RLMProcessIsChild") == nil)

    /// The current admin session
    private var session: AdminSession?

    /// Created appIds which should be cleaned up
    private var appIds = [String]()

    /// Check if the BaaS files are present and we can run the server
    @objc public class func haveServer() -> Bool {
        let goDir = RealmServer.buildDir.appendingPathComponent("stitch")
        return FileManager.default.fileExists(atPath: goDir.path)
    }

    private override init() {
        super.init()

        if isParentProcess {
            atexit {
                _ = RealmServer.shared.tearDown
            }

            do {
                try launchMongoProcess()
                try launchServerProcess()
                self.session = try Admin().login()
                try makeUserAdmin()
            } catch {
                fatalError("Could not initiate admin session: \(error.localizedDescription)")
            }
        }
    }

    /// Lazy teardown for exit only.
    private lazy var tearDown: () = {
        serverProcess.terminate()

        let mongo = RealmServer.binDir.appendingPathComponent("mongo").path

        // step down the replica set
        let rsStepDownProcess = Process()
        rsStepDownProcess.launchPath = mongo
        rsStepDownProcess.arguments = [
            "admin",
            "--port", "26000",
            "--eval", "'db.adminCommand({replSetStepDown: 0, secondaryCatchUpPeriodSecs: 0, force: true})'"]
        try? rsStepDownProcess.run()
        rsStepDownProcess.waitUntilExit()

        // step down the replica set
        let mongoShutdownProcess = Process()
        mongoShutdownProcess.launchPath = mongo
        mongoShutdownProcess.arguments = [
            "admin",
            "--port", "26000",
            "--eval", "'db.shutdownServer({force: true})'"]
        try? mongoShutdownProcess.run()
        mongoShutdownProcess.waitUntilExit()

        mongoProcess.terminate()

        try? FileManager().removeItem(at: tempDir)
    }()

    /// Launch the mongo server in the background.
    /// This process should run until the test suite is complete.
    private func launchMongoProcess() throws {
        try FileManager().createDirectory(at: tempDir,
                                          withIntermediateDirectories: false,
                                          attributes: nil)

        mongoProcess.launchPath = RealmServer.binDir.appendingPathComponent("mongod").path
        mongoProcess.arguments = [
            "--quiet",
            "--dbpath", tempDir.path,
            "--bind_ip", "localhost",
            "--port", "26000",
            "--replSet", "test"
        ]
        mongoProcess.standardOutput = nil
        try mongoProcess.run()

        let initProcess = Process()
        initProcess.launchPath = RealmServer.binDir.appendingPathComponent("mongo").path
        initProcess.arguments = [
            "--port", "26000",
            "--eval", "rs.initiate()"
        ]
        initProcess.standardOutput = nil
        try initProcess.run()
        initProcess.waitUntilExit()
    }

    private func launchServerProcess() throws {
        let binDir = Self.buildDir.appendingPathComponent("bin").path
        let libDir = Self.buildDir.appendingPathComponent("lib").path
        let binPath = "$PATH:\(binDir)"
        let awsAccessKeyId = ProcessInfo.processInfo.environment["AWS_ACCESS_KEY_ID"]!
        let awsSecretAccessKey = ProcessInfo.processInfo.environment["AWS_SECRET_ACCESS_KEY"]!
        let env = [
            "PATH": binPath,
            "DYLD_LIBRARY_PATH": libDir,
            "AWS_ACCESS_KEY_ID": awsAccessKeyId,
            "AWS_SECRET_ACCESS_KEY": awsSecretAccessKey
        ]

        let stitchRoot = RealmServer.buildDir.path + "/go/src/github.com/10gen/stitch"

        for _ in 0..<5 {
            // create the admin user
            let userProcess = Process()
            userProcess.environment = env
            userProcess.launchPath = "\(binDir)/create_user"
            userProcess.arguments = [
                "addUser",
                "-domainID",
                "000000000000000000000000",
                "-mongoURI", "mongodb://localhost:26000",
                "-salt", "DQOWene1723baqD!_@#",
                "-id", "unique_user@domain.com",
                "-password", "password"
            ]
            try userProcess.run()
            userProcess.waitUntilExit()
            if userProcess.terminationStatus == 0 {
                break
            }
        }

        serverProcess.environment = env
        // golang server needs a tmp directory

        try FileManager.default.createDirectory(atPath: "\(tempDir.path)/tmp",
                                                withIntermediateDirectories: false, attributes: nil)
        serverProcess.launchPath = "\(binDir)/stitch_server"
        serverProcess.currentDirectoryPath = tempDir.path
        serverProcess.arguments = [
            "--configFile",
            "\(stitchRoot)/etc/configs/test_config.json",
            "--configFile",
            "\(RealmServer.rootUrl)/Realm/ObjectServerTests/config_overrides.json"
        ]

        let pipe = Pipe()
        let logLevel = self.logLevel
        pipe.fileHandleForReading.readabilityHandler = { file in
            guard file.availableData.count > 0,
                  // swiftlint:disable:next non_optional_string_data_conversion
                  let available = String(data: file.availableData, encoding: .utf8)?.split(separator: "\t") else {
                return
            }

            // prettify server output
            var parts = [String]()
            for part in available {
                if part.contains("INFO") {
                    guard logLevel == .info else {
                        return
                    }
                    parts.append("🔵")
                } else if part.contains("DEBUG") {
                    guard logLevel == .info || logLevel == .warn else {
                        return
                    }
                    parts.append("🟡")
                } else if part.contains("ERROR") {
                    parts.append("🔴")
                } else if let json = try? JSONSerialization.jsonObject(with: part.data(using: .utf8)!) {
                    parts.append(String(decoding: try! JSONSerialization.data(withJSONObject: json,
                                                                              options: .prettyPrinted),
                                        as: UTF8.self))
                } else if !part.isEmpty {
                    parts.append(String(part))
                }
            }
            print(parts.joined(separator: "\t"))
        }

        serverProcess.standardError = nil
        if logLevel != .none {
            serverProcess.standardOutput = pipe
        } else {
            serverProcess.standardOutput = nil
        }

        try serverProcess.run()
        waitForServerToStart()
    }

    private func waitForServerToStart() {
        let group = DispatchGroup()
        group.enter()
        @Sendable func pingServer(_ tries: Int = 0) {
            let session = URLSession(configuration: URLSessionConfiguration.default,
                                     delegate: nil,
                                     delegateQueue: OperationQueue())
            session.dataTask(with: URL(string: "http://localhost:9090/api/admin/v3.0/groups/groupId/apps/appId")!) { (_, _, error) in
                if error != nil {
                    Thread.sleep(forTimeInterval: 0.1)
                    pingServer(tries + 1)
                } else {
                    group.leave()
                }
            }.resume()
        }
        pingServer()
        guard case .success = group.wait(timeout: .now() + 20) else {
            return XCTFail("Server did not start")
        }
    }

    private func makeUserAdmin() throws {
        let p = Process()
        p.launchPath = RealmServer.binDir.appendingPathComponent("mongo").path
        p.arguments = [
            "--quiet",
            "mongodb://localhost:26000/auth",
            "--eval", """
                // Sometimes the user seems to not exist immediately
                let id = null;
                for (let i = 0; i < 5; ++i) {
                    let user = db.users.findOne({"data.email" : "unique_user@domain.com"});
                    if (user) {
                        id = user._id;
                        break;
                    }
                }
                if (id === null) {
                    throw "could not find admin user";
                }

                let res = db.users.updateOne({"_id": id}, {
                    "$addToSet":
                        {"roles": {"$each": [{"roleName": "GLOBAL_STITCH_ADMIN"},
                                             {"roleName": "GLOBAL_BAAS_FEATURE_ADMIN"}]}}
                });
                if (res.modifiedCount != 1) {
                    throw "could not update admin user";
                }
            """
        ]
        try p.run()
        p.waitUntilExit()
    }

    public typealias AppId = String

    /// Create a new server app
    func createApp(syncMode: SyncMode, types: [ObjectBase.Type], persistent: Bool, typeUpdates: [[ObjectBase.Type]] = []) throws -> AppId {
        let session = try XCTUnwrap(session)

        let info = try session.apps.post(["name": "test"]).get()
        guard let appInfo = info as? [String: Any],
              let clientAppId = appInfo["client_app_id"] as? String,
              let appId = appInfo["_id"] as? String else {
            throw URLError(.badServerResponse)
        }

        let app = session.apps[appId]
        let group = DispatchGroup()

        _ = app.secrets.post([
            "name": "customTokenKey",
            "value": "My_very_confidential_secretttttt"
        ])

        app.authProviders.post(on: group, [
            "type": "custom-token",
            "config": [
                "audience": [],
                "signingAlgorithm": "HS256",
                "useJWKURI": false
            ],
            "secret_config": ["signingKeys": ["customTokenKey"]],
            "metadata_fields": [
                ["required": false, "name": "user_data.name", "field_name": "name"],
                ["required": false, "name": "user_data.occupation", "field_name": "occupation"],
                ["required": false, "name": "my_metadata.name", "field_name": "anotherName"]
            ]
        ], failOnError)

        app.authProviders.post(on: group, ["type": "anon-user"], failOnError)
        app.authProviders.post(on: group, [
            "type": "local-userpass",
            "config": [
                "emailConfirmationUrl": "http://foo.com",
                "resetPasswordUrl": "http://foo.com",
                "confirmEmailSubject": "Hi",
                "resetPasswordSubject": "Bye",
                "autoConfirm": true
            ]
        ], failOnError)

        app.authProviders.get(on: group) { authProviders in
            do {
                guard let authProviders = try authProviders.get() as? [[String: Any]] else {
                    return XCTFail("Bad formatting for authProviders")
                }
                guard let provider = authProviders.first(where: { $0["type"] as? String == "api-key" }) else {
                    return XCTFail("Did not find api-key provider")
                }
                app.authProviders[provider["_id"] as! String].enable.put(on: group, failOnError)
            } catch {
                XCTFail(error.localizedDescription)
            }
        }

        app.secrets.post(on: group, [
            "name": "BackingDB_uri",
            "value": "mongodb://localhost:26000"
        ], failOnError)

        try group.throwingWait(timeout: .now() + 5.0)

        let appService: [String: Json] = [
            "name": "mongodb1",
            "type": "mongodb",
            "config": [
                "uri": "mongodb://localhost:26000"
            ]
        ]

        let serviceResponse = app.services.post(appService)
        guard let serviceId = (try serviceResponse.get() as? [String: Any])?["_id"] as? String else {
            throw URLError(.badServerResponse)
        }

        let schema = Dictionary(uniqueKeysWithValues: types.map { ($0._realmObjectName() ?? $0.className(), ObjectiveCSupport.convert(object: $0.sharedSchema()!)) })

        let partitionKeyType: String?
        if case .pbs(let bsonType) = syncMode {
            partitionKeyType = bsonType
        } else {
            partitionKeyType = nil
        }

        // Creating the schema is a two-step process where we first add all the
        // objects with their properties to them so that we can add relationships
        let lockedSchemaIds = Locked([String: String]())
        for (title, objectSchema) in schema {
            app.schemas.post(on: group, objectSchema.stitchRule(partitionKeyType, appId: clientAppId, title: title)) {
                switch $0 {
                case .success(let data):
                    lockedSchemaIds.withLock {
                        $0[title] = ((data as! [String: Any])["_id"] as! String)
                    }
                case .failure(let error):
                    XCTFail(error.localizedDescription)
                }
            }
        }
        try group.throwingWait(timeout: .now() + 5.0)

        let schemaIds = lockedSchemaIds.value
        for (title, objectSchema) in schema {
            let schemaId = schemaIds[title]!
            app.schemas[schemaId].put(on: group, data: objectSchema.stitchRule(partitionKeyType, id: schemaId, appId: clientAppId, title: title), failOnError)
        }
        try group.throwingWait(timeout: .now() + 5.0)

        let asymmetricTables = schema.compactMap {
            $0.value.isAsymmetric ? $0.key : nil
        }
        let serviceConfig: [String: Json]
        switch syncMode {
        case .pbs(let bsonType):
            serviceConfig = [
                "sync": [
                    "state": "enabled",
                    "database_name": "test_data",
                    "partition": [
                        "key": "realm_id",
                        "type": "\(bsonType)",
                        "required": false,
                        "permissions": [
                            "read": true,
                            "write": true
                        ]
                    ]
                ]
            ]

            // We only need to create the userData rule for .pbs since for .flx we
            // have a default rule that covers all collections
            let userDataRule: [String: Json] = [
                "database": "test_data",
                "collection": "UserData",
                "roles": [[
                    "name": "default",
                    "apply_when": [:],
                    "insert": true,
                    "delete": true,
                    "additional_fields": [:]
                ]]
            ]
            _ = app.services[serviceId].rules.post(userDataRule)
        case .flx(let fields):
            serviceConfig = [
                "flexible_sync": [
                    "state": "enabled",
                    "database_name": "test_data",
                    "queryable_fields_names": fields as [Json],
                    "asymmetric_tables": asymmetricTables as [Json]
                ]
            ]
            _ = try app.services[serviceId].default_rule.post([
                "roles": [[
                    "name": "all",
                    "apply_when": [String: Json](),
                    "document_filters": [
                        "read": true,
                        "write": true
                    ],
                    "write": true,
                    "read": true,
                    "insert": true,
                    "delete": true
                ]]
            ]).get()
        }
        _ = try app.services[serviceId].config.patch(serviceConfig).get()

        app.functions.post(on: group, [
            "name": "sum",
            "private": false,
            "can_evaluate": [:],
            "source": """
            exports = function(...args) {
                return parseInt(args.reduce((a,b) => a + b, 0));
            };
            """
        ], failOnError)

        app.functions.post(on: group, [
            "name": "updateUserData",
            "private": false,
            "can_evaluate": [:],
            "source": """
            exports = async function(data) {
                const user = context.user;
                const mongodb = context.services.get("mongodb1");
                const userDataCollection = mongodb.db("test_data").collection("UserData");
                await userDataCollection.updateOne(
                                                   { "user_id": user.id },
                                                   { "$set": data },
                                                   { "upsert": true }
                                                   );
                return true;
            };
            """
        ], failOnError)

        app.customUserData.patch(on: group, [
            "mongo_service_id": serviceId,
            "enabled": true,
            "database_name": "test_data",
            "collection_name": "UserData",
            "user_id_field": "user_id"
        ], failOnError)

        _ = app.secrets.post([
            "name": "gcm",
            "value": "gcm"
        ])

        app.services.post(on: group, [
            "name": "gcm",
            "type": "gcm",
            "config": [
                "senderId": "gcm"
            ],
            "secret_config": [
                "apiKey": "gcm"
            ],
            "version": 1
        ], failOnError)

<<<<<<< HEAD
=======
        // Disable exponential backoff when the server isn't ready for us to connect
        // TODO: this is returning 403 with current server. Reenable once it's fixed - see https://mongodb.slack.com/archives/C0121N9LJ14/p1713885482349059
        // session.privateApps[appId].settings.patch(on: group, [
        //    "sync": ["disable_client_error_backoff": true]
        // ], failOnError)

>>>>>>> 235d0034
        try group.throwingWait(timeout: .now() + 5.0)

        // Wait for initial sync to complete as connecting before that has a lot of problems
        try waitForSync(appServerId: appId, expectedCount: schema.count - asymmetricTables.count)

        // Schema updates - if any - need to be applied after sync has been enabled to force the creation
        // of different schema versions
        let schemaUpdates = typeUpdates.map {
            Dictionary(uniqueKeysWithValues: $0.map { ($0._realmObjectName() ?? $0.className(), ObjectiveCSupport.convert(object: $0.sharedSchema()!)) })
        }

        for update in schemaUpdates {
            for (title, objectSchema) in update {
                let schemaId = schemaIds[title]!

                app.schemas[schemaId].put(on: group, data: objectSchema.stitchRule(partitionKeyType, appId: clientAppId, title: title)) {
                    switch $0 {
                    case .failure(let error):
                        XCTFail(error.localizedDescription)
                    default:
                        break
                    }
                }
            }

            try group.throwingWait(timeout: .now() + 5.0)
        }

        let expectedSchemaVersion = schemaUpdates.count
        while true {
            let response = try app.sync.schemas.versions.get().get() as! [String: Any?]
            let versions = response["versions"] as! [[String: Any?]]
            let currentMajor = versions.map({ $0["version_major"] as! Int32 }).max()!
            if currentMajor >= expectedSchemaVersion {
                break
            }
        }

        if !persistent {
            appIds.append(appId)
        }

        return clientAppId
    }

    @objc public func createApp(fields: [String], types: [ObjectBase.Type], persistent: Bool = false, typeUpdates: [[ObjectBase.Type]] = []) throws -> AppId {
        return try createApp(syncMode: .flx(fields), types: types, persistent: persistent, typeUpdates: typeUpdates)
    }

    @objc public func createApp(partitionKeyType: String = "string", types: [ObjectBase.Type], persistent: Bool = false) throws -> AppId {
        return try createApp(syncMode: .pbs(partitionKeyType), types: types, persistent: persistent)
    }

    /// Delete all Apps created without `persistent: true`
    @objc func deleteApps() throws {
        for appId in appIds {
            let app = try XCTUnwrap(session).apps[appId]
            _ = try app.delete().get()
        }
        appIds = []
    }

    @objc func deleteApp(_ appId: String) throws {
        let serverAppId = try retrieveAppServerId(appId)
        let app = try XCTUnwrap(session).apps[serverAppId]
        _ = try app.delete().get()
    }

    // Retrieve Atlas App Services AppId with ClientAppId using the Admin API
    public func retrieveAppServerId(_ clientAppId: String) throws -> String {
        guard let session = session else {
            fatalError()
        }

        let appsListInfo = try session.apps.get().get()
        guard let appsList = appsListInfo as? [[String: Any]] else {
            throw URLError(.badServerResponse)
        }

        let app = appsList.first(where: {
            guard let clientId = $0["client_app_id"] as? String else {
                return false
            }

            return clientId == clientAppId
        })

        guard let appId = app?["_id"] as? String else {
            throw URLError(.badServerResponse)
        }
        return appId
    }

    public func retrieveSyncServiceId(appServerId: String) throws -> String {
        guard let session = session else {
            fatalError()
        }
        let app = session.apps[appServerId]
        // Get all services
        guard let syncServices = try app.services.get().get() as? [[String: Any]] else {
            throw URLError(.unknown)
        }
        // Find sync service
        guard let syncService = syncServices.first(where: {
            $0["name"] as? String == "mongodb1"
        }) else {
            throw URLError(.unknown)
        }
        // Return sync service id
        guard let serviceId = syncService["_id"] as? String else { throw URLError(.unknown) }
        return serviceId
    }

    public func getSyncServiceConfiguration(appServerId: String, syncServiceId: String) throws -> [String: Any]? {
        guard let session = session else {
            fatalError()
        }
        let app = session.apps[appServerId]
        do {
            return try app.services[syncServiceId].config.get().get() as? [String: Any]
        } catch {
            throw URLError(.unknown)
        }
    }

    public func isSyncEnabled(flexibleSync: Bool = false, appServerId: String, syncServiceId: String) throws -> Bool {
        let configOption = flexibleSync ? "flexible_sync" : "sync"
        guard let session = session else {
            fatalError()
        }
        let app = session.apps[appServerId]
        let response = try app.services[syncServiceId].config.get().get() as? [String: Any]
        guard let syncInfo = response?[configOption] as? [String: Any] else {
            return false
        }
        return syncInfo["state"] as? String == "enabled"
    }

    public func isDevModeEnabled(appServerId: String, syncServiceId: String) throws -> Bool {
        guard let session = session else {
            fatalError()
        }
        let app = session.apps[appServerId]
        let res = try app.sync.config.get().get() as! [String: Any]
        return res["development_mode_enabled"] as? Bool ?? false
    }

    public func enableDevMode(appServerId: String, syncServiceId: String, syncServiceConfiguration: [String: Any]) -> Result<Any?, Error> {
        guard let session = session else {
            return .failure(URLError(.unknown))
        }
        let app = session.apps[appServerId]
        return app.sync.config.put(["development_mode_enabled": true])
    }

    public func disableSync(flexibleSync: Bool = false, appServerId: String, syncServiceId: String)
            -> Result<Any?, Error> {
        let configOption = flexibleSync ? "flexible_sync" : "sync"
        guard let session = session else {
            return .failure(URLError(.unknown))
        }
        let app = session.apps[appServerId]
        return app.services[syncServiceId].config.patch([configOption: ["state": ""]])
    }

    public func enableSync(flexibleSync: Bool = false, appServerId: String, syncServiceId: String, syncServiceConfiguration: [String: Any]) -> Result<Any?, Error> {
        let configOption = flexibleSync ? "flexible_sync" : "sync"
        var syncConfig = syncServiceConfiguration
        guard let session = session else {
            return .failure(URLError(.unknown))
        }
        let app = session.apps[appServerId]
        guard var syncInfo = syncConfig[configOption] as? [String: Any] else {
            return .failure(URLError(.unknown))
        }
        syncInfo["state"] = "enabled"
        syncConfig[configOption] = syncInfo
        return app.services[syncServiceId].config.patch(syncConfig)
    }

    public func patchRecoveryMode(flexibleSync: Bool, disable: Bool, _ appServerId: String,
                                  _ syncServiceId: String, _ syncServiceConfiguration: [String: Any]) -> Result<Any?, Error> {
        guard let session = session else {
            return .failure(URLError(.unknown))
        }

        let configOption = flexibleSync ? "flexible_sync" : "sync"
        let app = session.apps[appServerId]
        var syncConfig = syncServiceConfiguration
        return app.services[syncServiceId].config.get()
            .map { response in
                guard let config = response as? [String: Json] else { return false }
                guard let syncInfo = config[configOption] as? [String: Any] else { return false }
                return syncInfo["is_recovery_mode_disabled"] as? Bool ?? false
            }
            .flatMap { (isDisabled: Bool) in
                if isDisabled == disable {
                    return .success(syncConfig)
                }

                guard var syncInfo = syncConfig[configOption] as? [String: Any] else {
                    return .failure(URLError(.unknown))
                }

                syncInfo["is_recovery_mode_disabled"] = disable
                syncConfig[configOption] = syncInfo
                return app.services[syncServiceId].config.patch(syncConfig)
            }
    }

    public func retrieveUser(_ appId: String, userId: String) -> Result<Any?, Error> {
        guard let appServerId = try? RealmServer.shared.retrieveAppServerId(appId),
              let session = session else {
            return .failure(URLError(.unknown))
        }
        return session.apps[appServerId].users[userId].get()
    }

    // Remove User from Atlas App Services using the Admin API
    public func removeUserForApp(_ appId: String, userId: String) -> Result<Any?, Error> {
        guard let appServerId = try? RealmServer.shared.retrieveAppServerId(appId),
              let session = session else {
            return .failure(URLError(.unknown))
        }
        return session.apps[appServerId].users[userId].delete()
    }

    public func revokeUserSessions(_ appId: String, userId: String) -> Result<Any?, Error> {
        guard let appServerId = try? RealmServer.shared.retrieveAppServerId(appId),
              let session = session else {
            return .failure(URLError(.unknown))
        }
        return session.apps[appServerId].users[userId].logout.put([:])
    }

    public func retrieveSchemaProperties(_ appId: String, className: String, _ completion: @escaping (Result<[String], Error>) -> Void) {
        guard let appServerId = try? RealmServer.shared.retrieveAppServerId(appId),
              let session = session else {
            fatalError()
        }

        guard let schemasList = try? session.apps[appServerId].schemas.get().get(),
              let schemas = schemasList as? [[String: Any]],
              let schemaSelected = schemas.first(where: { ($0["metadata"] as? [String: String])?["collection"] == className }) else {
            completion(.failure(URLError(.unknown)))
            return
        }

        guard let schema = try? session.apps[appServerId].schemas[schemaSelected["_id"] as! String].get().get(),
              let schemaProperties = ((schema as? [String: Any])?["schema"] as? [String: Any])?["properties"] as? [String: Any] else {
            completion(.failure(URLError(.unknown)))
            return
        }

        completion(.success(schemaProperties.compactMap { $0.key }))
    }

    public func triggerClientReset(_ appId: String, _ realm: Realm) throws {
        let session = try XCTUnwrap(session)
        let appServerId = try retrieveAppServerId(appId)
        let ident = RLMGetClientFileIdent(ObjectiveCSupport.convert(object: realm))
        XCTAssertNotEqual(ident, 0)
        _ = try session.apps[appServerId].sync.forceReset.put(["file_ident": ident]).get()
    }

    public func waitForSync(appId: String) throws {
        try waitForSync(appServerId: retrieveAppServerId(appId), expectedCount: 1)
    }

    public func waitForSync(appServerId: String, expectedCount: Int) throws {
        let session = try XCTUnwrap(session)
        let start = Date()
        while true {
            let complete = try session.apps[appServerId].sync.progress.get()
                .map { resp in
                    guard let resp = resp as? Dictionary<String, Any?> else { return false }
                    guard let progress = resp["progress"] else { return false }
                    guard let progress = progress as? Dictionary<String, Any?> else { return false }
                    let values = progress.compactMapValues { $0 as? Dictionary<String, Any?> }
                    let complete = values.allSatisfy { $0.value["complete"] as? Bool ?? false }
                    return complete && progress.count >= expectedCount
                }
                .get()
            if complete {
                break
            }
            if -start.timeIntervalSinceNow > 60.0 {
                throw "Waiting for sync to complete timed out"
            }
            Thread.sleep(forTimeInterval: 0.1)
        }
    }
}

@Sendable private func failOnError<T>(_ result: Result<T, Error>) {
    if case .failure(let error) = result {
        XCTFail(error.localizedDescription)
    }
}

extension String: Error {
}

#endif<|MERGE_RESOLUTION|>--- conflicted
+++ resolved
@@ -986,15 +986,13 @@
             "version": 1
         ], failOnError)
 
-<<<<<<< HEAD
-=======
+
         // Disable exponential backoff when the server isn't ready for us to connect
         // TODO: this is returning 403 with current server. Reenable once it's fixed - see https://mongodb.slack.com/archives/C0121N9LJ14/p1713885482349059
         // session.privateApps[appId].settings.patch(on: group, [
         //    "sync": ["disable_client_error_backoff": true]
         // ], failOnError)
 
->>>>>>> 235d0034
         try group.throwingWait(timeout: .now() + 5.0)
 
         // Wait for initial sync to complete as connecting before that has a lot of problems
