////////////////////////////////////////////////////////////////////////////
//
// Copyright 2016 Realm Inc.
//
// Licensed under the Apache License, Version 2.0 (the "License");
// you may not use this file except in compliance with the License.
// You may obtain a copy of the License at
//
// http://www.apache.org/licenses/LICENSE-2.0
//
// Unless required by applicable law or agreed to in writing, software
// distributed under the License is distributed on an "AS IS" BASIS,
// WITHOUT WARRANTIES OR CONDITIONS OF ANY KIND, either express or implied.
// See the License for the specific language governing permissions and
// limitations under the License.
//
////////////////////////////////////////////////////////////////////////////

#import "RLMSyncTestCase.h"
#import "RLMUser+ObjectServerTests.h"
#import "RLMUser_Private.hpp"

#import "RLMCredentials.h"
#import "RLMRealm+Sync.h"
#import "RLMRealmConfiguration_Private.h"
#import "RLMRealmUtil.hpp"
#import "RLMRealm_Dynamic.h"
#import "RLMRealm_Private.hpp"
#import "RLMSyncUtil_Private.h"

#import "shared_realm.hpp"

#ifndef REALM_ENABLE_SYNC_TESTS
#define REALM_ENABLE_SYNC_TESTS 0
#endif

#pragma mark - Test objects

@interface RLMObjectServerTests : RLMSyncTestCase
@end

@interface AsyncOpenConnectionTimeoutTransport : RLMNetworkTransport
@end

@implementation AsyncOpenConnectionTimeoutTransport

- (void)sendRequestToServer:(RLMRequest *)request completion:(RLMNetworkTransportCompletionBlock)completionBlock {
    if ([request.url hasSuffix:@"location"]) {
        RLMResponse *r = [RLMResponse new];
        r.httpStatusCode = 200;
        r.body = @"{\"deployment_model\":\"GLOBAL\",\"location\":\"US-VA\",\"hostname\":\"http://localhost:5678\",\"ws_hostname\":\"ws://localhost:5678\"}";
        completionBlock(r);
    } else {
        [super sendRequestToServer:request completion:completionBlock];
    }
}

@end

@implementation RLMObjectServerTests

#pragma mark - App Tests

-(NSString*)generateRandomString:(int)num {
    NSMutableString* string = [NSMutableString stringWithCapacity:num];
    for (int i = 0; i < num; i++) {
        [string appendFormat:@"%C", (unichar)('a' + arc4random_uniform(26))];
    }
    return string;
}

#pragma mark - Authentication and Tokens

- (void)testAnonymousAuthentication {
    RLMApp *app = [RLMApp appWithId:self.appId configuration:[self defaultAppConfiguration]];
    XCTestExpectation *expectation = [self expectationWithDescription:@"should login anonymously"];
    __block RLMUser *syncUser;
    [app loginWithCredential:[RLMCredentials anonymousCredentials] completion:^(RLMUser * _Nullable user, NSError * _Nullable error) {
        XCTAssert(!error);
        XCTAssert(user);
        syncUser = user;
        [expectation fulfill];
    }];

    [self waitForExpectationsWithTimeout:60.0 handler:nil];

    RLMUser *currentUser = [app currentUser];
    XCTAssert([currentUser.identity isEqualToString:syncUser.identity]);
    XCTAssert([currentUser.refreshToken isEqualToString:syncUser.refreshToken]);
    XCTAssert([currentUser.accessToken isEqualToString:syncUser.accessToken]);
}

- (void)testCallFunction {
    RLMApp *app = [RLMApp appWithId:self.appId configuration:[self defaultAppConfiguration]];
    XCTestExpectation *expectation = [self expectationWithDescription:@"should login anonymously"];
    __block RLMUser *syncUser;
    [app loginWithCredential:[RLMCredentials anonymousCredentials] completion:^(RLMUser *user, NSError *error) {
        XCTAssert(!error);
        XCTAssert(user);
        syncUser = user;
        [expectation fulfill];
    }];

    [self waitForExpectationsWithTimeout:60.0 handler:nil];
    [syncUser callFunctionNamed:@"sum"
                      arguments:@[@1, @2, @3, @4, @5]
                completionBlock:^(id<RLMBSON> bson, NSError *error) {
        XCTAssert(!error);
        XCTAssertEqual([((NSNumber *)bson) intValue], 15);
    }];
}

- (void)testLogoutCurrentUser {
    RLMApp *app = [RLMApp appWithId:self.appId configuration:[self defaultAppConfiguration]];
    XCTestExpectation *expectation = [self expectationWithDescription:@"should log out current user"];
    __block RLMUser *syncUser;
    [app loginWithCredential:[RLMCredentials anonymousCredentials] completion:^(RLMUser * _Nullable user, NSError * _Nullable error) {
        XCTAssert(!error);
        XCTAssert(user);
        syncUser = user;

        [syncUser logOutWithCompletion:^(NSError * _Nullable error) {
            XCTAssert(!error);
            XCTAssert(syncUser.state == RLMUserStateRemoved);
            [expectation fulfill];
        }];
    }];

    [self waitForExpectationsWithTimeout:60.0 handler:nil];
}

- (void)testLogoutSpecificUser {
    RLMApp *app = [RLMApp appWithId:self.appId configuration:[self defaultAppConfiguration]];
    XCTestExpectation *expectation = [self expectationWithDescription:@"should log out specific user"];
    __block RLMUser *syncUser;
    [app loginWithCredential:[RLMCredentials anonymousCredentials] completion:^(RLMUser * _Nullable user, NSError * _Nullable error) {
        XCTAssert(!error);
        XCTAssert(user);
        syncUser = user;

        [syncUser logOutWithCompletion:^(NSError * _Nullable) {
            XCTAssert(!error);
            XCTAssert(syncUser.state == RLMUserStateRemoved);
            [expectation fulfill];
        }];
    }];

    [self waitForExpectationsWithTimeout:60.0 handler:nil];
}

- (void)testSwitchUser {
    RLMApp *app = [RLMApp appWithId:self.appId configuration:[self defaultAppConfiguration]];

    XCTestExpectation *loginExpectationA = [self expectationWithDescription:@"should login user A"];
    XCTestExpectation *loginExpectationB = [self expectationWithDescription:@"should login user B"];

    __block RLMUser *syncUserA;
    __block RLMUser *syncUserB;
    [app loginWithCredential:[RLMCredentials anonymousCredentials] completion:^(RLMUser * _Nullable user, NSError * _Nullable error) {
        XCTAssert(!error);
        XCTAssert(user);
        syncUserA = user;
        [loginExpectationA fulfill];
    }];

    [self waitForExpectations:@[loginExpectationA] timeout:60.0];

    [app loginWithCredential:[RLMCredentials anonymousCredentials] completion:^(RLMUser * _Nullable user, NSError * _Nullable error) {
        XCTAssert(!error);
        XCTAssert(user);
        syncUserB = user;
        [loginExpectationB fulfill];
    }];

    [self waitForExpectations:@[loginExpectationB] timeout:60.0];

    XCTAssert([[app switchToUser:syncUserA].identity isEqualToString:syncUserA.identity]);
}

- (void)testRemoveUser {
    RLMApp *app = [RLMApp appWithId:self.appId configuration:[self defaultAppConfiguration]];
    
    RLMUser *firstUser = [self logInUserForCredentials:[self basicCredentialsWithName:NSStringFromSelector(_cmd)
                                                                             register:YES]];
    RLMUser *secondUser = [self logInUserForCredentials:[self basicCredentialsWithName:@"test@10gen.com"
                                                                              register:YES]];

    XCTAssert([[app currentUser].identity isEqualToString:secondUser.identity]);

    XCTestExpectation *removeUserExpectation = [self expectationWithDescription:@"should remove user"];

    [secondUser removeWithCompletion:^(NSError * _Nullable error) {
        XCTAssert(!error);
        XCTAssert([app allUsers].count == 1);
        XCTAssert([[app currentUser].identity isEqualToString:firstUser.identity]);
        [removeUserExpectation fulfill];
    }];

    [self waitForExpectationsWithTimeout:60.0 handler:nil];
}

<<<<<<< HEAD
- (void)testDeviceRegistration {
    RLMApp *app = [RLMApp appWithId:self.appId configuration:[self defaultAppConfiguration]];
    XCTestExpectation *expectation = [self expectationWithDescription:@"should login anonymously"];
    __block RLMSyncUser *syncUser;
    [app loginWithCredential:[RLMAppCredentials anonymousCredentials] completion:^(RLMSyncUser *user, NSError *error) {
        XCTAssert(!error);
        XCTAssert(user);
        syncUser = user;
        [expectation fulfill];
    }];
    [self waitForExpectationsWithTimeout:10.0 handler:nil];

    RLMPushClient *client = [app pushClientWithServiceName:@"gcm"];
    expectation = [self expectationWithDescription:@"should register device"];
    [client registerDeviceWithToken:@"token" user:[app currentUser] completion:^(NSError * _Nullable error) {
        XCTAssert(!error);
        [expectation fulfill];
    }];
    [self waitForExpectationsWithTimeout:10.0 handler:nil];

    expectation = [self expectationWithDescription:@"should deregister device"];
    [client deregisterDeviceForUser:[app currentUser] completion:^(NSError * _Nullable error) {
        XCTAssert(!error);
        [expectation fulfill];
    }];
    [self waitForExpectationsWithTimeout:10.0 handler:nil];
}

- (void)testMultipleRegisterDevice {
    RLMApp *app = [RLMApp appWithId:self.appId configuration:[self defaultAppConfiguration]];
    XCTestExpectation *loginExpectation = [self expectationWithDescription:@"should login anonymously"];
    XCTestExpectation *registerExpectation = [self expectationWithDescription:@"should register device"];
    XCTestExpectation *secondRegisterExpectation = [self expectationWithDescription:@"should not throw error when attempting to register again"];

    __block RLMSyncUser *syncUser;
    [app loginWithCredential:[RLMAppCredentials anonymousCredentials] completion:^(RLMSyncUser *user, NSError *error) {
        XCTAssert(!error);
        XCTAssert(user);
        syncUser = user;
        [loginExpectation fulfill];
    }];
    [self waitForExpectations:@[loginExpectation] timeout:10.0];
    
    RLMPushClient *client = [app pushClientWithServiceName:@"gcm"];
    [client registerDeviceWithToken:@"token" user:[app currentUser] completion:^(NSError * _Nullable error) {
        XCTAssert(!error);
        [registerExpectation fulfill];
    }];
    [self waitForExpectations:@[registerExpectation] timeout:10.0];
        
    [client registerDeviceWithToken:@"token" user:[app currentUser] completion:^(NSError * _Nullable error) {
        XCTAssert(!error);
        [secondRegisterExpectation fulfill];
    }];
    [self waitForExpectations:@[secondRegisterExpectation] timeout:10.0];
}

#pragma mark - RLMUsernamePasswordProviderClient
=======
#pragma mark - RLMEmailPasswordAuth
>>>>>>> 95f98bfc

- (void)testRegisterEmailAndPassword {
    RLMApp *app = [RLMApp appWithId:self.appId configuration:[self defaultAppConfiguration]];
    XCTestExpectation *expectation = [self expectationWithDescription:@"should register with email and password"];

    NSString *randomEmail = [NSString stringWithFormat:@"%@@%@.com", [self generateRandomString:10], [self generateRandomString:10]];
    NSString *randomPassword = [self generateRandomString:10];

    [[app emailPasswordAuth] registerEmail:randomEmail password:randomPassword completion:^(NSError * _Nullable error) {
        XCTAssert(!error);
        [expectation fulfill];
    }];

    [self waitForExpectationsWithTimeout:60.0 handler:nil];
}

- (void)testConfirmUser {
    RLMApp *app = [RLMApp appWithId:self.appId configuration:[self defaultAppConfiguration]];
    XCTestExpectation *expectation = [self expectationWithDescription:@"should try confirm user and fail"];

    NSString *randomEmail = [NSString stringWithFormat:@"%@@%@.com", [self generateRandomString:10], [self generateRandomString:10]];

    [[app emailPasswordAuth] confirmUser:randomEmail tokenId:@"a_token" completion:^(NSError * _Nullable error) {
        XCTAssertEqual(error.code, RLMAppErrorBadRequest);
        [expectation fulfill];
    }];

    [self waitForExpectationsWithTimeout:60.0 handler:nil];
}

- (void)testResendConfirmationEmail {
    RLMApp *app = [RLMApp appWithId:self.appId configuration:[self defaultAppConfiguration]];
    XCTestExpectation *expectation = [self expectationWithDescription:@"should try resend confirmation email and fail"];

    NSString *randomEmail = [NSString stringWithFormat:@"%@@%@.com", [self generateRandomString:10], [self generateRandomString:10]];

    [[app emailPasswordAuth] resendConfirmationEmail:randomEmail completion:^(NSError * _Nullable error) {
        XCTAssertEqual(error.code, RLMAppErrorUserNotFound);
        [expectation fulfill];
    }];

    [self waitForExpectationsWithTimeout:60.0 handler:nil];
}

- (void)testResetPassword {
    RLMApp *app = [RLMApp appWithId:self.appId configuration:[self defaultAppConfiguration]];
    XCTestExpectation *expectation = [self expectationWithDescription:@"should try reset password and fail"];

    [[app emailPasswordAuth] resetPasswordTo:@"APassword123" token:@"a_token" tokenId:@"a_token_id" completion:^(NSError * _Nullable error) {
        XCTAssertEqual(error.code, RLMAppErrorBadRequest);
        [expectation fulfill];
    }];

    [self waitForExpectationsWithTimeout:60.0 handler:nil];
}

- (void)testCallResetPasswordFunction {
    RLMApp *app = [RLMApp appWithId:self.appId configuration:[self defaultAppConfiguration]];
    XCTestExpectation *expectation = [self expectationWithDescription:@"should try call reset password function and fail"];

    [[app emailPasswordAuth] callResetPasswordFunction:@"test@mongodb.com"
                                                           password:@"aPassword123"
                                                               args:@[@{}]
                                                         completion:^(NSError * _Nullable error) {
        XCTAssertEqual(error.code, RLMAppErrorUserNotFound);
        [expectation fulfill];
    }];

    [self waitForExpectationsWithTimeout:60.0 handler:nil];
}

#pragma mark - UserAPIKeyProviderClient

- (void)testUserAPIKeyProviderClientFlow {
    RLMApp *app = [RLMApp appWithId:self.appId configuration:[self defaultAppConfiguration]];

    XCTestExpectation *registerExpectation = [self expectationWithDescription:@"should try register"];
    XCTestExpectation *loginExpectation = [self expectationWithDescription:@"should try login"];
    XCTestExpectation *createAPIKeyExpectationA = [self expectationWithDescription:@"should try create an api key"];
    XCTestExpectation *createAPIKeyExpectationB = [self expectationWithDescription:@"should try create an api key"];
    XCTestExpectation *fetchAPIKeysExpectation = [self expectationWithDescription:@"should try call fetch api keys"];
    XCTestExpectation *disableAPIKeyExpectation = [self expectationWithDescription:@"should try disable api key"];
    XCTestExpectation *enableAPIKeyExpectation = [self expectationWithDescription:@"should try enable api key"];
    XCTestExpectation *deleteAPIKeyExpectation = [self expectationWithDescription:@"should try delete api key"];

    __block RLMUser *syncUser;
    __block RLMUserAPIKey *userAPIKeyA;
    __block RLMUserAPIKey *userAPIKeyB;

    NSString *randomEmail = [NSString stringWithFormat:@"%@@%@.com", [self generateRandomString:10], [self generateRandomString:10]];
    NSString *randomPassword = [self generateRandomString:10];

    [[app emailPasswordAuth] registerEmail:randomEmail password:randomPassword completion:^(NSError * _Nullable error) {
        XCTAssert(!error);
        [registerExpectation fulfill];
    }];

    [self waitForExpectations:@[registerExpectation] timeout:60.0];

    [app loginWithCredential:[RLMCredentials credentialsWithUsername:randomEmail password:randomPassword]
                  completion:^(RLMUser * _Nullable user, NSError * _Nullable error) {
        XCTAssert(!error);
        XCTAssert(user);
        syncUser = user;
        [loginExpectation fulfill];
    }];

    [self waitForExpectations:@[loginExpectation] timeout:60.0];

    [[syncUser apiKeyAuth] createApiKeyWithName:@"apiKeyName1" completion:^(RLMUserAPIKey * _Nullable userAPIKey, NSError * _Nullable error) {
        XCTAssert(!error);
        XCTAssert([userAPIKey.name isEqualToString:@"apiKeyName1"]);
        userAPIKeyA = userAPIKey;
        [createAPIKeyExpectationA fulfill];
    }];

    [[syncUser apiKeyAuth] createApiKeyWithName:@"apiKeyName2" completion:^(RLMUserAPIKey * _Nullable userAPIKey, NSError * _Nullable error) {
        XCTAssert(!error);
        XCTAssert([userAPIKey.name isEqualToString:@"apiKeyName2"]);
        userAPIKeyB = userAPIKey;
        [createAPIKeyExpectationB fulfill];
    }];

    [self waitForExpectations:@[createAPIKeyExpectationA, createAPIKeyExpectationB] timeout:60.0];

    // sleep for 2 seconds as there seems to be an issue fetching the keys straight after they are created.
    [NSThread sleepForTimeInterval:2];

    [[syncUser apiKeyAuth] fetchApiKeysWithCompletion:^(NSArray<RLMUserAPIKey *> * _Nonnull apiKeys, NSError * _Nullable error) {
        XCTAssert(!error);
        XCTAssert(apiKeys.count == 2);
        [fetchAPIKeysExpectation fulfill];
    }];

    [self waitForExpectations:@[fetchAPIKeysExpectation] timeout:60.0];

    [[syncUser apiKeyAuth] disableApiKey:userAPIKeyA.objectId completion:^(NSError * _Nullable error) {
        XCTAssert(!error);
        [disableAPIKeyExpectation fulfill];
    }];

    [self waitForExpectations:@[disableAPIKeyExpectation] timeout:60.0];

    [[syncUser apiKeyAuth] enableApiKey:userAPIKeyA.objectId completion:^(NSError * _Nullable error) {
        XCTAssert(!error);
        [enableAPIKeyExpectation fulfill];
    }];

    [self waitForExpectations:@[enableAPIKeyExpectation] timeout:60.0];

    [[syncUser apiKeyAuth] deleteApiKey:userAPIKeyA.objectId completion:^(NSError * _Nullable error) {
        XCTAssert(!error);
        [deleteAPIKeyExpectation fulfill];
    }];

    [self waitForExpectations:@[deleteAPIKeyExpectation] timeout:60.0];
}

#pragma mark - Link user -

- (void)testLinkUser {
    RLMApp *app = [RLMApp appWithId:self.appId configuration:[self defaultAppConfiguration]];

    XCTestExpectation *registerExpectation = [self expectationWithDescription:@"should try register"];
    XCTestExpectation *loginExpectation = [self expectationWithDescription:@"should try login"];
    XCTestExpectation *linkExpectation = [self expectationWithDescription:@"should try link and fail"];

    __block RLMUser *syncUser;

    NSString *randomEmail = [NSString stringWithFormat:@"%@@10gen.com", [self generateRandomString:10]];
    NSString *randomPassword = [self generateRandomString:10];

    [[app emailPasswordAuth] registerEmail:randomEmail password:randomPassword completion:^(NSError * _Nullable error) {
        XCTAssert(!error);
        [registerExpectation fulfill];
    }];

    [self waitForExpectations:@[registerExpectation] timeout:60.0];

    [app loginWithCredential:[RLMCredentials credentialsWithUsername:randomEmail password:randomPassword]
                  completion:^(RLMUser * _Nullable user, NSError * _Nullable error) {
        XCTAssert(!error);
        XCTAssert(user);
        syncUser = user;
        [loginExpectation fulfill];
    }];

    [self waitForExpectations:@[loginExpectation] timeout:60.0];

    [syncUser linkUserWithCredentials:[RLMCredentials credentialsWithFacebookToken:@"a_token"]
                           completion:^(RLMUser * _Nullable user, NSError * _Nullable error) {
        XCTAssert(!user);
        XCTAssertEqual(error.code, RLMAppErrorInvalidSession);
        [linkExpectation fulfill];
    }];

    [self waitForExpectations:@[linkExpectation] timeout:60.0];
}

#pragma mark - Auth Credentials -

- (void)testUsernamePasswordCredential {
    RLMCredentials *usernamePasswordCredential = [RLMCredentials credentialsWithUsername:@"test@mongodb.com" password:@"apassword"];
    XCTAssertEqualObjects(usernamePasswordCredential.provider, @"local-userpass");
}

- (void)testJWTCredential {
    RLMCredentials *jwtCredential = [RLMCredentials credentialsWithJWT:@"sometoken"];
    XCTAssertEqualObjects(jwtCredential.provider, @"custom-token");
}

- (void)testAnonymousCredential {
    RLMCredentials *anonymousCredential = [RLMCredentials anonymousCredentials];
    XCTAssertEqualObjects(anonymousCredential.provider, @"anon-user");
}

- (void)testUserAPIKeyCredential {
    RLMCredentials *userAPICredential = [RLMCredentials credentialsWithUserAPIKey:@"apikey"];
    XCTAssertEqualObjects(userAPICredential.provider, @"api-key");
}

- (void)testServerAPIKeyCredential {
    RLMCredentials *serverAPICredential = [RLMCredentials credentialsWithServerAPIKey:@"apikey"];
    XCTAssertEqualObjects(serverAPICredential.provider, @"api-key");
}

- (void)testFacebookCredential {
    RLMCredentials *facebookCredential = [RLMCredentials credentialsWithFacebookToken:@"facebook token"];
    XCTAssertEqualObjects(facebookCredential.provider, @"oauth2-facebook");
}

- (void)testGoogleCredential {
    RLMCredentials *googleCredential = [RLMCredentials credentialsWithGoogleToken:@"google token"];
    XCTAssertEqualObjects(googleCredential.provider, @"oauth2-google");
}

- (void)testAppleCredential {
    RLMCredentials *appleCredential = [RLMCredentials credentialsWithAppleToken:@"apple token"];
    XCTAssertEqualObjects(appleCredential.provider, @"oauth2-apple");
}

- (void)testFunctionCredential {
    NSError *error;
    RLMCredentials *functionCredential = [RLMCredentials credentialsWithFunctionPayload:@{ @"dog" : @{ @"name" : @"fido" } }
                                                                                        error:&error];
    XCTAssertEqualObjects(functionCredential.provider, @"custom-function");
    XCTAssertEqualObjects(error, nil);
}

#pragma mark - Username Password

/// Valid username/password credentials should be able to log in a user. Using the same credentials should return the
/// same user object.
- (void)testUsernamePasswordAuthentication {
    RLMUser *firstUser = [self logInUserForCredentials:[self basicCredentialsWithName:NSStringFromSelector(_cmd)
                                                                             register:YES]];
    RLMUser *secondUser = [self logInUserForCredentials:[self basicCredentialsWithName:NSStringFromSelector(_cmd)
                                                                              register:NO]];
    // Two users created with the same credential should resolve to the same actual user.
    XCTAssertTrue([firstUser.identity isEqualToString:secondUser.identity]);
}

/// An invalid username/password credential should not be able to log in a user and a corresponding error should be generated.
- (void)testInvalidPasswordAuthentication {
    [self logInUserForCredentials:[self basicCredentialsWithName:NSStringFromSelector(_cmd) register:YES]];

    RLMCredentials *credentials = [RLMCredentials credentialsWithUsername:NSStringFromSelector(_cmd)
                                                                 password:@"INVALID_PASSWORD"];

    XCTestExpectation *expectation = [self expectationWithDescription:@"login should fail"];

    [self.app loginWithCredential:credentials completion:^(RLMUser * user, NSError * error) {
        XCTAssertNil(user);
        XCTAssertNotNil(error);
        [expectation fulfill];
    }];

    [self waitForExpectationsWithTimeout:2.0 handler:nil];
}

/// A non-existsing user should not be able to log in and a corresponding error should be generated.
- (void)testNonExistingUsernameAuthentication {
    RLMCredentials *credentials = [RLMCredentials credentialsWithUsername:@"INVALID_USERNAME"
                                                                       password:@"INVALID_PASSWORD"];

    XCTestExpectation *expectation = [self expectationWithDescription:@"login should fail"];

    [self.app loginWithCredential:credentials completion:^(RLMUser * user, NSError * error) {
        XCTAssertNil(user);
        XCTAssertNotNil(error);
        [expectation fulfill];
    }];

    [self waitForExpectationsWithTimeout:2.0 handler:nil];
}

/// Registering a user with existing username should return corresponding error.
- (void)testExistingUsernameRegistration {
    XCTestExpectation *expectationA = [self expectationWithDescription:@"registration should succeed"];
    [[self.app emailPasswordAuth] registerEmail:NSStringFromSelector(_cmd)
                                       password:@"password"
                                     completion:^(NSError * error) {
        XCTAssertNil(error);
        [expectationA fulfill];
    }];
    [self waitForExpectationsWithTimeout:2.0 handler:nil];

    XCTestExpectation *expectationB = [self expectationWithDescription:@"registration should fail"];
    [[self.app emailPasswordAuth] registerEmail:NSStringFromSelector(_cmd)
                                       password:@"password"
                                     completion:^(NSError * error) {
        XCTAssertNotNil(error);
        [expectationB fulfill];
    }];

    [self waitForExpectationsWithTimeout:2.0 handler:nil];
}

/// Errors reported in RLMSyncManager.errorHandler shouldn't contain sync error domain errors as underlying error

- (void)testSyncErrorHandlerErrorDomain {
    RLMUser *user = [self logInUserForCredentials:[self basicCredentialsWithName:NSStringFromSelector(_cmd) register:YES]];
    XCTAssertNotNil(user);
    
    XCTestExpectation *expectation = [self expectationWithDescription:@"should fail after setting bad token"];
    [self.app syncManager].errorHandler = ^(__unused NSError *error, __unused RLMSyncSession *session) {
        XCTAssertTrue([error.domain isEqualToString:RLMSyncErrorDomain]);
        XCTAssertFalse([[error.userInfo[kRLMSyncUnderlyingErrorKey] domain] isEqualToString:RLMSyncErrorDomain]);
        [expectation fulfill];
    };

    [self manuallySetAccessTokenForUser:user value:[self badAccessToken]];
    [self manuallySetRefreshTokenForUser:user value:[self badAccessToken]];
    
    [self openRealmForPartitionValue:@"foo" user:user];

    [self waitForExpectationsWithTimeout:10.0 handler:nil];
}

#pragma mark - Basic Sync

/// It should be possible to successfully open a Realm configured for sync with a normal user.
- (void)testOpenRealmWithNormalCredentials {
    RLMUser *user = [self logInUserForCredentials:[self basicCredentialsWithName:NSStringFromSelector(_cmd) register:YES]];
    RLMRealm *realm = [self openRealmForPartitionValue:@"foo" user:user];
    XCTAssertTrue(realm.isEmpty);
}

/// If client B adds objects to a synced Realm, client A should see those objects.
- (void)testAddObjects {
    RLMUser *user = [self logInUserForCredentials:[self basicCredentialsWithName:NSStringFromSelector(_cmd) register:self.isParent]];
    NSString *realmId = self.appId;
    RLMRealm *realm = [self openRealmForPartitionValue:realmId
                                                  user:user];
    if (self.isParent) {
        CHECK_COUNT(0, Person, realm);
        RLMRunChildAndWait();
        [self waitForDownloadsForRealm:realm];
        CHECK_COUNT(4, Person, realm);
    } else {
        // Add objects.
        [self addPersonsToRealm:realm
                        persons:@[[Person johnWithRealmId:realmId],
                                  [Person paulWithRealmId:realmId],
                                  [Person ringoWithRealmId:realmId],
                                  [Person georgeWithRealmId:realmId]]];
        [self waitForUploadsForRealm:realm];
        CHECK_COUNT(4, Person, realm);
    }
}

/// If client B adds objects to a synced Realm, client A should see those objects.
- (void)testSessionRefresh {
    RLMUser *user = [self logInUserForCredentials:[self basicCredentialsWithName:NSStringFromSelector(_cmd) register:self.isParent]];
    RLMUser *user2 = [self logInUserForCredentials:[self basicCredentialsWithName:@"lmao@10gen.com" register:self.isParent]];

    [user _syncUser]->update_access_token(self.badAccessToken.UTF8String);

    NSString *realmId = @"foo";
    RLMRealm *realm = [self openRealmForPartitionValue:realmId
                                                  user:user];
    RLMRealm *realm2 = [self openRealmForPartitionValue:realmId
                                                   user:user2];
    if (self.isParent) {
        CHECK_COUNT(0, Person, realm);
        RLMRunChildAndWait();
        [self waitForDownloadsForUser:user
                               realms:@[realm]
                      partitionValues:@[realmId] expectedCounts:@[@4]];
        [self waitForDownloadsForUser:user2
                               realms:@[realm2]
                      partitionValues:@[realmId] expectedCounts:@[@4]];
    } else {
        // Add objects.
        [self addPersonsToRealm:realm
                        persons:@[[Person johnWithRealmId:realmId],
                                  [Person paulWithRealmId:realmId],
                                  [Person ringoWithRealmId:realmId],
                                  [Person georgeWithRealmId:realmId]]];
        [self waitForUploadsForRealm:realm];
    }
}

/// If client B deletes objects from a synced Realm, client A should see the effects of that deletion.
- (void)testDeleteObjects {
    RLMUser *user = [self logInUserForCredentials:[self basicCredentialsWithName:NSStringFromSelector(_cmd)
                                                                        register:self.isParent]];
    RLMRealm *realm = [self openRealmForPartitionValue:@"foo" user:user];
    if (self.isParent) {
        // Add objects.
        [self addPersonsToRealm:realm persons:@[[Person johnWithRealmId:@"foo"]]];
        [self waitForUploadsForRealm:realm];
        CHECK_COUNT(1, Person, realm);
        RLMRunChildAndWait();
        [self waitForDownloadsForRealm:realm];
        CHECK_COUNT(0, Person, realm);
    } else {
        [self waitForDownloadsForRealm:realm];
        CHECK_COUNT(1, Person, realm);
        [realm beginWriteTransaction];
        [realm deleteAllObjects];
        [realm commitWriteTransaction];
        [self waitForUploadsForRealm:realm];
        CHECK_COUNT(0, Person, realm);
    }
}

#pragma mark - Encryption -

/// If client B encrypts its synced Realm, client A should be able to access that Realm with a different encryption key.
- (void)testEncryptedSyncedRealm {
    RLMUser *user = [self logInUserForCredentials:[self basicCredentialsWithName:NSStringFromSelector(_cmd)
                                                                        register:self.isParent]];

    NSData *key = RLMGenerateKey();
    RLMRealm *realm = [self openRealmForPartitionValue:@"foo"
                                                  user:user
                                         encryptionKey:key
                                            stopPolicy:RLMSyncStopPolicyAfterChangesUploaded
                                      immediatelyBlock:nil];

    if (self.isParent) {
        CHECK_COUNT(0, Person, realm);
        RLMRunChildAndWait();
        [self waitForDownloadsForUser:user
                               realms:@[realm]
                      partitionValues:@[@"foo"]
                       expectedCounts:@[@1]];
    } else {
        // Add objects.
        [self addPersonsToRealm:realm persons:@[[Person johnWithRealmId:@"foo"]]];
        [self waitForUploadsForRealm:realm];
        CHECK_COUNT(1, Person, realm);
    }
}

/// If an encrypted synced Realm is re-opened with the wrong key, throw an exception.
- (void)testEncryptedSyncedRealmWrongKey {
    RLMUser *user = [self logInUserForCredentials:[self basicCredentialsWithName:NSStringFromSelector(_cmd)
                                                                        register:self.isParent]];

    if (self.isParent) {
        NSString *path;
        @autoreleasepool {
            RLMRealm *realm = [self openRealmForPartitionValue:@"foo"
                                                          user:user
                                                 encryptionKey:RLMGenerateKey()
                                                    stopPolicy:RLMSyncStopPolicyImmediately
                                              immediatelyBlock:nil];
            path = realm.configuration.pathOnDisk;
            CHECK_COUNT(0, Person, realm);
            RLMRunChildAndWait();
            [self waitForDownloadsForUser:user
                                   realms:@[realm]
                          partitionValues:@[@"foo"]
                           expectedCounts:@[@1]];
        }

        RLMRealmConfiguration *c = [RLMRealmConfiguration defaultConfiguration];
        c.fileURL = [NSURL fileURLWithPath:path];
        RLMAssertThrowsWithError([RLMRealm realmWithConfiguration:c error:nil],
                                 @"Unable to open a realm at path",
                                 RLMErrorFileAccess,
                                 @"Realm file initial open failed");
        c.encryptionKey = RLMGenerateKey();
        RLMAssertThrowsWithError([RLMRealm realmWithConfiguration:c error:nil],
                                 @"Unable to open a realm at path",
                                 RLMErrorFileAccess,
                                 @"Realm file decryption failed");
    } else {
        RLMRealm *realm = [self openRealmForPartitionValue:@"foo"
                                                      user:user
                                             encryptionKey:RLMGenerateKey()
                                                stopPolicy:RLMSyncStopPolicyImmediately
                                          immediatelyBlock:nil];
        [self addPersonsToRealm:realm persons:@[[Person johnWithRealmId:@"foo"]]];
        [self waitForUploadsForRealm:realm];
        CHECK_COUNT(1, Person, realm);
    }
}

#pragma mark - Multiple Realm Sync

/// If a client opens multiple Realms, there should be one session object for each Realm that was opened.
- (void)testMultipleRealmsSessions {
    NSString *partitionValueA = @"foo";
    NSString *partitionValueB = @"bar";
    NSString *partitionValueC = @"baz";
    RLMUser *user = [self logInUserForCredentials:[self basicCredentialsWithName:NSStringFromSelector(_cmd)
                                                                        register:self.isParent]];

    // Open three Realms.

    __attribute__((objc_precise_lifetime)) RLMRealm *realmealmA = [self openRealmForPartitionValue:partitionValueA
                                                                                              user:user];
    __attribute__((objc_precise_lifetime)) RLMRealm *realmealmB = [self openRealmForPartitionValue:partitionValueB
                                                                                              user:user];
    __attribute__((objc_precise_lifetime)) RLMRealm *realmealmC = [self openRealmForPartitionValue:partitionValueC
                                                                                              user:user];
    // Make sure there are three active sessions for the user.
    XCTAssert(user.allSessions.count == 3, @"Expected 3 sessions, but didn't get 3 sessions");
    XCTAssertNotNil([user sessionForPartitionValue:partitionValueA],
                    @"Expected to get a session for partition value A");
    XCTAssertNotNil([user sessionForPartitionValue:partitionValueB],
                    @"Expected to get a session for partition value B");
    XCTAssertNotNil([user sessionForPartitionValue:partitionValueC],
                    @"Expected to get a session for partition value C");
    XCTAssertTrue([user sessionForPartitionValue:partitionValueA].state == RLMSyncSessionStateActive,
                  @"Expected active session for URL A");
    XCTAssertTrue([user sessionForPartitionValue:partitionValueB].state == RLMSyncSessionStateActive,
                  @"Expected active session for URL B");
    XCTAssertTrue([user sessionForPartitionValue:partitionValueC].state == RLMSyncSessionStateActive,
                  @"Expected active session for URL C");
}

/// A client should be able to open multiple Realms and add objects to each of them.
- (void)testMultipleRealmsAddObjects {
    NSString *partitionValueA = @"foo";
    NSString *partitionValueB = @"bar";
    NSString *partitionValueC = @"baz";
    RLMUser *user = [self logInUserForCredentials:[self basicCredentialsWithName:NSStringFromSelector(_cmd)
                                                                        register:self.isParent]];

    RLMRealm *realmA = [self openRealmForPartitionValue:partitionValueA user:user];
    RLMRealm *realmB = [self openRealmForPartitionValue:partitionValueB user:user];
    RLMRealm *realmC = [self openRealmForPartitionValue:partitionValueC user:user];

    if (self.isParent) {
        [self waitForDownloadsForRealm:realmA];
        [self waitForDownloadsForRealm:realmB];
        [self waitForDownloadsForRealm:realmC];
        CHECK_COUNT(0, Person, realmA);
        CHECK_COUNT(0, Person, realmB);
        CHECK_COUNT(0, Person, realmC);
        RLMRunChildAndWait();
        [self waitForDownloadsForUser:user
                               realms:@[realmA, realmB, realmC]
                      partitionValues:@[partitionValueA,
                                        partitionValueB,
                                        partitionValueC]
                       expectedCounts:@[@3, @2, @5]];

        RLMResults *resultsA = [Person objectsInRealm:realmA where:@"firstName == %@", @"Ringo"];
        RLMResults *resultsB = [Person objectsInRealm:realmB where:@"firstName == %@", @"Ringo"];

        XCTAssertEqual([resultsA count], 1UL);
        XCTAssertEqual([resultsB count], 0UL);
    } else {
        // Add objects.
        [self addPersonsToRealm:realmA
                        persons:@[[Person johnWithRealmId:partitionValueA],
                                  [Person paulWithRealmId:partitionValueA],
                                  [Person ringoWithRealmId:partitionValueA]]];
        [self addPersonsToRealm:realmB
                        persons:@[[Person johnWithRealmId:partitionValueB],
                                  [Person paulWithRealmId:partitionValueB]]];
        [self addPersonsToRealm:realmC
                        persons:@[[Person johnWithRealmId:partitionValueC],
                                  [Person paulWithRealmId:partitionValueC],
                                  [Person ringoWithRealmId:partitionValueC],
                                  [Person georgeWithRealmId:partitionValueC],
                                  [Person ringoWithRealmId:partitionValueC]]];
        [self waitForUploadsForRealm:realmA];
        [self waitForUploadsForRealm:realmB];
        [self waitForUploadsForRealm:realmC];
        CHECK_COUNT(3, Person, realmA);
        CHECK_COUNT(2, Person, realmB);
        CHECK_COUNT(5, Person, realmC);
    }
}

/// A client should be able to open multiple Realms and delete objects from each of them.
- (void)testMultipleRealmsDeleteObjects {
    NSString *partitionValueA = @"foo";
    NSString *partitionValueB = @"bar";
    NSString *partitionValueC = @"baz";
    RLMUser *user = [self logInUserForCredentials:[self basicCredentialsWithName:NSStringFromSelector(_cmd)
                                                                        register:self.isParent]];
    RLMRealm *realmA = [self openRealmForPartitionValue:partitionValueA user:user];
    RLMRealm *realmB = [self openRealmForPartitionValue:partitionValueB user:user];
    RLMRealm *realmC = [self openRealmForPartitionValue:partitionValueC user:user];

    if (self.isParent) {
        [self waitForDownloadsForRealm:realmA];
        [self waitForDownloadsForRealm:realmB];
        [self waitForDownloadsForRealm:realmC];
        // Add objects.
        [self addPersonsToRealm:realmA
                        persons:@[[Person johnWithRealmId:partitionValueA],
                                  [Person paulWithRealmId:partitionValueA],
                                  [Person ringoWithRealmId:partitionValueA],
                                  [Person georgeWithRealmId:partitionValueA]]];
        [self addPersonsToRealm:realmB
                        persons:@[[Person johnWithRealmId:partitionValueB],
                                  [Person paulWithRealmId:partitionValueB],
                                  [Person ringoWithRealmId:partitionValueB],
                                  [Person georgeWithRealmId:partitionValueB],
                                  [Person georgeWithRealmId:partitionValueB]]];
        [self addPersonsToRealm:realmC
                        persons:@[[Person johnWithRealmId:partitionValueC],
                                  [Person paulWithRealmId:partitionValueC]]];

        [self waitForUploadsForRealm:realmA];
        [self waitForUploadsForRealm:realmB];
        [self waitForUploadsForRealm:realmC];
        CHECK_COUNT(4, Person, realmA);
        CHECK_COUNT(5, Person, realmB);
        CHECK_COUNT(2, Person, realmC);
        RLMRunChildAndWait();
        [self waitForDownloadsForUser:user
                               realms:@[realmA, realmB, realmC]
                      partitionValues:@[partitionValueA,
                                        partitionValueB,
                                        partitionValueC]
                       expectedCounts:@[@0, @0, @0]];
    } else {
        // Delete all the objects from the Realms.
        [self waitForDownloadsForRealm:realmA];
        [self waitForDownloadsForRealm:realmB];
        [self waitForDownloadsForRealm:realmC];
        CHECK_COUNT(4, Person, realmA);
        CHECK_COUNT(5, Person, realmB);
        CHECK_COUNT(2, Person, realmC);
        [realmA beginWriteTransaction];
        [realmA deleteAllObjects];
        [realmA commitWriteTransaction];
        [realmB beginWriteTransaction];
        [realmB deleteAllObjects];
        [realmB commitWriteTransaction];
        [realmC beginWriteTransaction];
        [realmC deleteAllObjects];
        [realmC commitWriteTransaction];
        [self waitForUploadsForRealm:realmA];
        [self waitForUploadsForRealm:realmB];
        [self waitForUploadsForRealm:realmC];
        CHECK_COUNT(0, Person, realmA);
        CHECK_COUNT(0, Person, realmB);
        CHECK_COUNT(0, Person, realmC);
    }
}

#pragma mark - Session Lifetime
/// When a session opened by a Realm goes out of scope, it should stay alive long enough to finish any waiting uploads.
- (void)testUploadChangesWhenRealmOutOfScope {
    const NSInteger OBJECT_COUNT = 3;
    // Log in the user.
    RLMUser *user = [self logInUserForCredentials:[self basicCredentialsWithName:NSStringFromSelector(_cmd)
                                                                        register:self.isParent]];

    if (self.isParent) {
        // Open the Realm in an autorelease pool so that it is destroyed as soon as possible.
        @autoreleasepool {
            RLMRealm *realm = [self openRealmForPartitionValue:@"foo" user:user];
            [self addPersonsToRealm:realm
                            persons:@[[Person johnWithRealmId:@"foo"],
                                      [Person paulWithRealmId:@"foo"],
                                      [Person ringoWithRealmId:@"foo"]]];
            CHECK_COUNT(OBJECT_COUNT, Person, realm);

            [self waitForUploadsForRealm:realm];
        }

        RLMRunChildAndWait();
    } else {
        RLMRealm *realm = [self openRealmForPartitionValue:@"foo" user:user];
        // Wait for download to complete.
        [self waitForDownloadsForRealm:realm];
        CHECK_COUNT(OBJECT_COUNT, Person, realm);
    }
}

#pragma mark - Logging Back In

/// A Realm that was opened before a user logged out should be able to resume uploading if the user logs back in.
- (void)testLogBackInSameRealmUpload {
    RLMCredentials *credentials = [self basicCredentialsWithName:NSStringFromSelector(_cmd)
                                                        register:YES];
    RLMUser *user = [self logInUserForCredentials:credentials];
    RLMRealm *realm = [self openRealmForPartitionValue:@"foo" user:user];

    [self addPersonsToRealm:realm persons:@[[Person johnWithRealmId:@"foo"]]];
    CHECK_COUNT(1, Person, realm);
    [self waitForUploadsForRealm:realm];
    // Log out the user.
    [self logOutUser:user];
    // Log the user back in.
    user = [self logInUserForCredentials:credentials];
    [self addPersonsToRealm:realm
                    persons:@[[Person johnWithRealmId:@"foo"],
                              [Person paulWithRealmId:@"foo"],
                              [Person ringoWithRealmId:@"foo"]]];
    CHECK_COUNT(4, Person, realm);
}

// FIXME: Depencancy on Stitch deployment
/// A Realm that was opened before a user logged out should be able to resume downloading if the user logs back in.
#if 0
- (void)testLogBackInSameRealmDownload {
    RLMCredentials *credentials = [self basicCredentialsWithName:NSStringFromSelector(_cmd)
                                                        register:YES];
    RLMUser *user = [self logInUserForCredentials:credentials];
    RLMRealm *realm = [self openRealmForPartitionValue:@"foo" user:user];

    [self addPersonsToRealm:realm persons:@[[Person john]]];
    CHECK_COUNT(1, Person, realm);
    [self waitForUploadsForRealm:realm];
    // Log out the user.
    [self logOutUser:user];
    // Log the user back in.
    user = [self logInUserForCredentials:credentials];
    [self waitForDownloadsForRealm:realm];
    [self addPersonsToRealm:realm
                    persons:@[[Person john],
                              [Person paul],
                              [Person ringo]]];
    [self waitForUploadsForRealm:realm];

    CHECK_COUNT(4, Person, realm);
}

// FIXME: Disabled until sync server fixes progress notifications

/// A Realm that was opened while a user was logged out should be able to start uploading if the user logs back in.
- (void)testLogBackInDeferredRealmUpload {
    // Log in the user.
    RLMCredentials *credentials = [self basicCredentialsWithName:NSStringFromSelector(_cmd)
                                                        register:YES];
    RLMUser *user = [self logInUserForCredentials:credentials];

    NSError *error = nil;
    if (self.isParent) {
        // Semaphore for knowing when the Realm is successfully opened for sync.
        dispatch_semaphore_t sema = dispatch_semaphore_create(0);
        [self logOutUser:user];
        // Open a Realm after the user's been logged out.
        [self primeSyncManagerWithSemaphore:sema];
        RLMRealm *realm = [self openRealmForPartitionValue:@"realm_id" user:user];
        XCTAssertNil(error, @"Error when opening Realm: %@", error);
        
        [self addPersonsToRealm:realm
                        persons:@[[Person john]]];
        
        CHECK_COUNT(1, Person, realm);
        user = [self logInUserForCredentials:credentials];
        // Wait for the Realm's session to be bound.
        WAIT_FOR_SEMAPHORE(sema, 30);
        [self addPersonsToRealm:realm
                        persons:@[[Person john],
                                  [Person paul],
                                  [Person ringo]]];
        [self waitForUploadsForRealm:realm];
        CHECK_COUNT(3, Person, realm);
        RLMRunChildAndWait();
    } else {
        RLMRealm *realm = [self openRealmForPartitionValue:@"realm_id" user:user];
        XCTAssertNil(error, @"Error when opening Realm: %@", error);
        [self waitForDownloadsForRealm:realm];
        CHECK_COUNT(3, Person, realm);
    }
}

/// A Realm that was opened while a user was logged out should be able to start downloading if the user logs back in.
- (void)testLogBackInDeferredRealmDownload {

    RLMCredentials *credentials = [self basicCredentialsWithName:NSStringFromSelector(_cmd)
                                                        register:YES];
    RLMUser *user = [self logInUserForCredentials:credentials];

    NSError *error = nil;
    if (self.isParent) {
        dispatch_semaphore_t sema = dispatch_semaphore_create(0);
        RLMRunChildAndWait();

        [self logOutUser:user];
        // Open a Realm after the user's been logged out.
        [self primeSyncManagerWithSemaphore:sema];
        RLMRealm *realm = [self openRealmForPartitionValue:@"foo" user:user];
        XCTAssertNil(error, @"Error when opening Realm: %@", error);

        [self addPersonsToRealm:realm persons:@[[Person john]]];
        CHECK_COUNT(1, Person, realm);

        user = [self logInUserForCredentials:credentials];

        // Wait for the Realm's session to be bound.
        WAIT_FOR_SEMAPHORE(sema, 30);

        [self waitForDownloadsForUser:user
                               realms:@[realm]
                      partitionValues:@[@"foo"] expectedCounts:@[@4]];

    } else {
        RLMRealm *realm = [self openRealmForPartitionValue:@"realm_id" user:user];
        XCTAssertNil(error, @"Error when opening Realm: %@", error);
        [self addPersonsToRealm:realm
                        persons:@[[Person john],
                                  [Person paul],
                                  [Person ringo]]];
        [self waitForUploadsForRealm:realm];
        [self waitForUploadsForRealm:realm];
        CHECK_COUNT(3, Person, realm);
    }
}
#endif

/// After logging back in, a Realm whose path has been opened for the first time should properly upload changes.
- (void)testLogBackInOpenFirstTimePathUpload {
    RLMCredentials *credentials = [self basicCredentialsWithName:NSStringFromSelector(_cmd)
                                                        register:self.isParent];
    RLMUser *user = [self logInUserForCredentials:credentials];
    // Now run a basic multi-client test.
    if (self.isParent) {
        // Log out the user.
        [self logOutUser:user];
        // Log the user back in.
        user = [self logInUserForCredentials:[self basicCredentialsWithName:NSStringFromSelector(_cmd)
                                                                   register:NO]];
        // Open the Realm (for the first time).
        RLMRealm *realm = [self openRealmForPartitionValue:@"foo" user:user];
        [self addPersonsToRealm:realm
                        persons:@[[Person johnWithRealmId:@"foo"],
                                  [Person paulWithRealmId:@"foo"]]];
        
        [self waitForUploadsForRealm:realm];
        CHECK_COUNT(2, Person, realm);
        RLMRunChildAndWait();
    } else {
        RLMRealm *realm = [self openRealmForPartitionValue:@"foo" user:user];
        // Add objects.
        [self waitForDownloadsForRealm:realm];
        CHECK_COUNT(2, Person, realm);
    }
}

/// After logging back in, a Realm whose path has been opened for the first time should properly download changes.
- (void)testLogBackInOpenFirstTimePathDownload {
    // Log in the user.
    RLMCredentials *credentials = [self basicCredentialsWithName:NSStringFromSelector(_cmd)
                                                           register:self.isParent];
    RLMUser *user = [self logInUserForCredentials:credentials];

    // Now run a basic multi-client test.
    if (self.isParent) {
        // Log out the user.
        [self logOutUser:user];
        // Log the user back in.
        user = [self logInUserForCredentials:[self basicCredentialsWithName:NSStringFromSelector(_cmd)
                                                                   register:NO]];
        // Open the Realm (for the first time).
        RLMRealm *realm = [self openRealmForPartitionValue:@"foo" user:user];
        // Run the sub-test.
        RLMRunChildAndWait();
        [self waitForDownloadsForRealm:realm];
        CHECK_COUNT(2, Person, realm);
    } else {
        RLMRealm *realm = [self openRealmForPartitionValue:@"foo" user:user];
        // Add objects.
        [self waitForDownloadsForRealm:realm];
        [self addPersonsToRealm:realm
                        persons:@[[Person johnWithRealmId:@"foo"],
                                  [Person paulWithRealmId:@"foo"]]];
        [self waitForUploadsForRealm:realm];
        CHECK_COUNT(2, Person, realm);
    }
}

// FIXME: Dependancy on Stitch deployment
#if 0
/// If a client logs in, connects, logs out, and logs back in, sync should properly upload changes for a new
/// `RLMRealm` that is opened for the same path as a previously-opened Realm.
- (void)testLogBackInReopenRealmUpload {
    // Log in the user.
    RLMCredentials *credentials = [self basicCredentialsWithName:NSStringFromSelector(_cmd)
                                                        register:self.isParent];
    RLMUser *user = [self logInUserForCredentials:credentials];

    // Open the Realm
    RLMRealm *realm = [self openRealmForPartitionValue:@"realm_id" user:user];
    if (self.isParent) {
        [self addPersonsToRealm:realm
                        persons:@[[Person john]]];
        [self waitForUploadsForRealm:realm];
        CHECK_COUNT(1, Person, realm);
        // Log out the user.
        [self logOutUser:user];
        // Log the user back in.
        user = [self logInUserForCredentials:[self basicCredentialsWithName:NSStringFromSelector(_cmd)
                                                                   register:NO]];
        // Open the Realm again.
        RLMRealm *realm = [self openRealmForPartitionValue:@"realm_id" user:user];
        [self addPersonsToRealm:realm
                        persons:@[[Person john],
                                  [Person paul],
                                  [Person george],
                                  [Person ringo]]];
        CHECK_COUNT(5, Person, realm);
        [self waitForUploadsForRealm:realm];
        RLMRunChildAndWait();
    } else {
        [self waitForDownloadsForRealm:realm];
        CHECK_COUNT(5, Person, realm);
    }
}

/// If a client logs in, connects, logs out, and logs back in, sync should properly download changes for a new
/// `RLMRealm` that is opened for the same path as a previously-opened Realm.
- (void)testLogBackInReopenRealmDownload {
    // Log in the user.
    RLMCredentials *credentials = [self basicCredentialsWithName:NSStringFromSelector(_cmd)
                                                        register:self.isParent];
    RLMUser *user = [self logInUserForCredentials:credentials];

    // Open the Realm
    if (self.isParent) {
        RLMRealm *realm = [self openRealmForPartitionValue:@"realm_id" user:user];
        [self addPersonsToRealm:realm
                        persons:@[[Person john]]];
        [self waitForUploadsForRealm:realm];
        XCTAssert([Person allObjectsInRealm:realm].count == 1, @"Expected 1 item");
        // Log out the user.
        [self logOutUser:user];
        // Log the user back in.
        user = [self logInUserForCredentials:[self basicCredentialsWithName:NSStringFromSelector(_cmd)
                                                                   register:NO]];
        // Run the sub-test.
        RLMRunChildAndWait();
        // Open the Realm again and get the items.
        realm = [self openRealmForPartitionValue:@"realm_id" user:user];
        [self waitForDownloadsForUser:user
                               realms:@[realm]
                      partitionValues:@[@"realm_id"] expectedCounts:@[@5]];
    } else {
        RLMRealm *realm = [self openRealmForPartitionValue:@"realm_id" user:user];
        // Add objects.
        [self waitForDownloadsForRealm:realm];
        CHECK_COUNT(1, Person, realm);
        [self addPersonsToRealm:realm
                        persons:@[[Person john],
                                  [Person paul],
                                  [Person george],
                                  [Person ringo]]];
        [self waitForUploadsForRealm:realm];
        CHECK_COUNT(5, Person, realm);
    }
}

#pragma mark - Session suspend and resume

- (void)testSuspendAndResume {
    
    RLMCredentials *credentials = [self basicCredentialsWithName:NSStringFromSelector(_cmd)
                                                        register:self.isParent];
    RLMUser *user = [self logInUserForCredentials:credentials];

    __attribute__((objc_precise_lifetime)) RLMRealm *realmA = [self openRealmForPartitionValue:@"realm_id" user:user];
    __attribute__((objc_precise_lifetime)) RLMRealm *realmB = [self openRealmForPartitionValue:@"realm_id" user:user];
    if (self.isParent) {
        [self waitForDownloadsForRealm:realmA];
        [self waitForDownloadsForRealm:realmB];
        CHECK_COUNT(0, Person, realmA);
        CHECK_COUNT(0, Person, realmB);
        
        // Suspend the session for realm A and then add an object to each Realm
        RLMSyncSession *sessionA = [RLMSyncSession sessionForRealm:realmA];
        [sessionA suspend];
        
        [self addPersonsToRealm:realmA
                        persons:@[[Person john]]];

        [self addPersonsToRealm:realmB
                        persons:@[[Person ringo]]];
        [self waitForUploadsForRealm:realmB];
        RLMRunChildAndWait();
        
        // A should still be 1 since it's suspended. If it wasn't suspended, it
        // should have downloaded before B due to the ordering in the child.
        [self waitForDownloadsForRealm:realmB];
        CHECK_COUNT(1, Person, realmA);
        CHECK_COUNT(3, Person, realmB);

        // A should see the other two from the child after resuming
        [sessionA resume];
        [self waitForDownloadsForRealm:realmA];
        CHECK_COUNT(3, Person, realmA);
    } else {
        // Child shouldn't see the object in A
        [self waitForDownloadsForRealm:realmA];
        [self waitForDownloadsForRealm:realmB];
        CHECK_COUNT(0, Person, realmA);
        CHECK_COUNT(1, Person, realmB);
        [self addPersonsToRealm:realmA
                        persons:@[[Person john],
                                  [Person paul]]];
        [self waitForUploadsForRealm:realmA];
        [self addPersonsToRealm:realmB
                        persons:@[[Person john],
                                  [Person paul]]];
        [self waitForUploadsForRealm:realmB];
        CHECK_COUNT(2, Person, realmA);
        CHECK_COUNT(3, Person, realmB);
    }
}
#endif

#pragma mark - Client reset

/// Ensure that a client reset error is propagated up to the binding successfully.
- (void)testClientReset {
    RLMCredentials *credentials = [self basicCredentialsWithName:NSStringFromSelector(_cmd)
                                                        register:self.isParent];
    RLMUser *user = [self logInUserForCredentials:credentials];
    // Open the Realm
    __attribute__((objc_precise_lifetime)) RLMRealm *realm = [self openRealmForPartitionValue:@"realm_id" user:user];

    __block NSError *theError = nil;
    XCTestExpectation *ex = [self expectationWithDescription:@"Waiting for error handler to be called..."];
    [self.app syncManager].errorHandler = ^void(NSError *error, RLMSyncSession *) {
        theError = error;
        [ex fulfill];
    };
    [user simulateClientResetErrorForSession:@"realm_id"];
    [self waitForExpectationsWithTimeout:10 handler:nil];
    XCTAssertNotNil(theError);
    XCTAssertTrue(theError.code == RLMSyncErrorClientResetError);
    NSString *pathValue = [theError rlmSync_clientResetBackedUpRealmPath];
    XCTAssertNotNil(pathValue);
    // Sanity check the recovery path.
    NSString *recoveryPath = @"io.realm.object-server-recovered-realms/recovered_realm";
    XCTAssertTrue([pathValue rangeOfString:recoveryPath].location != NSNotFound);
    XCTAssertNotNil([theError rlmSync_errorActionToken]);
}

/// Test manually initiating client reset.
- (void)testClientResetManualInitiation {
    RLMCredentials *credentials = [self basicCredentialsWithName:NSStringFromSelector(_cmd)
                                                           register:self.isParent];
    RLMUser *user = [self logInUserForCredentials:credentials];

    __block NSError *theError = nil;
    @autoreleasepool {
        __attribute__((objc_precise_lifetime)) RLMRealm *realm = [self openRealmForPartitionValue:@"realm_id" user:user];
        XCTestExpectation *ex = [self expectationWithDescription:@"Waiting for error handler to be called..."];
        [self.app syncManager].errorHandler = ^void(NSError *error, RLMSyncSession *) {
            theError = error;
            [ex fulfill];
        };
        [user simulateClientResetErrorForSession:@"realm_id"];
        [self waitForExpectationsWithTimeout:10 handler:nil];
        XCTAssertNotNil(theError);
    }
    // At this point the Realm should be invalidated and client reset should be possible.
    NSString *pathValue = [theError rlmSync_clientResetBackedUpRealmPath];
    XCTAssertFalse([[NSFileManager defaultManager] fileExistsAtPath:pathValue]);
    [RLMSyncSession immediatelyHandleError:[theError rlmSync_errorActionToken]];
    XCTAssertTrue([[NSFileManager defaultManager] fileExistsAtPath:pathValue]);
}

#pragma mark - Progress Notifications

static const NSInteger NUMBER_OF_BIG_OBJECTS = 2;

- (void)populateDataForUser:(RLMUser *)user partitionValue:(NSString *)partitionValue {
    RLMRealm *realm = [self openRealmForPartitionValue:partitionValue user:user];
    [realm beginWriteTransaction];
    for (NSInteger i=0; i<NUMBER_OF_BIG_OBJECTS; i++) {
        [realm addObject:[HugeSyncObject objectWithRealmId:partitionValue]];
    }
    [realm commitWriteTransaction];
    [self waitForUploadsForRealm:realm];
    CHECK_COUNT(NUMBER_OF_BIG_OBJECTS, HugeSyncObject, realm);
}

// FIXME: Dependancy on Stitch deployment
#if 0
- (void)testStreamingDownloadNotifier {
    RLMCredentials *credentials = [self basicCredentialsWithName:NSStringFromSelector(_cmd)
                                                        register:self.isParent];
    RLMUser *user = [self logInUserForCredentials:credentials];

    if (!self.isParent) {
        [self populateDataForUser:user partitionValue:@"realm_id"];
        return;
    }

    __block NSInteger callCount = 0;
    __block NSUInteger transferred = 0;
    __block NSUInteger transferrable = 0;
    __block BOOL hasBeenFulfilled = NO;
    // Register a notifier.
    RLMRealm *realm = [self openRealmForPartitionValue:@"realm_id" user:user];
    RLMSyncSession *session = realm.syncSession;
    XCTAssertNotNil(session);
    XCTestExpectation *ex = [self expectationWithDescription:@"streaming-download-notifier"];
    id token = [session addProgressNotificationForDirection:RLMSyncProgressDirectionDownload
                                                       mode:RLMSyncProgressModeReportIndefinitely
                                                      block:^(NSUInteger xfr, NSUInteger xfb) {
        // Make sure the values are increasing, and update our stored copies.
        XCTAssert(xfr >= transferred);
        XCTAssert(xfb >= transferrable);
        transferred = xfr;
        transferrable = xfb;
        callCount++;
        if (transferrable > 0 && transferred >= transferrable && !hasBeenFulfilled) {
            [ex fulfill];
            hasBeenFulfilled = YES;
        }
    }];
    // Wait for the child process to upload everything.
    RLMRunChildAndWait();
    [self waitForExpectationsWithTimeout:10.0 handler:nil];
    [token invalidate];
    // The notifier should have been called at least twice: once at the beginning and at least once
    // to report progress.
    XCTAssert(callCount > 1);
    XCTAssert(transferred >= transferrable,
              @"Transferred (%@) needs to be greater than or equal to transferrable (%@)",
              @(transferred), @(transferrable));
}

- (void)testStreamingUploadNotifier {
    RLMCredentials *credentials = [self basicCredentialsWithName:NSStringFromSelector(_cmd)
                                                        register:self.isParent];
    RLMUser *user = [self logInUserForCredentials:credentials];
    __block NSInteger callCount = 0;
    __block NSUInteger transferred = 0;
    __block NSUInteger transferrable = 0;
    // Open the Realm
    RLMRealm *realm = [self openRealmForPartitionValue:@"realm_id" user:user];

    // Register a notifier.
    RLMSyncSession *session = realm.syncSession;
    XCTAssertNotNil(session);
    XCTestExpectation *ex = [self expectationWithDescription:@"streaming-upload-expectation"];
    auto token = [session addProgressNotificationForDirection:RLMSyncProgressDirectionUpload
                                                         mode:RLMSyncProgressModeReportIndefinitely
                                                        block:^(NSUInteger xfr, NSUInteger xfb) {
        // Make sure the values are
        // increasing, and update our
        // stored copies.
        XCTAssert(xfr >= transferred);
        XCTAssert(xfb >= transferrable);
        transferred = xfr;
        transferrable = xfb;
        callCount++;
        if (transferred > 0 && transferred >= transferrable && transferrable > 1000000 * NUMBER_OF_BIG_OBJECTS) {
            [ex fulfill];
        }
    }];
    // Upload lots of data
    [realm beginWriteTransaction];
    for (NSInteger i=0; i<NUMBER_OF_BIG_OBJECTS; i++) {
        [realm addObject:[Person john]];
    }
    [realm commitWriteTransaction];
    // Wait for upload to begin and finish
    [self waitForExpectationsWithTimeout:10.0 handler:nil];
    [token invalidate];
    // The notifier should have been called at least twice: once at the beginning and at least once
    // to report progress.
    XCTAssert(callCount > 1);
    XCTAssert(transferred >= transferrable,
              @"Transferred (%@) needs to be greater than or equal to transferrable (%@)",
              @(transferred), @(transferrable));
}

#endif

#pragma mark - Download Realm

- (void)testDownloadRealm {
    const NSInteger NUMBER_OF_BIG_OBJECTS = 2;
    RLMCredentials *credentials = [self basicCredentialsWithName:NSStringFromSelector(_cmd)
                                                        register:self.isParent];
    RLMUser *user = [self logInUserForCredentials:credentials];

    if (!self.isParent) {
        [self populateDataForUser:user partitionValue:@"foo"];
        return;
    }

    // Wait for the child process to upload everything.
    RLMRunChildAndWait();

    XCTestExpectation *ex = [self expectationWithDescription:@"download-realm"];
    RLMRealmConfiguration *c = [user configurationWithPartitionValue:@"foo"];
    XCTAssertFalse([[NSFileManager defaultManager] fileExistsAtPath:c.pathOnDisk isDirectory:nil]);

    [RLMRealm asyncOpenWithConfiguration:c
                           callbackQueue:dispatch_get_main_queue()
                                callback:^(RLMRealm * _Nullable realm, NSError * _Nullable error) {
        XCTAssertNil(error);
        CHECK_COUNT(NUMBER_OF_BIG_OBJECTS, HugeSyncObject, realm);
        [ex fulfill];
    }];
    NSUInteger (^fileSize)(NSString *) = ^NSUInteger(NSString *path) {
        NSDictionary *attributes = [[NSFileManager defaultManager] attributesOfItemAtPath:path error:nil];
        if (attributes)
            return [(NSNumber *)attributes[NSFileSize] unsignedLongLongValue];
        
        return 0;
    };
    XCTAssertNil(RLMGetAnyCachedRealmForPath(c.pathOnDisk.UTF8String));
    [self waitForExpectationsWithTimeout:10.0 handler:nil];
    XCTAssertGreaterThan(fileSize(c.pathOnDisk), 0U);
    XCTAssertNil(RLMGetAnyCachedRealmForPath(c.pathOnDisk.UTF8String));
}

- (void)testDownloadAlreadyOpenRealm {
    const NSInteger NUMBER_OF_BIG_OBJECTS = 2;
    RLMCredentials *credentials = [self basicCredentialsWithName:NSStringFromSelector(_cmd)
                                                        register:self.isParent];
    RLMUser *user = [self logInUserForCredentials:credentials];

    if (!self.isParent) {
        [self populateDataForUser:user partitionValue:@"foo"];
        return;
    }

    XCTestExpectation *ex = [self expectationWithDescription:@"download-realm"];
    RLMRealmConfiguration *c = [user configurationWithPartitionValue:@"foo"];
    XCTAssertFalse([[NSFileManager defaultManager] fileExistsAtPath:c.pathOnDisk isDirectory:nil]);
    RLMRealm *realm = [RLMRealm realmWithConfiguration:c error:nil];
    CHECK_COUNT(0, Person, realm);
    [realm.syncSession suspend];

    // Wait for the child process to upload everything.
    RLMRunChildAndWait();

    auto fileSize = ^NSUInteger(NSString *path) {
        NSDictionary *attributes = [[NSFileManager defaultManager] attributesOfItemAtPath:path error:nil];
        return [(NSNumber *)attributes[NSFileSize] unsignedLongLongValue];
    };
    NSUInteger sizeBefore = fileSize(c.pathOnDisk);
    XCTAssertGreaterThan(sizeBefore, 0U);
    XCTAssertNotNil(RLMGetAnyCachedRealmForPath(c.pathOnDisk.UTF8String));

    [RLMRealm asyncOpenWithConfiguration:c
                           callbackQueue:dispatch_get_main_queue()
                                callback:^(RLMRealm * _Nullable realm, NSError * _Nullable error) {
        XCTAssertNil(error);
        CHECK_COUNT(NUMBER_OF_BIG_OBJECTS, HugeSyncObject, realm);
        [ex fulfill];
    }];
    [realm.syncSession resume];
    [self waitForExpectationsWithTimeout:2.0 handler:nil];

    XCTAssertGreaterThan(fileSize(c.pathOnDisk), sizeBefore);
    XCTAssertNotNil(RLMGetAnyCachedRealmForPath(c.pathOnDisk.UTF8String));
    CHECK_COUNT(NUMBER_OF_BIG_OBJECTS, HugeSyncObject, realm);

    (void)[realm configuration];
}

- (void)testDownloadCancelsOnAuthError {
    RLMCredentials *credentials = [self basicCredentialsWithName:NSStringFromSelector(_cmd)
                                                        register:self.isParent];
    RLMUser *user = [self logInUserForCredentials:credentials];
    [self manuallySetAccessTokenForUser:user value:[self badAccessToken]];
    [self manuallySetRefreshTokenForUser:user value:[self badAccessToken]];
    auto ex = [self expectationWithDescription:@"async open"];
    auto c = [user configurationWithPartitionValue:@"foo"];
    [RLMRealm asyncOpenWithConfiguration:c callbackQueue:dispatch_get_main_queue()
                                callback:^(RLMRealm *realm, NSError *error) {
        XCTAssertNil(realm);
        XCTAssertNotNil(error);
        [ex fulfill];
    }];
    [self waitForExpectationsWithTimeout:2.0 handler:nil];
}

- (void)testCancelDownload {
    RLMCredentials *credentials = [self basicCredentialsWithName:NSStringFromSelector(_cmd)
                                                        register:self.isParent];
    RLMUser *user = [self logInUserForCredentials:credentials];

    if (!self.isParent) {
        [self populateDataForUser:user partitionValue:@"foo"];
        return;
    }

    // Wait for the child process to upload everything.
    RLMRunChildAndWait();

    // Use a serial queue for asyncOpen to ensure that the first one adds
    // the completion block before the second one cancels it
    RLMSetAsyncOpenQueue(dispatch_queue_create("io.realm.asyncOpen", 0));

    XCTestExpectation *ex = [self expectationWithDescription:@"download-realm"];
    RLMRealmConfiguration *c = [user configurationWithPartitionValue:@"foo"];

    [RLMRealm asyncOpenWithConfiguration:c
                           callbackQueue:dispatch_get_main_queue()
                                callback:^(RLMRealm *realm, NSError *error) {
        XCTAssertNil(realm);
        XCTAssertNotNil(error);
        [ex fulfill];
    }];
    [[RLMRealm asyncOpenWithConfiguration:c
                            callbackQueue:dispatch_get_main_queue()
                                 callback:^(RLMRealm *, NSError *) {
        XCTFail(@"Cancelled callback got called");
    }] cancel];
    [self waitForExpectationsWithTimeout:2.0 handler:nil];
}

// FIXME: Dependancy on new stitch deployment
#if 0
- (void)testAsyncOpenProgressNotifications {
    RLMCredentials *credentials = [self basicCredentialsWithName:NSStringFromSelector(_cmd)
                                                        register:self.isParent];
    RLMSUser *user = [self logInUserForCredentials:credentials];

    if (!self.isParent) {
        [self populateDataForUser:user partitionValue:@"foo"];
        return;
    }

    RLMRunChildAndWait();

    XCTestExpectation *ex1 = [self expectationWithDescription:@"async open"];
    XCTestExpectation *ex2 = [self expectationWithDescription:@"download progress complete"];
    RLMRealmConfiguration *c = [user configurationWithPartitionValue:@"foo"];

    auto task = [RLMRealm asyncOpenWithConfiguration:c
                                       callbackQueue:dispatch_get_main_queue()
                                            callback:^(RLMRealm *realm, NSError *error) {
        XCTAssertNil(error);
        XCTAssertNotNil(realm);
        [ex1 fulfill];
    }];
    [task addProgressNotificationBlock:^(NSUInteger transferredBytes, NSUInteger transferrableBytes) {
        if (transferrableBytes > 0 && transferredBytes == transferrableBytes) {
            [ex2 fulfill];
        }
    }];
    [self waitForExpectationsWithTimeout:2.0 handler:nil];
}
#endif

- (void)testAsyncOpenConnectionTimeout {
    [self resetSyncManager];

    NSTask *task = [[NSTask alloc] init];
    NSString *directory = [@(__FILE__) stringByDeletingLastPathComponent];
    task.currentDirectoryPath = directory;
    task.launchPath = @"/usr/bin/ruby";
    task.arguments = @[[directory stringByAppendingPathComponent:@"run_baas.rb"], @"start_proxy", @"5678", @"2"];
    [task launch];

    RLMAppConfiguration *config = [[RLMAppConfiguration alloc] initWithBaseURL:@"http://localhost:5678"
                                                                     transport:[AsyncOpenConnectionTimeoutTransport new]
                                                                  localAppName:nil
                                                               localAppVersion:nil
                                                       defaultRequestTimeoutMS:60];
    RLMApp *app = [RLMApp appWithId:[[RealmObjectServer sharedServer] createApp] configuration:config];
    __block RLMUser* theUser;
    XCTestExpectation *expectation = [self expectationWithDescription:@""];
    [app loginWithCredential:[RLMCredentials anonymousCredentials] completion:^(RLMUser *user, NSError *error) {
        XCTAssertNil(error);
        theUser = user;
        [expectation fulfill];
    }];
    [self waitForExpectationsWithTimeout:20.0 handler:nil];

    RLMRealmConfiguration *c = [theUser configurationWithPartitionValue:@"foo"];
    RLMSyncConfiguration *syncConfig = c.syncConfiguration;
    syncConfig.cancelAsyncOpenOnNonFatalErrors = true;
    c.syncConfiguration = syncConfig;

    RLMSyncTimeoutOptions *timeoutOptions = [RLMSyncTimeoutOptions new];
    timeoutOptions.connectTimeout = 1000.0;
    [app syncManager].timeoutOptions = timeoutOptions;

    XCTestExpectation *ex = [self expectationWithDescription:@"async open"];
    [RLMRealm asyncOpenWithConfiguration:c
                           callbackQueue:dispatch_get_main_queue()
                                callback:^(RLMRealm *realm, NSError *error) {
        XCTAssertNotNil(error);
        XCTAssertEqual(error.code, ETIMEDOUT);
        XCTAssertEqual(error.domain, NSPOSIXErrorDomain);
        XCTAssertNil(realm);
        [ex fulfill];
    }];
    [self waitForExpectationsWithTimeout:10.0 handler:nil];
    [task terminate];
    [task waitUntilExit];
}

#pragma mark - Compact on Launch

- (void)testCompactOnLaunch {
    RLMCredentials *credentials = [self basicCredentialsWithName:NSStringFromSelector(_cmd)
                                                        register:self.isParent];
    RLMUser *user = [self logInUserForCredentials:credentials];
    NSString *partitionValue = self.appId;
    NSString *path;
    // Create a large object and then delete it in the next transaction so that
    // the file is bloated
    @autoreleasepool {
        RLMRealm *realm = [self openRealmForPartitionValue:partitionValue user:user];
        [realm beginWriteTransaction];
        [realm addObject:[HugeSyncObject objectWithRealmId:partitionValue]];
        [realm commitWriteTransaction];
        [self waitForUploadsForRealm:realm];

        [realm beginWriteTransaction];
        [realm deleteAllObjects];
        [realm commitWriteTransaction];
        [self waitForUploadsForRealm:realm];
        [self waitForDownloadsForRealm:realm];

        path = realm.configuration.pathOnDisk;
    }

    auto fileManager = NSFileManager.defaultManager;
    auto initialSize = [[fileManager attributesOfItemAtPath:path error:nil][NSFileSize] unsignedLongLongValue];

    // Reopen the file with a shouldCompactOnLaunch block and verify that it is
    // actually compacted
    auto config = [user configurationWithPartitionValue:partitionValue];
    __block bool blockCalled = false;
    __block NSUInteger usedSize = 0;
    config.shouldCompactOnLaunch = ^(NSUInteger, NSUInteger used) {
        usedSize = used;
        blockCalled = true;
        return YES;
    };

    @autoreleasepool {
        [RLMRealm realmWithConfiguration:config error:nil];
    }
    XCTAssertTrue(blockCalled);

    auto finalSize = [[fileManager attributesOfItemAtPath:path error:nil][NSFileSize] unsignedLongLongValue];
    XCTAssertLessThan(finalSize, initialSize);
    XCTAssertLessThanOrEqual(finalSize, usedSize + 4096U);
}

#pragma mark - Mongo Client

- (void)testFindOneAndModifyOptions {
    NSDictionary<NSString *, id<RLMBSON>> *projection = @{@"name": @1, @"breed": @1};
    NSDictionary<NSString *, id<RLMBSON>> *sort = @{@"age" : @1, @"coat" : @1};

    RLMFindOneAndModifyOptions *findOneAndModifyOptions1 = [[RLMFindOneAndModifyOptions alloc] init];
    XCTAssertNil(findOneAndModifyOptions1.projection);
    XCTAssertNil(findOneAndModifyOptions1.sort);
    XCTAssertFalse(findOneAndModifyOptions1.shouldReturnNewDocument);
    XCTAssertFalse(findOneAndModifyOptions1.upsert);

    RLMFindOneAndModifyOptions *findOneAndModifyOptions2 = [[RLMFindOneAndModifyOptions alloc] init];
    findOneAndModifyOptions2.projection = projection;
    findOneAndModifyOptions2.sort = sort;
    XCTAssertNotNil(findOneAndModifyOptions2.projection);
    XCTAssertNotNil(findOneAndModifyOptions2.sort);
    findOneAndModifyOptions2.shouldReturnNewDocument = YES;
    findOneAndModifyOptions2.upsert = YES;
    XCTAssertTrue(findOneAndModifyOptions2.shouldReturnNewDocument);
    XCTAssertTrue(findOneAndModifyOptions2.upsert);

    XCTAssertFalse([findOneAndModifyOptions2.projection isEqual:@{}]);
    XCTAssertTrue([findOneAndModifyOptions2.projection isEqual:projection]);
    XCTAssertFalse([findOneAndModifyOptions2.sort isEqual:@{}]);
    XCTAssertTrue([findOneAndModifyOptions2.sort isEqual:sort]);

    RLMFindOneAndModifyOptions *findOneAndModifyOptions3 = [[RLMFindOneAndModifyOptions alloc]
                                                            initWithProjection:projection
                                                            sort:sort
                                                            upsert:YES
                                                            shouldReturnNewDocument:YES];
    
    XCTAssertNotNil(findOneAndModifyOptions3.projection);
    XCTAssertNotNil(findOneAndModifyOptions3.sort);
    XCTAssertTrue(findOneAndModifyOptions3.shouldReturnNewDocument);
    XCTAssertTrue(findOneAndModifyOptions3.upsert);
    XCTAssertFalse([findOneAndModifyOptions3.projection isEqual:@{}]);
    XCTAssertTrue([findOneAndModifyOptions3.projection isEqual:projection]);
    XCTAssertFalse([findOneAndModifyOptions3.sort isEqual:@{}]);
    XCTAssertTrue([findOneAndModifyOptions3.sort isEqual:sort]);

    findOneAndModifyOptions3.projection = nil;
    findOneAndModifyOptions3.sort = nil;
    XCTAssertNil(findOneAndModifyOptions3.projection);
    XCTAssertNil(findOneAndModifyOptions3.sort);
    
    RLMFindOneAndModifyOptions *findOneAndModifyOptions4 = [[RLMFindOneAndModifyOptions alloc]
                                                            initWithProjection:nil
                                                            sort:nil
                                                            upsert:NO
                                                            shouldReturnNewDocument:NO];

    XCTAssertNil(findOneAndModifyOptions4.projection);
    XCTAssertNil(findOneAndModifyOptions4.sort);
    XCTAssertFalse(findOneAndModifyOptions4.upsert);
    XCTAssertFalse(findOneAndModifyOptions4.shouldReturnNewDocument);
}

- (void)testFindOptions {
    NSDictionary<NSString *, id<RLMBSON>> *projection = @{@"name": @1, @"breed": @1};
    NSDictionary<NSString *, id<RLMBSON>> *sort = @{@"age" : @1, @"coat" : @1};

    RLMFindOptions *findOptions1 = [[RLMFindOptions alloc] init];
    findOptions1.limit = 37;
    XCTAssertNil(findOptions1.projection);
    findOptions1.projection = projection;
    XCTAssertTrue([findOptions1.projection isEqual:projection]);
    XCTAssertNil(findOptions1.sort);
    findOptions1.sort = sort;
    XCTAssertTrue([findOptions1.sort isEqual:sort]);
    XCTAssertEqual(findOptions1.limit, 37);

    RLMFindOptions *findOptions2 = [[RLMFindOptions alloc] initWithProjection:projection
                                                                         sort:sort];
    XCTAssertTrue([findOptions2.projection isEqual:projection]);
    XCTAssertTrue([findOptions2.sort isEqual:sort]);
    XCTAssertEqual(findOptions2.limit, 0);
    
    RLMFindOptions *findOptions3 = [[RLMFindOptions alloc] initWithLimit:37
                                                              projection:projection
                                                                    sort:sort];
    XCTAssertTrue([findOptions3.projection isEqual:projection]);
    XCTAssertTrue([findOptions3.sort isEqual:sort]);
    XCTAssertEqual(findOptions3.limit, 37);

    findOptions3.projection = nil;
    findOptions3.sort = nil;
    XCTAssertNil(findOptions3.projection);
    XCTAssertNil(findOptions3.sort);

    RLMFindOptions *findOptions4 = [[RLMFindOptions alloc] initWithProjection:nil
                                                                         sort:nil];
    XCTAssertNil(findOptions4.projection);
    XCTAssertNil(findOptions4.sort);
    XCTAssertEqual(findOptions4.limit, 0);
}

- (void)testMongoInsert {
    XCTestExpectation *expectation = [self expectationWithDescription:@"should login anonymously"];
    __block RLMUser *syncUser;
    [self.app loginWithCredential:[RLMCredentials anonymousCredentials] completion:^(RLMUser * _Nullable user, NSError * _Nullable error) {
        XCTAssert(!error);
        XCTAssert(user);
        syncUser = user;
        [expectation fulfill];
    }];

    [self waitForExpectationsWithTimeout:60.0 handler:nil];

    RLMMongoClient *client = [syncUser mongoClientWithServiceName:@"mongodb1"];
    RLMMongoDatabase *database = [client databaseWithName:@"test_data"];
    RLMMongoCollection *collection = [database collectionWithName:@"Dog"];

    [self cleanupRemoteDocuments:collection];

    XCTestExpectation *insertOneExpectation = [self expectationWithDescription:@"should insert one document"];
    [collection insertOneDocument:@{@"name": @"fido", @"breed": @"cane corso"} completion:^(RLMObjectId * objectId, NSError * error) {
        XCTAssertTrue(![objectId.stringValue isEqualToString:@""]);
        XCTAssertNil(error);
        [insertOneExpectation fulfill];
    }];
    [self waitForExpectationsWithTimeout:60.0 handler:nil];

    XCTestExpectation *insertManyExpectation = [self expectationWithDescription:@"should insert one document"];
    [collection insertManyDocuments:@[
        @{@"name": @"fido", @"breed": @"cane corso"},
        @{@"name": @"fido", @"breed": @"cane corso"},
        @{@"name": @"rex", @"breed": @"tibetan mastiff"}]
                         completion:^(NSArray<RLMObjectId *> * objectIds, NSError * error) {
        XCTAssertTrue(objectIds.count > 0);
        XCTAssertNil(error);
        [insertManyExpectation fulfill];
    }];
    [self waitForExpectationsWithTimeout:60.0 handler:nil];

    XCTestExpectation *findExpectation = [self expectationWithDescription:@"should find documents"];
    RLMFindOptions *options = [[RLMFindOptions alloc] initWithLimit:0 projection:nil sort:nil];
    [collection findWhere:@{@"name": @"fido", @"breed": @"cane corso"}
                  options:options
               completion:^(NSArray<NSDictionary *> * documents, NSError * error) {
        XCTAssertEqual((int)documents.count, 3);
        XCTAssertNil(error);
        [findExpectation fulfill];
    }];
    [self waitForExpectationsWithTimeout:60.0 handler:nil];
}

- (void)testMongoFind {
    XCTestExpectation *expectation = [self expectationWithDescription:@"should login anonymously"];
    __block RLMUser *syncUser;
    [self.app loginWithCredential:[RLMCredentials anonymousCredentials] completion:^(RLMUser * _Nullable user, NSError * _Nullable error) {
        XCTAssert(!error);
        XCTAssert(user);
        syncUser = user;
        [expectation fulfill];
    }];

    [self waitForExpectationsWithTimeout:60.0 handler:nil];

    RLMMongoClient *client = [syncUser mongoClientWithServiceName:@"mongodb1"];
    RLMMongoDatabase *database = [client databaseWithName:@"test_data"];
    RLMMongoCollection *collection = [database collectionWithName:@"Dog"];

    [self cleanupRemoteDocuments:collection];

    XCTestExpectation *insertManyExpectation = [self expectationWithDescription:@"should insert one document"];
    [collection insertManyDocuments:@[
        @{@"name": @"fido", @"breed": @"cane corso"},
        @{@"name": @"fido", @"breed": @"cane corso"},
        @{@"name": @"rex", @"breed": @"tibetan mastiff"}]
                         completion:^(NSArray<RLMObjectId *> * objectIds, NSError * error) {
        XCTAssertTrue(objectIds.count > 0);
        XCTAssertNil(error);
        [insertManyExpectation fulfill];
    }];
    [self waitForExpectationsWithTimeout:60.0 handler:nil];

    XCTestExpectation *findExpectation = [self expectationWithDescription:@"should find documents"];
    RLMFindOptions *options = [[RLMFindOptions alloc] initWithLimit:0 projection:nil sort:nil];
    [collection findWhere:@{@"name": @"fido", @"breed": @"cane corso"}
                  options:options
               completion:^(NSArray<NSDictionary *> * documents, NSError * error) {
        XCTAssertEqual((int)documents.count, 2);
        XCTAssertNil(error);
        [findExpectation fulfill];
    }];
    [self waitForExpectationsWithTimeout:60.0 handler:nil];

    XCTestExpectation *findExpectation2 = [self expectationWithDescription:@"should find documents"];
    [collection findWhere:@{@"name": @"fido", @"breed": @"cane corso"}
               completion:^(NSArray<NSDictionary *> * documents, NSError * error) {
        XCTAssertEqual((int)documents.count, 2);
        XCTAssertNil(error);
        [findExpectation2 fulfill];
    }];
    [self waitForExpectationsWithTimeout:60.0 handler:nil];

    XCTestExpectation *findExpectation3 = [self expectationWithDescription:@"should not find documents"];
    [collection findWhere:@{@"name": @"should not exist", @"breed": @"should not exist"}
               completion:^(NSArray<NSDictionary *> * documents, NSError * error) {
        XCTAssertEqual(documents.count, NSUInteger(0));
        XCTAssertNil(error);
        [findExpectation3 fulfill];
    }];
    [self waitForExpectationsWithTimeout:60.0 handler:nil];

    XCTestExpectation *findExpectation4 = [self expectationWithDescription:@"should not find documents"];
    [collection findWhere:@{}
               completion:^(NSArray<NSDictionary *> * documents, NSError * error) {
        XCTAssertTrue(documents.count > 0);
        XCTAssertNil(error);
        [findExpectation4 fulfill];
    }];
    [self waitForExpectationsWithTimeout:60.0 handler:nil];

    XCTestExpectation *findOneExpectation1 = [self expectationWithDescription:@"should find documents"];
    [collection findOneDocumentWhere:@{@"name": @"fido", @"breed": @"cane corso"}
                          completion:^(NSDictionary * document, NSError * error) {
        XCTAssertTrue([document[@"name"] isEqualToString:@"fido"]);
        XCTAssertTrue([document[@"breed"] isEqualToString:@"cane corso"]);
        XCTAssertNil(error);
        [findOneExpectation1 fulfill];
    }];
    [self waitForExpectationsWithTimeout:60.0 handler:nil];

    XCTestExpectation *findOneExpectation2 = [self expectationWithDescription:@"should find documents"];
    [collection findOneDocumentWhere:@{@"name": @"fido", @"breed": @"cane corso"}
                             options:options
                          completion:^(NSDictionary * document, NSError * error) {
        XCTAssertTrue([document[@"name"] isEqualToString:@"fido"]);
        XCTAssertTrue([document[@"breed"] isEqualToString:@"cane corso"]);
        XCTAssertNil(error);
        [findOneExpectation2 fulfill];
    }];
    [self waitForExpectationsWithTimeout:60.0 handler:nil];
}

- (void)testMongoAggregateAndCount {
    XCTestExpectation *expectation = [self expectationWithDescription:@"should login anonymously"];
    __block RLMUser *syncUser;
    [self.app loginWithCredential:[RLMCredentials anonymousCredentials] completion:^(RLMUser * _Nullable user, NSError * _Nullable error) {
        XCTAssert(!error);
        XCTAssert(user);
        syncUser = user;
        [expectation fulfill];
    }];

    [self waitForExpectationsWithTimeout:60.0 handler:nil];

    RLMMongoClient *client = [syncUser mongoClientWithServiceName:@"mongodb1"];
    RLMMongoDatabase *database = [client databaseWithName:@"test_data"];
    RLMMongoCollection *collection = [database collectionWithName:@"Dog"];

    [self cleanupRemoteDocuments:collection];

    XCTestExpectation *insertManyExpectation = [self expectationWithDescription:@"should insert one document"];
    [collection insertManyDocuments:@[
        @{@"name": @"fido", @"breed": @"cane corso"},
        @{@"name": @"fido", @"breed": @"cane corso"},
        @{@"name": @"rex", @"breed": @"tibetan mastiff"}]
                         completion:^(NSArray<RLMObjectId *> * objectIds, NSError * error) {
        XCTAssertTrue(objectIds.count > 0);
        XCTAssertNil(error);
        [insertManyExpectation fulfill];
    }];
    [self waitForExpectationsWithTimeout:60.0 handler:nil];

    XCTestExpectation *aggregateExpectation1 = [self expectationWithDescription:@"should aggregate documents"];
    [collection aggregateWithPipeline:@[@{@"name" : @"fido"}]
                           completion:^(NSArray<NSDictionary *> * documents, NSError * error) {
        XCTAssertNotNil(error);
        XCTAssertTrue([error.domain.description isEqualToString:@"realm::app::ServiceError"]);
        XCTAssertNil(documents);
        [aggregateExpectation1 fulfill];
    }];
    [self waitForExpectationsWithTimeout:60.0 handler:nil];

    XCTestExpectation *aggregateExpectation2 = [self expectationWithDescription:@"should aggregate documents"];
    [collection aggregateWithPipeline:@[@{@"$match" : @{@"name" : @"fido"}}, @{@"$group" : @{@"_id" : @"$name"}}]
                           completion:^(NSArray<NSDictionary *> * documents, NSError * error) {
        XCTAssertNotNil(documents);
        XCTAssertTrue(documents.count > 0);
        XCTAssertNil(error);
        [aggregateExpectation2 fulfill];
    }];
    [self waitForExpectationsWithTimeout:60.0 handler:nil];

    XCTestExpectation *countExpectation1 = [self expectationWithDescription:@"should aggregate documents"];
    [collection countWhere:@{@"name" : @"fido"}
                completion:^(NSInteger count, NSError * error) {
        XCTAssertTrue(count > 0);
        XCTAssertNil(error);
        [countExpectation1 fulfill];
    }];
    [self waitForExpectationsWithTimeout:60.0 handler:nil];

    XCTestExpectation *countExpectation2 = [self expectationWithDescription:@"should aggregate documents"];
    [collection countWhere:@{@"name" : @"fido"}
                     limit:1
                completion:^(NSInteger count, NSError * error) {
        XCTAssertEqual(count, 1);
        XCTAssertNil(error);
        [countExpectation2 fulfill];
    }];
    [self waitForExpectationsWithTimeout:60.0 handler:nil];
}

- (void)testMongoUpdate {
    XCTestExpectation *expectation = [self expectationWithDescription:@"should login anonymously"];
    __block RLMUser *syncUser;
    [self.app loginWithCredential:[RLMCredentials anonymousCredentials] completion:^(RLMUser * _Nullable user, NSError * _Nullable error) {
        XCTAssert(!error);
        XCTAssert(user);
        syncUser = user;
        [expectation fulfill];
    }];

    [self waitForExpectationsWithTimeout:60.0 handler:nil];

    RLMMongoClient *client = [syncUser mongoClientWithServiceName:@"mongodb1"];
    RLMMongoDatabase *database = [client databaseWithName:@"test_data"];
    RLMMongoCollection *collection = [database collectionWithName:@"Dog"];

    [self cleanupRemoteDocuments:collection];

    XCTestExpectation *updateExpectation1 = [self expectationWithDescription:@"should update document"];
    [collection updateOneDocumentWhere:@{@"name" : @"scrabby doo"}
                        updateDocument:@{@"name" : @"scooby"}
                                upsert:YES
                            completion:^(RLMUpdateResult * result, NSError * error) {
        XCTAssertNotNil(result);
        XCTAssertNotNil(result.objectId);
        XCTAssertEqual(result.modifiedCount, (NSUInteger)0);
        XCTAssertEqual(result.matchedCount, (NSUInteger)0);
        XCTAssertNil(error);
        [updateExpectation1 fulfill];
    }];
    [self waitForExpectationsWithTimeout:60.0 handler:nil];

    XCTestExpectation *updateExpectation2 = [self expectationWithDescription:@"should update document"];
    [collection updateOneDocumentWhere:@{@"name" : @"scooby"}
                        updateDocument:@{@"name" : @"fred"}
                                upsert:NO
                            completion:^(RLMUpdateResult * result, NSError * error) {
        XCTAssertNotNil(result);
        XCTAssertNil(result.objectId);
        XCTAssertEqual(result.modifiedCount, (NSUInteger)1);
        XCTAssertEqual(result.matchedCount, (NSUInteger)1);
        XCTAssertNil(error);
        [updateExpectation2 fulfill];
    }];
    [self waitForExpectationsWithTimeout:60.0 handler:nil];

    XCTestExpectation *updateExpectation3 = [self expectationWithDescription:@"should update document"];
    [collection updateOneDocumentWhere:@{@"name" : @"fred"}
                        updateDocument:@{@"name" : @"scrabby"}
                            completion:^(RLMUpdateResult * result, NSError * error) {
        XCTAssertNotNil(result);
        XCTAssertNil(result.objectId);
        XCTAssertEqual(result.modifiedCount, (NSUInteger)1);
        XCTAssertEqual(result.matchedCount, (NSUInteger)1);
        XCTAssertNil(error);
        [updateExpectation3 fulfill];
    }];
    [self waitForExpectationsWithTimeout:60.0 handler:nil];

    XCTestExpectation *updateManyExpectation1 = [self expectationWithDescription:@"should update many documents"];
    [collection updateManyDocumentsWhere:@{@"name" : @"scrabby"}
                          updateDocument:@{@"name" : @"fred"}
                              completion:^(RLMUpdateResult * result, NSError * error) {
        XCTAssertNotNil(result);
        XCTAssertNil(result.objectId);
        XCTAssertEqual(result.modifiedCount, (NSUInteger)1);
        XCTAssertEqual(result.matchedCount, (NSUInteger)1);
        XCTAssertNil(error);
        [updateManyExpectation1 fulfill];
    }];
    [self waitForExpectationsWithTimeout:60.0 handler:nil];

    XCTestExpectation *updateManyExpectation2 = [self expectationWithDescription:@"should update many documents"];
    [collection updateManyDocumentsWhere:@{@"name" : @"john"}
                          updateDocument:@{@"name" : @"alex"}
                                  upsert:YES
                              completion:^(RLMUpdateResult * result, NSError * error) {
        XCTAssertNotNil(result);
        XCTAssertNotNil(result.objectId);
        XCTAssertEqual(result.modifiedCount, (NSUInteger)0);
        XCTAssertEqual(result.matchedCount, (NSUInteger)0);
        XCTAssertNil(error);
        [updateManyExpectation2 fulfill];
    }];
    [self waitForExpectationsWithTimeout:60.0 handler:nil];
}

- (void)testMongoFindAndModify {
    XCTestExpectation *expectation = [self expectationWithDescription:@"should login anonymously"];
    __block RLMUser *syncUser;
    [self.app loginWithCredential:[RLMCredentials anonymousCredentials] completion:^(RLMUser * _Nullable user, NSError * _Nullable error) {
        XCTAssert(!error);
        XCTAssert(user);
        syncUser = user;
        [expectation fulfill];
    }];

    [self waitForExpectationsWithTimeout:60.0 handler:nil];

    RLMMongoClient *client = [syncUser mongoClientWithServiceName:@"mongodb1"];
    RLMMongoDatabase *database = [client databaseWithName:@"test_data"];
    RLMMongoCollection *collection = [database collectionWithName:@"Dog"];

    [self cleanupRemoteDocuments:collection];

    RLMFindOneAndModifyOptions *findAndModifyOptions = [[RLMFindOneAndModifyOptions alloc] initWithProjection:@{@"name" : @1, @"breed" : @1}
                                                                                                         sort:@{@"name" : @1, @"breed" : @1}
                                                                                                       upsert:YES
                                                                                      shouldReturnNewDocument:YES];

    XCTestExpectation *findOneAndUpdateExpectation1 = [self expectationWithDescription:@"should find one document and update"];
    [collection findOneAndUpdateWhere:@{@"name" : @"alex"}
                       updateDocument:@{@"name" : @"max"}
                              options:findAndModifyOptions
                           completion:^(NSDictionary * document, NSError * error) {
        XCTAssertTrue([document[@"name"] isEqualToString:@"max"]);
        XCTAssertNil(error);
        [findOneAndUpdateExpectation1 fulfill];
    }];
    [self waitForExpectationsWithTimeout:60.0 handler:nil];

    XCTestExpectation *findOneAndUpdateExpectation2 = [self expectationWithDescription:@"should find one document and update"];
    [collection findOneAndUpdateWhere:@{@"name" : @"max"}
                       updateDocument:@{@"name" : @"john"}
                           completion:^(NSDictionary * document, NSError * error) {
        XCTAssertTrue([document[@"name"] isEqualToString:@"max"]);
        XCTAssertNil(error);
        [findOneAndUpdateExpectation2 fulfill];
    }];
    [self waitForExpectationsWithTimeout:60.0 handler:nil];

    XCTestExpectation *findOneAndReplaceExpectation1 = [self expectationWithDescription:@"should find one document and replace"];
    [collection findOneAndReplaceWhere:@{@"name" : @"alex"}
                   replacementDocument:@{@"name" : @"max"}
                               options:findAndModifyOptions
                            completion:^(NSDictionary * document, NSError * error) {
        XCTAssertTrue([document[@"name"] isEqualToString:@"max"]);
        XCTAssertNil(error);
        [findOneAndReplaceExpectation1 fulfill];
    }];
    [self waitForExpectationsWithTimeout:60.0 handler:nil];

    XCTestExpectation *findOneAndReplaceExpectation2 = [self expectationWithDescription:@"should find one document and replace"];
    [collection findOneAndReplaceWhere:@{@"name" : @"max"}
                   replacementDocument:@{@"name" : @"john"}
                            completion:^(NSDictionary * document, NSError * error) {
        XCTAssertTrue([document[@"name"] isEqualToString:@"max"]);
        XCTAssertNil(error);
        [findOneAndReplaceExpectation2 fulfill];
    }];
    [self waitForExpectationsWithTimeout:60.0 handler:nil];
}

- (void)testMongoDelete {

    XCTestExpectation *expectation = [self expectationWithDescription:@"should login anonymously"];
    __block RLMUser *syncUser;
    [self.app loginWithCredential:[RLMCredentials anonymousCredentials] completion:^(RLMUser * _Nullable user, NSError * _Nullable error) {
        XCTAssert(!error);
        XCTAssert(user);
        syncUser = user;
        [expectation fulfill];
    }];

    [self waitForExpectationsWithTimeout:60.0 handler:nil];

    RLMMongoClient *client = [syncUser mongoClientWithServiceName:@"mongodb1"];
    RLMMongoDatabase *database = [client databaseWithName:@"test_data"];
    RLMMongoCollection *collection = [database collectionWithName:@"Dog"];

    [self cleanupRemoteDocuments:collection];
    __block RLMObjectId * fidoObjectId;
    __block RLMObjectId * rexObjectId;

    XCTestExpectation *insertManyExpectation = [self expectationWithDescription:@"should insert one document"];
    [collection insertManyDocuments:@[
        @{@"name": @"fido", @"breed": @"cane corso"},
        @{@"name": @"rex", @"breed": @"tibetan mastiff"},
        @{@"name": @"john", @"breed": @"tibetan mastiff"}]
                         completion:^(NSArray<RLMObjectId *> * objectIds, NSError * error) {
        XCTAssertEqual((int)objectIds.count, 3);
        XCTAssertNil(error);
        fidoObjectId = objectIds[0];
        rexObjectId = objectIds[1];
        [insertManyExpectation fulfill];
    }];
    [self waitForExpectationsWithTimeout:60.0 handler:nil];

    XCTestExpectation *deleteOneExpectation1 = [self expectationWithDescription:@"should delete first document in collection"];
    [collection deleteOneDocumentWhere:@{@"_id" : rexObjectId}
                            completion:^(NSInteger count, NSError * error) {
        XCTAssertTrue(count == 1);
        XCTAssertNil(error);
        [deleteOneExpectation1 fulfill];
    }];
    [self waitForExpectationsWithTimeout:60.0 handler:nil];

    XCTestExpectation *findExpectation1 = [self expectationWithDescription:@"should find documents"];
    [collection findWhere:@{}
               completion:^(NSArray<NSDictionary *> * documents, NSError * error) {
        XCTAssertEqual((int)documents.count, 2);
        XCTAssertTrue([documents[0][@"name"] isEqualToString:@"fido"]);
        XCTAssertNil(error);
        [findExpectation1 fulfill];
    }];
    [self waitForExpectationsWithTimeout:60.0 handler:nil];

    XCTestExpectation *deleteManyExpectation1 = [self expectationWithDescription:@"should delete many documents"];
    [collection deleteManyDocumentsWhere:@{@"name" : @"rex"}
                              completion:^(NSInteger count, NSError * error) {
        XCTAssertTrue(count == 0);
        XCTAssertNil(error);
        [deleteManyExpectation1 fulfill];
    }];
    [self waitForExpectationsWithTimeout:60.0 handler:nil];

    XCTestExpectation *deleteManyExpectation2 = [self expectationWithDescription:@"should delete many documents"];
    [collection deleteManyDocumentsWhere:@{@"breed" : @"cane corso"}
                              completion:^(NSInteger count, NSError * error) {
        XCTAssertTrue(count == 1);
        XCTAssertNil(error);
        [deleteManyExpectation2 fulfill];
    }];
    [self waitForExpectationsWithTimeout:60.0 handler:nil];

    XCTestExpectation *findOneAndDeleteExpectation1 = [self expectationWithDescription:@"should find one and delete"];
    [collection findOneAndDeleteWhere:@{@"name": @"john"}
                           completion:^(NSDictionary<NSString *, id<RLMBSON>> * document, NSError * error) {
        XCTAssertNotNil(document);
        NSString *name = (NSString *)document[@"name"];
        XCTAssertTrue([name isEqualToString:@"john"]);
        XCTAssertNil(error);
        [findOneAndDeleteExpectation1 fulfill];
    }];
    [self waitForExpectationsWithTimeout:60.0 handler:nil];

    // FIXME: It seems there is a possible server bug that does not handle
    // `projection` in `RLMFindOneAndModifyOptions` correctly. The returned error is:
    // "expected pre-image to match projection matcher"
    /*
    XCTestExpectation *findOneAndDeleteExpectation2 = [self expectationWithDescription:@"should find one and delete"];
    NSDictionary<NSString *, id<RLMBSON>> *projection = @{@"name": @1, @"breed": @1};
    NSDictionary<NSString *, id<RLMBSON>> *sort = @{@"_id" : @1, @"breed" : @1};
    RLMFindOneAndModifyOptions *findOneAndModifyOptions = [[RLMFindOneAndModifyOptions alloc]
                                                           initWithProjection:projection
                                                           sort:sort
                                                           upsert:YES
                                                           shouldReturnNewDocument:YES];
    
    [collection findOneAndDeleteWhere:@{@"name": @"john"}
                              options:findOneAndModifyOptions
                           completion:^(NSDictionary<NSString *, id<RLMBSON>> * document, NSError * error) {
        XCTAssertNil(document);
        XCTAssertNil(error);
        [findOneAndDeleteExpectation2 fulfill];
    }];
    [self waitForExpectationsWithTimeout:60.0 handler:nil];
    */
}

@end<|MERGE_RESOLUTION|>--- conflicted
+++ resolved
@@ -199,12 +199,11 @@
     [self waitForExpectationsWithTimeout:60.0 handler:nil];
 }
 
-<<<<<<< HEAD
 - (void)testDeviceRegistration {
     RLMApp *app = [RLMApp appWithId:self.appId configuration:[self defaultAppConfiguration]];
     XCTestExpectation *expectation = [self expectationWithDescription:@"should login anonymously"];
-    __block RLMSyncUser *syncUser;
-    [app loginWithCredential:[RLMAppCredentials anonymousCredentials] completion:^(RLMSyncUser *user, NSError *error) {
+    __block RLMUser *syncUser;
+    [app loginWithCredential:[RLMCredentials anonymousCredentials] completion:^(RLMUser *user, NSError *error) {
         XCTAssert(!error);
         XCTAssert(user);
         syncUser = user;
@@ -234,8 +233,8 @@
     XCTestExpectation *registerExpectation = [self expectationWithDescription:@"should register device"];
     XCTestExpectation *secondRegisterExpectation = [self expectationWithDescription:@"should not throw error when attempting to register again"];
 
-    __block RLMSyncUser *syncUser;
-    [app loginWithCredential:[RLMAppCredentials anonymousCredentials] completion:^(RLMSyncUser *user, NSError *error) {
+    __block RLMUser *syncUser;
+    [app loginWithCredential:[RLMCredentials anonymousCredentials] completion:^(RLMUser *user, NSError *error) {
         XCTAssert(!error);
         XCTAssert(user);
         syncUser = user;
@@ -257,10 +256,7 @@
     [self waitForExpectations:@[secondRegisterExpectation] timeout:10.0];
 }
 
-#pragma mark - RLMUsernamePasswordProviderClient
-=======
 #pragma mark - RLMEmailPasswordAuth
->>>>>>> 95f98bfc
 
 - (void)testRegisterEmailAndPassword {
     RLMApp *app = [RLMApp appWithId:self.appId configuration:[self defaultAppConfiguration]];
