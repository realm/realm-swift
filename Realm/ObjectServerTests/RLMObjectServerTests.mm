////////////////////////////////////////////////////////////////////////////
//
// Copyright 2016 Realm Inc.
//
// Licensed under the Apache License, Version 2.0 (the "License");
// you may not use this file except in compliance with the License.
// You may obtain a copy of the License at
//
// http://www.apache.org/licenses/LICENSE-2.0
//
// Unless required by applicable law or agreed to in writing, software
// distributed under the License is distributed on an "AS IS" BASIS,
// WITHOUT WARRANTIES OR CONDITIONS OF ANY KIND, either express or implied.
// See the License for the specific language governing permissions and
// limitations under the License.
//
////////////////////////////////////////////////////////////////////////////

#import "RLMSyncTestCase.h"
#import "RLMSyncUser+ObjectServerTests.h"
#import "RLMSyncUser_Private.hpp"

#import "RLMAppCredentials.h"
#import "RLMRealm+Sync.h"
#import "RLMRealmConfiguration_Private.h"
#import "RLMRealmUtil.hpp"
#import "RLMRealm_Dynamic.h"
#import "RLMRealm_Private.hpp"
#import "RLMSyncUtil_Private.h"

#import "shared_realm.hpp"

#ifndef REALM_ENABLE_SYNC_TESTS
#define REALM_ENABLE_SYNC_TESTS 0
#endif

#pragma mark - Test objects

@interface RLMObjectServerTests : RLMSyncTestCase
@end

@interface AsyncOpenConnectionTimeoutTransport : RLMNetworkTransport
@end

@implementation AsyncOpenConnectionTimeoutTransport

- (void)sendRequestToServer:(RLMRequest *)request completion:(RLMNetworkTransportCompletionBlock)completionBlock {
    if ([request.url hasSuffix:@"location"]) {
        RLMResponse *r = [RLMResponse new];
        r.httpStatusCode = 200;
        r.body = @"{\"deployment_model\":\"GLOBAL\",\"location\":\"US-VA\",\"hostname\":\"http://localhost:5678\",\"ws_hostname\":\"ws://localhost:5678\"}";
        completionBlock(r);
    } else {
        [super sendRequestToServer:request completion:completionBlock];
    }
}

@end

@implementation RLMObjectServerTests

#pragma mark - App Tests

-(NSString*)generateRandomString:(int)num {
    NSMutableString* string = [NSMutableString stringWithCapacity:num];
    for (int i = 0; i < num; i++) {
        [string appendFormat:@"%C", (unichar)('a' + arc4random_uniform(26))];
    }
    return string;
}

#pragma mark - Authentication and Tokens

- (void)testAnonymousAuthentication {
    RLMApp *app = [RLMApp appWithId:self.appId configuration:[self defaultAppConfiguration]];
    XCTestExpectation *expectation = [self expectationWithDescription:@"should login anonymously"];
    __block RLMSyncUser *syncUser;
    [app loginWithCredential:[RLMAppCredentials anonymousCredentials] completion:^(RLMSyncUser * _Nullable user, NSError * _Nullable error) {
        XCTAssert(!error);
        XCTAssert(user);
        syncUser = user;
        [expectation fulfill];
    }];
    
    [self waitForExpectationsWithTimeout:60.0 handler:nil];
    
    RLMSyncUser *currentUser = [app currentUser];
    XCTAssert([currentUser.identity isEqualToString:syncUser.identity]);
    XCTAssert([currentUser.refreshToken isEqualToString:syncUser.refreshToken]);
    XCTAssert([currentUser.accessToken isEqualToString:syncUser.accessToken]);
}

- (void)testCallFunction {
    RLMApp *app = [RLMApp appWithId:self.appId configuration:[self defaultAppConfiguration]];
    XCTestExpectation *expectation = [self expectationWithDescription:@"should login anonymously"];
    __block RLMSyncUser *syncUser;
    [app loginWithCredential:[RLMAppCredentials anonymousCredentials] completion:^(RLMSyncUser *user, NSError *error) {
        XCTAssert(!error);
        XCTAssert(user);
        syncUser = user;
        [expectation fulfill];
    }];
    
    [self waitForExpectationsWithTimeout:60.0 handler:nil];
    [app callFunctionNamed:@"sum"
                 arguments:@[@1, @2, @3, @4, @5]
           completionBlock:^(id<RLMBSON> bson, NSError *error) {
        XCTAssert(!error);
        XCTAssertEqual([((NSNumber *)bson) intValue], 15);
    }];
}

- (void)testLogoutCurrentUser {
    RLMApp *app = [RLMApp appWithId:self.appId configuration:[self defaultAppConfiguration]];
    XCTestExpectation *expectation = [self expectationWithDescription:@"should log out current user"];
    __block RLMSyncUser *syncUser;
    [app loginWithCredential:[RLMAppCredentials anonymousCredentials] completion:^(RLMSyncUser * _Nullable user, NSError * _Nullable error) {
        XCTAssert(!error);
        XCTAssert(user);
        syncUser = user;
        
        [app logOutWithCompletion:^(NSError * _Nullable error) {
            XCTAssert(!error);
            XCTAssert(syncUser.state == RLMSyncUserStateRemoved);
            [expectation fulfill];
        }];
    }];

    [self waitForExpectationsWithTimeout:60.0 handler:nil];
}

- (void)testLogoutSpecificUser {
    RLMApp *app = [RLMApp appWithId:self.appId configuration:[self defaultAppConfiguration]];
    XCTestExpectation *expectation = [self expectationWithDescription:@"should log out specific user"];
    __block RLMSyncUser *syncUser;
    [app loginWithCredential:[RLMAppCredentials anonymousCredentials] completion:^(RLMSyncUser * _Nullable user, NSError * _Nullable error) {
        XCTAssert(!error);
        XCTAssert(user);
        syncUser = user;
        
        [app logOut:syncUser completion:^(NSError * _Nullable) {
            XCTAssert(!error);
            XCTAssert(syncUser.state == RLMSyncUserStateRemoved);
            [expectation fulfill];
        }];
    }];

    [self waitForExpectationsWithTimeout:60.0 handler:nil];
}

- (void)testSwitchUser {
    RLMApp *app = [RLMApp appWithId:self.appId configuration:[self defaultAppConfiguration]];

    XCTestExpectation *loginExpectationA = [self expectationWithDescription:@"should login user A"];
    XCTestExpectation *loginExpectationB = [self expectationWithDescription:@"should login user B"];

    __block RLMSyncUser *syncUserA;
    __block RLMSyncUser *syncUserB;
    [app loginWithCredential:[RLMAppCredentials anonymousCredentials] completion:^(RLMSyncUser * _Nullable user, NSError * _Nullable error) {
        XCTAssert(!error);
        XCTAssert(user);
        syncUserA = user;
        [loginExpectationA fulfill];
    }];

    [self waitForExpectations:@[loginExpectationA] timeout:60.0];

    [app loginWithCredential:[RLMAppCredentials anonymousCredentials] completion:^(RLMSyncUser * _Nullable user, NSError * _Nullable error) {
        XCTAssert(!error);
        XCTAssert(user);
        syncUserB = user;
        [loginExpectationB fulfill];
    }];

    [self waitForExpectations:@[loginExpectationB] timeout:60.0];

    XCTAssert([[app switchToUser:syncUserA].identity isEqualToString:syncUserA.identity]);
}

- (void)testRemoveUser {
    RLMApp *app = [RLMApp appWithId:self.appId configuration:[self defaultAppConfiguration]];
<<<<<<< HEAD
    XCTestExpectation *loginExpectationA = [self expectationWithDescription:@"should login user A"];
    XCTestExpectation *loginExpectationB = [self expectationWithDescription:@"should login user B"];
    XCTestExpectation *removeUserExpectation = [self expectationWithDescription:@"should remove user"];

    __block RLMSyncUser *syncUserA;
    __block RLMSyncUser *syncUserB;

    [app loginWithCredential:[RLMAppCredentials anonymousCredentials] completion:^(RLMSyncUser * _Nullable user, NSError * _Nullable error) {
        XCTAssert(!error);
        XCTAssert(user);
        syncUserA = user;
        [loginExpectationA fulfill];
    }];

    [self waitForExpectations:@[loginExpectationA] timeout:60.0];

    [app loginWithCredential:[RLMAppCredentials anonymousCredentials] completion:^(RLMSyncUser * _Nullable user, NSError * _Nullable error) {
        XCTAssert(!error);
        XCTAssert(user);
        syncUserB = user;
        [loginExpectationB fulfill];
    }];

    [self waitForExpectations:@[loginExpectationB] timeout:60.0];

    XCTAssert([[app currentUser].identity isEqualToString:syncUserB.identity]);

    [app removeUser:syncUserB completion:^(NSError * _Nullable error) {
=======
    
    RLMSyncUser *firstUser = [self logInUserForCredentials:[self basicCredentialsWithName:NSStringFromSelector(_cmd)
                                                                                 register:YES]];
    RLMSyncUser *secondUser = [self logInUserForCredentials:[self basicCredentialsWithName:@"test@10gen.com"
                                                                                  register:YES]];
    
    XCTAssert([[app currentUser].identity isEqualToString:secondUser.identity]);
    
    XCTestExpectation *removeUserExpectation = [self expectationWithDescription:@"should remove user"];
    
    [app removeUser:secondUser completion:^(NSError * _Nullable error) {
>>>>>>> e684dfae
        XCTAssert(!error);
        XCTAssert([app allUsers].count == 1);
        XCTAssert([[app currentUser].identity isEqualToString:firstUser.identity]);
        [removeUserExpectation fulfill];
    }];

    [self waitForExpectationsWithTimeout:60.0 handler:nil];
}

#pragma mark - RLMUsernamePasswordProviderClient

- (void)testRegisterEmailAndPassword {
    RLMApp *app = [RLMApp appWithId:self.appId configuration:[self defaultAppConfiguration]];
    XCTestExpectation *expectation = [self expectationWithDescription:@"should register with email and password"];

    NSString *randomEmail = [NSString stringWithFormat:@"%@@%@.com", [self generateRandomString:10], [self generateRandomString:10]];
    NSString *randomPassword = [self generateRandomString:10];

    [[app usernamePasswordProviderClient] registerEmail:randomEmail password:randomPassword completion:^(NSError * _Nullable error) {
        XCTAssert(!error);
        [expectation fulfill];
    }];

    [self waitForExpectationsWithTimeout:60.0 handler:nil];
}

- (void)testConfirmUser {
    RLMApp *app = [RLMApp appWithId:self.appId configuration:[self defaultAppConfiguration]];
    XCTestExpectation *expectation = [self expectationWithDescription:@"should try confirm user and fail"];

    NSString *randomEmail = [NSString stringWithFormat:@"%@@%@.com", [self generateRandomString:10], [self generateRandomString:10]];

    [[app usernamePasswordProviderClient] confirmUser:randomEmail tokenId:@"a_token" completion:^(NSError * _Nullable error) {
        XCTAssertEqual(error.code, RLMAppErrorBadRequest);
        [expectation fulfill];
    }];

    [self waitForExpectationsWithTimeout:60.0 handler:nil];
}

- (void)testResendConfirmationEmail {
    RLMApp *app = [RLMApp appWithId:self.appId configuration:[self defaultAppConfiguration]];
    XCTestExpectation *expectation = [self expectationWithDescription:@"should try resend confirmation email and fail"];

    NSString *randomEmail = [NSString stringWithFormat:@"%@@%@.com", [self generateRandomString:10], [self generateRandomString:10]];

    [[app usernamePasswordProviderClient] resendConfirmationEmail:randomEmail completion:^(NSError * _Nullable error) {
        XCTAssertEqual(error.code, RLMAppErrorUserNotFound);
        [expectation fulfill];
    }];

    [self waitForExpectationsWithTimeout:60.0 handler:nil];
}

- (void)testResetPassword {
    RLMApp *app = [RLMApp appWithId:self.appId configuration:[self defaultAppConfiguration]];
    XCTestExpectation *expectation = [self expectationWithDescription:@"should try reset password and fail"];

    [[app usernamePasswordProviderClient] resetPasswordTo:@"APassword123" token:@"a_token" tokenId:@"a_token_id" completion:^(NSError * _Nullable error) {
        XCTAssertEqual(error.code, RLMAppErrorBadRequest);
        [expectation fulfill];
    }];

    [self waitForExpectationsWithTimeout:60.0 handler:nil];
}

- (void)testCallResetPasswordFunction {
    RLMApp *app = [RLMApp appWithId:self.appId configuration:[self defaultAppConfiguration]];
    XCTestExpectation *expectation = [self expectationWithDescription:@"should try call reset password function and fail"];

    [[app usernamePasswordProviderClient] callResetPasswordFunction:@"test@mongodb.com"
                                                           password:@"aPassword123"
                                                               args:@[@{}]
                                                         completion:^(NSError * _Nullable error) {
        XCTAssertEqual(error.code, RLMAppErrorUserNotFound);
        [expectation fulfill];
    }];

    [self waitForExpectationsWithTimeout:60.0 handler:nil];
}

#pragma mark - UserAPIKeyProviderClient

- (void)testUserAPIKeyProviderClientFlow {
    RLMApp *app = [RLMApp appWithId:self.appId configuration:[self defaultAppConfiguration]];

    XCTestExpectation *registerExpectation = [self expectationWithDescription:@"should try register"];
    XCTestExpectation *loginExpectation = [self expectationWithDescription:@"should try login"];
    XCTestExpectation *createAPIKeyExpectationA = [self expectationWithDescription:@"should try create an api key"];
    XCTestExpectation *createAPIKeyExpectationB = [self expectationWithDescription:@"should try create an api key"];
    XCTestExpectation *fetchAPIKeysExpectation = [self expectationWithDescription:@"should try call fetch api keys"];
    XCTestExpectation *disableAPIKeyExpectation = [self expectationWithDescription:@"should try disable api key"];
    XCTestExpectation *enableAPIKeyExpectation = [self expectationWithDescription:@"should try enable api key"];
    XCTestExpectation *deleteAPIKeyExpectation = [self expectationWithDescription:@"should try delete api key"];

    __block RLMSyncUser *syncUser;
    __block RLMUserAPIKey *userAPIKeyA;
    __block RLMUserAPIKey *userAPIKeyB;

    NSString *randomEmail = [NSString stringWithFormat:@"%@@%@.com", [self generateRandomString:10], [self generateRandomString:10]];
    NSString *randomPassword = [self generateRandomString:10];

    [[app usernamePasswordProviderClient] registerEmail:randomEmail password:randomPassword completion:^(NSError * _Nullable error) {
        XCTAssert(!error);
        [registerExpectation fulfill];
    }];

    [self waitForExpectations:@[registerExpectation] timeout:60.0];

    [app loginWithCredential:[RLMAppCredentials credentialsWithUsername:randomEmail password:randomPassword]
                  completion:^(RLMSyncUser * _Nullable user, NSError * _Nullable error) {
        XCTAssert(!error);
        XCTAssert(user);
        syncUser = user;
        [loginExpectation fulfill];
    }];

    [self waitForExpectations:@[loginExpectation] timeout:60.0];

    [[app userAPIKeyProviderClient] createApiKeyWithName:@"apiKeyName1" completion:^(RLMUserAPIKey * _Nullable userAPIKey, NSError * _Nullable error) {
        XCTAssert(!error);
        XCTAssert([userAPIKey.name isEqualToString:@"apiKeyName1"]);
        userAPIKeyA = userAPIKey;
        [createAPIKeyExpectationA fulfill];
    }];

    [[app userAPIKeyProviderClient] createApiKeyWithName:@"apiKeyName2" completion:^(RLMUserAPIKey * _Nullable userAPIKey, NSError * _Nullable error) {
        XCTAssert(!error);
        XCTAssert([userAPIKey.name isEqualToString:@"apiKeyName2"]);
        userAPIKeyB = userAPIKey;
        [createAPIKeyExpectationB fulfill];
    }];

    [self waitForExpectations:@[createAPIKeyExpectationA, createAPIKeyExpectationB] timeout:60.0];

    // sleep for 2 seconds as there seems to be an issue fetching the keys straight after they are created.
    [NSThread sleepForTimeInterval:2];

    [[app userAPIKeyProviderClient] fetchApiKeysWithCompletion:^(NSArray<RLMUserAPIKey *> * _Nonnull apiKeys, NSError * _Nullable error) {
        XCTAssert(!error);
        XCTAssert(apiKeys.count == 2);
        [fetchAPIKeysExpectation fulfill];
    }];

    [self waitForExpectations:@[fetchAPIKeysExpectation] timeout:60.0];

    [[app userAPIKeyProviderClient] disableApiKey:userAPIKeyA.objectId completion:^(NSError * _Nullable error) {
        XCTAssert(!error);
        [disableAPIKeyExpectation fulfill];
    }];

    [self waitForExpectations:@[disableAPIKeyExpectation] timeout:60.0];

    [[app userAPIKeyProviderClient] enableApiKey:userAPIKeyA.objectId completion:^(NSError * _Nullable error) {
        XCTAssert(!error);
        [enableAPIKeyExpectation fulfill];
    }];

    [self waitForExpectations:@[enableAPIKeyExpectation] timeout:60.0];

    [[app userAPIKeyProviderClient] deleteApiKey:userAPIKeyA.objectId completion:^(NSError * _Nullable error) {
        XCTAssert(!error);
        [deleteAPIKeyExpectation fulfill];
    }];

    [self waitForExpectations:@[deleteAPIKeyExpectation] timeout:60.0];

}

#pragma mark - Link user -

- (void)testLinkUser {
    RLMApp *app = [RLMApp appWithId:self.appId configuration:[self defaultAppConfiguration]];

    XCTestExpectation *registerExpectation = [self expectationWithDescription:@"should try register"];
    XCTestExpectation *loginExpectation = [self expectationWithDescription:@"should try login"];
    XCTestExpectation *linkExpectation = [self expectationWithDescription:@"should try link and fail"];

    __block RLMSyncUser *syncUser;

    NSString *randomEmail = [NSString stringWithFormat:@"%@@10gen.com", [self generateRandomString:10]];
    NSString *randomPassword = [self generateRandomString:10];

    [[app usernamePasswordProviderClient] registerEmail:randomEmail password:randomPassword completion:^(NSError * _Nullable error) {
        XCTAssert(!error);
        [registerExpectation fulfill];
    }];

    [self waitForExpectations:@[registerExpectation] timeout:60.0];

    [app loginWithCredential:[RLMAppCredentials credentialsWithUsername:randomEmail password:randomPassword]
                  completion:^(RLMSyncUser * _Nullable user, NSError * _Nullable error) {
        XCTAssert(!error);
        XCTAssert(user);
        syncUser = user;
        [loginExpectation fulfill];
    }];

    [self waitForExpectations:@[loginExpectation] timeout:60.0];

    [app linkUser:syncUser
      credentials:[RLMAppCredentials credentialsWithFacebookToken:@"a_token"]
       completion:^(RLMSyncUser * _Nullable user, NSError * _Nullable error) {
        XCTAssert(!user);
        XCTAssertEqual(error.code, RLMAppErrorInvalidSession);
        [linkExpectation fulfill];
    }];

    [self waitForExpectations:@[linkExpectation] timeout:60.0];
}

#pragma mark - Auth Credentials -

- (void)testUsernamePasswordCredential {
    RLMAppCredentials *usernamePasswordCredential = [RLMAppCredentials credentialsWithUsername:@"test@mongodb.com" password:@"apassword"];
    XCTAssertEqualObjects(usernamePasswordCredential.provider, @"local-userpass");
}

- (void)testJWTCredential {
    RLMAppCredentials *jwtCredential = [RLMAppCredentials credentialsWithJWT:@"sometoken"];
    XCTAssertEqualObjects(jwtCredential.provider, @"custom-token");
}

- (void)testAnonymousCredential {
    RLMAppCredentials *anonymousCredential = [RLMAppCredentials anonymousCredentials];
    XCTAssertEqualObjects(anonymousCredential.provider, @"anon-user");
}

- (void)testUserAPIKeyCredential {
    RLMAppCredentials *userAPICredential = [RLMAppCredentials credentialsWithUserAPIKey:@"apikey"];
    XCTAssertEqualObjects(userAPICredential.provider, @"api-key");
}

- (void)testServerAPIKeyCredential {
    RLMAppCredentials *serverAPICredential = [RLMAppCredentials credentialsWithServerAPIKey:@"apikey"];
    XCTAssertEqualObjects(serverAPICredential.provider, @"api-key");
}

- (void)testFacebookCredential {
    RLMAppCredentials *facebookCredential = [RLMAppCredentials credentialsWithFacebookToken:@"facebook token"];
    XCTAssertEqualObjects(facebookCredential.provider, @"oauth2-facebook");
}

- (void)testGoogleCredential {
    RLMAppCredentials *googleCredential = [RLMAppCredentials credentialsWithGoogleToken:@"google token"];
    XCTAssertEqualObjects(googleCredential.provider, @"oauth2-google");
}

- (void)testAppleCredential {
    RLMAppCredentials *appleCredential = [RLMAppCredentials credentialsWithAppleToken:@"apple token"];
    XCTAssertEqualObjects(appleCredential.provider, @"oauth2-apple");
}

- (void)testFunctionCredential {
    NSError *error;
    RLMAppCredentials *functionCredential = [RLMAppCredentials credentialsWithFunctionPayload:@{ @"dog" : @{ @"name" : @"fido" } }
                                                                                        error:&error];
    XCTAssertEqualObjects(functionCredential.provider, @"custom-function");
    XCTAssertEqualObjects(error, nil);
}

#pragma mark - Username Password

/// Valid username/password credentials should be able to log in a user. Using the same credentials should return the
/// same user object.
- (void)testUsernamePasswordAuthentication {
    RLMSyncUser *firstUser = [self logInUserForCredentials:[self basicCredentialsWithName:NSStringFromSelector(_cmd)
                                                                                 register:YES]];
    RLMSyncUser *secondUser = [self logInUserForCredentials:[self basicCredentialsWithName:NSStringFromSelector(_cmd)
                                                                                  register:NO]];
    // Two users created with the same credential should resolve to the same actual user.
    XCTAssertTrue([firstUser.identity isEqualToString:secondUser.identity]);
}

/// An invalid username/password credential should not be able to log in a user and a corresponding error should be generated.
- (void)testInvalidPasswordAuthentication {
    [self logInUserForCredentials:[self basicCredentialsWithName:NSStringFromSelector(_cmd) register:YES]];

    RLMAppCredentials *credentials = [RLMAppCredentials credentialsWithUsername:NSStringFromSelector(_cmd)
                                                                       password:@"INVALID_PASSWORD"];

    XCTestExpectation *expectation = [self expectationWithDescription:@"login should fail"];

    [self.app loginWithCredential:credentials completion:^(RLMSyncUser * user, NSError * error) {
        XCTAssertNil(user);
        XCTAssertNotNil(error);
        [expectation fulfill];
    }];

    [self waitForExpectationsWithTimeout:2.0 handler:nil];
}

/// A non-existsing user should not be able to log in and a corresponding error should be generated.
- (void)testNonExistingUsernameAuthentication {
    RLMAppCredentials *credentials = [RLMAppCredentials credentialsWithUsername:@"INVALID_USERNAME"
                                                                       password:@"INVALID_PASSWORD"];

    XCTestExpectation *expectation = [self expectationWithDescription:@"login should fail"];

    [self.app loginWithCredential:credentials completion:^(RLMSyncUser * user, NSError * error) {
        XCTAssertNil(user);
        XCTAssertNotNil(error);
        [expectation fulfill];
    }];

    [self waitForExpectationsWithTimeout:2.0 handler:nil];
}

/// Registering a user with existing username should return corresponding error.
- (void)testExistingUsernameRegistration {
    XCTestExpectation *expectationA = [self expectationWithDescription:@"registration should succeed"];
    [[self.app usernamePasswordProviderClient] registerEmail:NSStringFromSelector(_cmd)
                                                    password:@"password"
                                                  completion:^(NSError * error) {
        XCTAssertNil(error);
        [expectationA fulfill];
    }];
    [self waitForExpectationsWithTimeout:2.0 handler:nil];

    XCTestExpectation *expectationB = [self expectationWithDescription:@"registration should fail"];
    [[self.app usernamePasswordProviderClient] registerEmail:NSStringFromSelector(_cmd)
                                                    password:@"password"
                                                  completion:^(NSError * error) {
        XCTAssertNotNil(error);
        [expectationB fulfill];
    }];

    [self waitForExpectationsWithTimeout:2.0 handler:nil];
}

/// Errors reported in RLMSyncManager.errorHandler shouldn't contain sync error domain errors as underlying error

- (void)testSyncErrorHandlerErrorDomain {
    RLMSyncUser *user = [self logInUserForCredentials:[self basicCredentialsWithName:NSStringFromSelector(_cmd) register:YES]];
    XCTAssertNotNil(user);
    
    XCTestExpectation *expectation = [self expectationWithDescription:@"should fail after setting bad token"];
    [self.app syncManager].errorHandler = ^(__unused NSError *error, __unused RLMSyncSession *session) {
        XCTAssertTrue([error.domain isEqualToString:RLMSyncErrorDomain]);
        XCTAssertFalse([[error.userInfo[kRLMSyncUnderlyingErrorKey] domain] isEqualToString:RLMSyncErrorDomain]);
        [expectation fulfill];
    };

    [self manuallySetAccessTokenForUser:user value:[self badAccessToken]];
<<<<<<< HEAD

=======
    [self manuallySetRefreshTokenForUser:user value:[self badAccessToken]];
    
>>>>>>> e684dfae
    [self openRealmForPartitionValue:@"foo" user:user];

    [self waitForExpectationsWithTimeout:10.0 handler:nil];
}

#pragma mark - Basic Sync

/// It should be possible to successfully open a Realm configured for sync with a normal user.
- (void)testOpenRealmWithNormalCredentials {
    RLMSyncUser *user = [self logInUserForCredentials:[self basicCredentialsWithName:NSStringFromSelector(_cmd) register:YES]];
    RLMRealm *realm = [self openRealmForPartitionValue:@"foo" user:user];
    XCTAssertTrue(realm.isEmpty);
}

/// If client B adds objects to a synced Realm, client A should see those objects.
- (void)testAddObjects {
    RLMSyncUser *user = [self logInUserForCredentials:[self basicCredentialsWithName:NSStringFromSelector(_cmd) register:self.isParent]];
    RLMSyncUser *user2 = [self logInUserForCredentials:[self basicCredentialsWithName:@"lmao@10gen.com" register:self.isParent]];
    
    NSString *realmId = @"foo";
    RLMRealm *realm = [self openRealmForPartitionValue:realmId
                                                  user:user];
    RLMRealm *realm2 = [self openRealmForPartitionValue:realmId
                                                   user:user2];
    if (self.isParent) {
        CHECK_COUNT(0, Person, realm);
        RLMRunChildAndWait();
        [self waitForDownloadsForUser:user
                               realms:@[realm]
                      partitionValues:@[realmId] expectedCounts:@[@4]];
        [self waitForDownloadsForUser:user2
                               realms:@[realm2]
                      partitionValues:@[realmId] expectedCounts:@[@4]];
    } else {
        // Add objects.
        [self addPersonsToRealm:realm
                        persons:@[[Person johnWithRealmId:realmId],
                                  [Person paulWithRealmId:realmId],
                                  [Person ringoWithRealmId:realmId],
                                  [Person georgeWithRealmId:realmId]]];
        [self waitForUploadsForRealm:realm];
    }
}

/// If client B adds objects to a synced Realm, client A should see those objects.
- (void)testSessionRefresh {
    RLMSyncUser *user = [self logInUserForCredentials:[self basicCredentialsWithName:NSStringFromSelector(_cmd) register:self.isParent]];
    RLMSyncUser *user2 = [self logInUserForCredentials:[self basicCredentialsWithName:@"lmao@10gen.com" register:self.isParent]];

    [user _syncUser]->update_access_token(self.badAccessToken.UTF8String);
    
    NSString *realmId = @"foo";
    RLMRealm *realm = [self openRealmForPartitionValue:realmId
                                                  user:user];
    RLMRealm *realm2 = [self openRealmForPartitionValue:realmId
                                                   user:user2];
    if (self.isParent) {
        CHECK_COUNT(0, Person, realm);
        RLMRunChildAndWait();
        [self waitForDownloadsForUser:user
                               realms:@[realm]
                      partitionValues:@[realmId] expectedCounts:@[@4]];
        [self waitForDownloadsForUser:user2
                               realms:@[realm2]
                      partitionValues:@[realmId] expectedCounts:@[@4]];
    } else {
        // Add objects.
        [self addPersonsToRealm:realm
                        persons:@[[Person johnWithRealmId:realmId],
                                  [Person paulWithRealmId:realmId],
                                  [Person ringoWithRealmId:realmId],
                                  [Person georgeWithRealmId:realmId]]];
        [self waitForUploadsForRealm:realm];
    }
}

/// If client B deletes objects from a synced Realm, client A should see the effects of that deletion.
- (void)testDeleteObjects {
    RLMSyncUser *user = [self logInUserForCredentials:[self basicCredentialsWithName:NSStringFromSelector(_cmd)
                                                                            register:self.isParent]];
    RLMRealm *realm = [self openRealmForPartitionValue:@"foo" user:user];
    if (self.isParent) {
        // Add objects.
        [self addPersonsToRealm:realm persons:@[[Person johnWithRealmId:@"foo"]]];
        [self waitForUploadsForRealm:realm];
        CHECK_COUNT(1, Person, realm);
        RLMRunChildAndWait();
        [self waitForDownloadsForRealm:realm];
        CHECK_COUNT(0, Person, realm);
    } else {
        [self waitForDownloadsForRealm:realm];
        CHECK_COUNT(1, Person, realm);
        [realm beginWriteTransaction];
        [realm deleteAllObjects];
        [realm commitWriteTransaction];
        [self waitForUploadsForRealm:realm];
        CHECK_COUNT(0, Person, realm);
    }
}

#pragma mark - Encryption -

/// If client B encrypts its synced Realm, client A should be able to access that Realm with a different encryption key.
- (void)testEncryptedSyncedRealm {
    RLMSyncUser *user = [self logInUserForCredentials:[self basicCredentialsWithName:NSStringFromSelector(_cmd)
                                                                            register:self.isParent]];

    NSData *key = RLMGenerateKey();
    RLMRealm *realm = [self openRealmForPartitionValue:@"foo"
                                                  user:user
                                         encryptionKey:key
                                            stopPolicy:RLMSyncStopPolicyAfterChangesUploaded
                                      immediatelyBlock:nil];

    if (self.isParent) {
        CHECK_COUNT(0, Person, realm);
        RLMRunChildAndWait();
        [self waitForDownloadsForUser:user
                               realms:@[realm]
                      partitionValues:@[@"foo"]
                       expectedCounts:@[@1]];
    } else {
        // Add objects.
        [self addPersonsToRealm:realm persons:@[[Person johnWithRealmId:@"foo"]]];
        [self waitForUploadsForRealm:realm];
        CHECK_COUNT(1, Person, realm);
    }
}

/// If an encrypted synced Realm is re-opened with the wrong key, throw an exception.
- (void)testEncryptedSyncedRealmWrongKey {
    RLMSyncUser *user = [self logInUserForCredentials:[self basicCredentialsWithName:NSStringFromSelector(_cmd)
                                                                            register:self.isParent]];

    if (self.isParent) {
        NSString *path;
        @autoreleasepool {
            RLMRealm *realm = [self openRealmForPartitionValue:@"foo"
                                                          user:user
                                                 encryptionKey:RLMGenerateKey()
                                                    stopPolicy:RLMSyncStopPolicyImmediately
                                              immediatelyBlock:nil];
            path = realm.configuration.pathOnDisk;
            CHECK_COUNT(0, Person, realm);
            RLMRunChildAndWait();
            [self waitForDownloadsForUser:user
                                   realms:@[realm]
                          partitionValues:@[@"foo"]
                           expectedCounts:@[@1]];
        }
        
        RLMRealmConfiguration *c = [RLMRealmConfiguration defaultConfiguration];
        c.fileURL = [NSURL fileURLWithPath:path];
        RLMAssertThrowsWithError([RLMRealm realmWithConfiguration:c error:nil],
                                 @"Unable to open a realm at path",
                                 RLMErrorFileAccess,
                                 @"Realm file initial open failed");
        c.encryptionKey = RLMGenerateKey();
        RLMAssertThrowsWithError([RLMRealm realmWithConfiguration:c error:nil],
                                 @"Unable to open a realm at path",
                                 RLMErrorFileAccess,
                                 @"Realm file decryption failed");
    } else {
        RLMRealm *realm = [self openRealmForPartitionValue:@"foo"
                                                      user:user
                                             encryptionKey:RLMGenerateKey()
                                                stopPolicy:RLMSyncStopPolicyImmediately
                                          immediatelyBlock:nil];
        [self addPersonsToRealm:realm persons:@[[Person johnWithRealmId:@"foo"]]];
        [self waitForUploadsForRealm:realm];
        CHECK_COUNT(1, Person, realm);
    }
}

#pragma mark - Multiple Realm Sync

/// If a client opens multiple Realms, there should be one session object for each Realm that was opened.
- (void)testMultipleRealmsSessions {
    NSString *partitionValueA = @"foo";
    NSString *partitionValueB = @"bar";
    NSString *partitionValueC = @"baz";
    RLMSyncUser *user = [self logInUserForCredentials:[self basicCredentialsWithName:NSStringFromSelector(_cmd)
                                                                            register:self.isParent]];

    // Open three Realms.

    __attribute__((objc_precise_lifetime)) RLMRealm *realmealmA = [self openRealmForPartitionValue:partitionValueA
                                                                                              user:user];
    __attribute__((objc_precise_lifetime)) RLMRealm *realmealmB = [self openRealmForPartitionValue:partitionValueB
                                                                                              user:user];
    __attribute__((objc_precise_lifetime)) RLMRealm *realmealmC = [self openRealmForPartitionValue:partitionValueC
                                                                                              user:user];
    // Make sure there are three active sessions for the user.
    XCTAssert(user.allSessions.count == 3, @"Expected 3 sessions, but didn't get 3 sessions");
    XCTAssertNotNil([user sessionForPartitionValue:partitionValueA],
                    @"Expected to get a session for partition value A");
    XCTAssertNotNil([user sessionForPartitionValue:partitionValueB],
                    @"Expected to get a session for partition value B");
    XCTAssertNotNil([user sessionForPartitionValue:partitionValueC],
                    @"Expected to get a session for partition value C");
    XCTAssertTrue([user sessionForPartitionValue:partitionValueA].state == RLMSyncSessionStateActive,
                  @"Expected active session for URL A");
    XCTAssertTrue([user sessionForPartitionValue:partitionValueB].state == RLMSyncSessionStateActive,
                  @"Expected active session for URL B");
    XCTAssertTrue([user sessionForPartitionValue:partitionValueC].state == RLMSyncSessionStateActive,
                  @"Expected active session for URL C");
}

/// A client should be able to open multiple Realms and add objects to each of them.
- (void)testMultipleRealmsAddObjects {
    NSString *partitionValueA = @"foo";
    NSString *partitionValueB = @"bar";
    NSString *partitionValueC = @"baz";
    RLMSyncUser *user = [self logInUserForCredentials:[self basicCredentialsWithName:NSStringFromSelector(_cmd)
                                                                            register:self.isParent]];

    RLMRealm *realmA = [self openRealmForPartitionValue:partitionValueA user:user];
    RLMRealm *realmB = [self openRealmForPartitionValue:partitionValueB user:user];
    RLMRealm *realmC = [self openRealmForPartitionValue:partitionValueC user:user];

    if (self.isParent) {
        [self waitForDownloadsForRealm:realmA];
        [self waitForDownloadsForRealm:realmB];
        [self waitForDownloadsForRealm:realmC];
        CHECK_COUNT(0, Person, realmA);
        CHECK_COUNT(0, Person, realmB);
        CHECK_COUNT(0, Person, realmC);
        RLMRunChildAndWait();
        [self waitForDownloadsForUser:user
                               realms:@[realmA, realmB, realmC]
                      partitionValues:@[partitionValueA,
                                        partitionValueB,
                                        partitionValueC]
                       expectedCounts:@[@3, @2, @5]];

        RLMResults *resultsA = [Person objectsInRealm:realmA where:@"firstName == %@", @"Ringo"];
        RLMResults *resultsB = [Person objectsInRealm:realmB where:@"firstName == %@", @"Ringo"];

        XCTAssertEqual([resultsA count], 1UL);
        XCTAssertEqual([resultsB count], 0UL);
    } else {
        // Add objects.
        [self addPersonsToRealm:realmA
                        persons:@[[Person johnWithRealmId:partitionValueA],
                                  [Person paulWithRealmId:partitionValueA],
                                  [Person ringoWithRealmId:partitionValueA]]];
        [self addPersonsToRealm:realmB
                        persons:@[[Person johnWithRealmId:partitionValueB],
                                  [Person paulWithRealmId:partitionValueB]]];
        [self addPersonsToRealm:realmC
                        persons:@[[Person johnWithRealmId:partitionValueC],
                                  [Person paulWithRealmId:partitionValueC],
                                  [Person ringoWithRealmId:partitionValueC],
                                  [Person georgeWithRealmId:partitionValueC],
                                  [Person ringoWithRealmId:partitionValueC]]];
        [self waitForUploadsForRealm:realmA];
        [self waitForUploadsForRealm:realmB];
        [self waitForUploadsForRealm:realmC];
        CHECK_COUNT(3, Person, realmA);
        CHECK_COUNT(2, Person, realmB);
        CHECK_COUNT(5, Person, realmC);
    }
}

/// A client should be able to open multiple Realms and delete objects from each of them.
- (void)testMultipleRealmsDeleteObjects {
    NSString *partitionValueA = @"foo";
    NSString *partitionValueB = @"bar";
    NSString *partitionValueC = @"baz";
    RLMSyncUser *user = [self logInUserForCredentials:[self basicCredentialsWithName:NSStringFromSelector(_cmd)
                                                                            register:self.isParent]];
    RLMRealm *realmA = [self openRealmForPartitionValue:partitionValueA user:user];
    RLMRealm *realmB = [self openRealmForPartitionValue:partitionValueB user:user];
    RLMRealm *realmC = [self openRealmForPartitionValue:partitionValueC user:user];

    if (self.isParent) {
        [self waitForDownloadsForRealm:realmA];
        [self waitForDownloadsForRealm:realmB];
        [self waitForDownloadsForRealm:realmC];
        // Add objects.
        [self addPersonsToRealm:realmA
                        persons:@[[Person johnWithRealmId:partitionValueA],
                                  [Person paulWithRealmId:partitionValueA],
                                  [Person ringoWithRealmId:partitionValueA],
                                  [Person georgeWithRealmId:partitionValueA]]];
        [self addPersonsToRealm:realmB
                        persons:@[[Person johnWithRealmId:partitionValueB],
                                  [Person paulWithRealmId:partitionValueB],
                                  [Person ringoWithRealmId:partitionValueB],
                                  [Person georgeWithRealmId:partitionValueB],
                                  [Person georgeWithRealmId:partitionValueB]]];
        [self addPersonsToRealm:realmC
                        persons:@[[Person johnWithRealmId:partitionValueC],
                                  [Person paulWithRealmId:partitionValueC]]];

        [self waitForUploadsForRealm:realmA];
        [self waitForUploadsForRealm:realmB];
        [self waitForUploadsForRealm:realmC];
        CHECK_COUNT(4, Person, realmA);
        CHECK_COUNT(5, Person, realmB);
        CHECK_COUNT(2, Person, realmC);
        RLMRunChildAndWait();
        [self waitForDownloadsForUser:user
                               realms:@[realmA, realmB, realmC]
                      partitionValues:@[partitionValueA,
                                        partitionValueB,
                                        partitionValueC]
                       expectedCounts:@[@0, @0, @0]];
    } else {
        // Delete all the objects from the Realms.
        [self waitForDownloadsForRealm:realmA];
        [self waitForDownloadsForRealm:realmB];
        [self waitForDownloadsForRealm:realmC];
        CHECK_COUNT(4, Person, realmA);
        CHECK_COUNT(5, Person, realmB);
        CHECK_COUNT(2, Person, realmC);
        [realmA beginWriteTransaction];
        [realmA deleteAllObjects];
        [realmA commitWriteTransaction];
        [realmB beginWriteTransaction];
        [realmB deleteAllObjects];
        [realmB commitWriteTransaction];
        [realmC beginWriteTransaction];
        [realmC deleteAllObjects];
        [realmC commitWriteTransaction];
        [self waitForUploadsForRealm:realmA];
        [self waitForUploadsForRealm:realmB];
        [self waitForUploadsForRealm:realmC];
        CHECK_COUNT(0, Person, realmA);
        CHECK_COUNT(0, Person, realmB);
        CHECK_COUNT(0, Person, realmC);
    }
}

#pragma mark - Session Lifetime
/// When a session opened by a Realm goes out of scope, it should stay alive long enough to finish any waiting uploads.
- (void)testUploadChangesWhenRealmOutOfScope {
    const NSInteger OBJECT_COUNT = 3;
    // Log in the user.
    RLMSyncUser *user = [self logInUserForCredentials:[self basicCredentialsWithName:NSStringFromSelector(_cmd)
                                                                            register:self.isParent]];

    if (self.isParent) {
        // Open the Realm in an autorelease pool so that it is destroyed as soon as possible.
        @autoreleasepool {
            RLMRealm *realm = [self openRealmForPartitionValue:@"foo" user:user];
            [self addPersonsToRealm:realm
                            persons:@[[Person johnWithRealmId:@"foo"],
                                      [Person paulWithRealmId:@"foo"],
                                      [Person ringoWithRealmId:@"foo"]]];
            CHECK_COUNT(OBJECT_COUNT, Person, realm);

            [self waitForUploadsForRealm:realm];
        }

        RLMRunChildAndWait();
    } else {
        RLMRealm *realm = [self openRealmForPartitionValue:@"foo" user:user];
        // Wait for download to complete.
        [self waitForDownloadsForRealm:realm];
        CHECK_COUNT(OBJECT_COUNT, Person, realm);
    }
}

#pragma mark - Logging Back In

/// A Realm that was opened before a user logged out should be able to resume uploading if the user logs back in.
- (void)testLogBackInSameRealmUpload {
    RLMAppCredentials *credentials = [self basicCredentialsWithName:NSStringFromSelector(_cmd)
                                                           register:YES];
    RLMSyncUser *user = [self logInUserForCredentials:credentials];
    RLMRealm *realm = [self openRealmForPartitionValue:@"foo" user:user];

    [self addPersonsToRealm:realm persons:@[[Person johnWithRealmId:@"foo"]]];
    CHECK_COUNT(1, Person, realm);
    [self waitForUploadsForRealm:realm];
    // Log out the user.
    [self logOutUser:user];
    // Log the user back in.
    user = [self logInUserForCredentials:credentials];
    [self addPersonsToRealm:realm
                    persons:@[[Person johnWithRealmId:@"foo"],
                              [Person paulWithRealmId:@"foo"],
                              [Person ringoWithRealmId:@"foo"]]];
    CHECK_COUNT(4, Person, realm);
}

// FIXME: Depencancy on Stitch deployment
/// A Realm that was opened before a user logged out should be able to resume downloading if the user logs back in.
#if 0
- (void)testLogBackInSameRealmDownload {

    RLMAppCredentials *credentials = [self basicCredentialsWithName:NSStringFromSelector(_cmd)
                                                           register:YES];
    RLMSyncUser *user = [self logInUserForCredentials:credentials];
    RLMRealm *realm = [self openRealmForPartitionValue:@"foo" user:user];

    [self addPersonsToRealm:realm persons:@[[Person john]]];
    CHECK_COUNT(1, Person, realm);
    [self waitForUploadsForRealm:realm];
    // Log out the user.
    [self logOutUser:user];
    // Log the user back in.
    user = [self logInUserForCredentials:credentials];
    [self waitForDownloadsForRealm:realm];
    [self addPersonsToRealm:realm
                    persons:@[[Person john],
                              [Person paul],
                              [Person ringo]]];
    [self waitForUploadsForRealm:realm];

    CHECK_COUNT(4, Person, realm);
}

// FIXME: Disabled until sync server fixes progress notifications

/// A Realm that was opened while a user was logged out should be able to start uploading if the user logs back in.
- (void)testLogBackInDeferredRealmUpload {
    // Log in the user.
    RLMAppCredentials *credentials = [self basicCredentialsWithName:NSStringFromSelector(_cmd)
                                                           register:YES];
    RLMSyncUser *user = [self logInUserForCredentials:credentials];

    NSError *error = nil;
    if (self.isParent) {
        // Semaphore for knowing when the Realm is successfully opened for sync.
        dispatch_semaphore_t sema = dispatch_semaphore_create(0);
        [self logOutUser:user];
        // Open a Realm after the user's been logged out.
        [self primeSyncManagerWithSemaphore:sema];
        RLMRealm *realm = [self openRealmForPartitionValue:@"realm_id" user:user];
        XCTAssertNil(error, @"Error when opening Realm: %@", error);
        
        [self addPersonsToRealm:realm
                        persons:@[[Person john]]];
        
        CHECK_COUNT(1, Person, realm);
        user = [self logInUserForCredentials:credentials];
        // Wait for the Realm's session to be bound.
        WAIT_FOR_SEMAPHORE(sema, 30);
        [self addPersonsToRealm:realm
                        persons:@[[Person john],
                                  [Person paul],
                                  [Person ringo]]];
        [self waitForUploadsForRealm:realm];
        CHECK_COUNT(3, Person, realm);
        RLMRunChildAndWait();
    } else {
        RLMRealm *realm = [self openRealmForPartitionValue:@"realm_id" user:user];
        XCTAssertNil(error, @"Error when opening Realm: %@", error);
        [self waitForDownloadsForRealm:realm];
        CHECK_COUNT(3, Person, realm);
    }
}

/// A Realm that was opened while a user was logged out should be able to start downloading if the user logs back in.
- (void)testLogBackInDeferredRealmDownload {

    RLMAppCredentials *credentials = [self basicCredentialsWithName:NSStringFromSelector(_cmd)
                                                           register:YES];
    RLMSyncUser *user = [self logInUserForCredentials:credentials];

    NSError *error = nil;
    if (self.isParent) {
        dispatch_semaphore_t sema = dispatch_semaphore_create(0);
        RLMRunChildAndWait();

        [self logOutUser:user];
        // Open a Realm after the user's been logged out.
        [self primeSyncManagerWithSemaphore:sema];
        RLMRealm *realm = [self openRealmForPartitionValue:@"foo" user:user];
        XCTAssertNil(error, @"Error when opening Realm: %@", error);

        [self addPersonsToRealm:realm persons:@[[Person john]]];
        CHECK_COUNT(1, Person, realm);

        user = [self logInUserForCredentials:credentials];

        // Wait for the Realm's session to be bound.
        WAIT_FOR_SEMAPHORE(sema, 30);

        [self waitForDownloadsForUser:user
                               realms:@[realm]
                      partitionValues:@[@"foo"] expectedCounts:@[@4]];

    } else {
        RLMRealm *realm = [self openRealmForPartitionValue:@"realm_id" user:user];
        XCTAssertNil(error, @"Error when opening Realm: %@", error);
        [self addPersonsToRealm:realm
                        persons:@[[Person john],
                                  [Person paul],
                                  [Person ringo]]];
        [self waitForUploadsForRealm:realm];
        [self waitForUploadsForRealm:realm];
        CHECK_COUNT(3, Person, realm);
    }
}
#endif

/// After logging back in, a Realm whose path has been opened for the first time should properly upload changes.
- (void)testLogBackInOpenFirstTimePathUpload {
    RLMAppCredentials *credentials = [self basicCredentialsWithName:NSStringFromSelector(_cmd)
                                                           register:self.isParent];
    RLMSyncUser *user = [self logInUserForCredentials:credentials];
    // Now run a basic multi-client test.
    if (self.isParent) {
        // Log out the user.
        [self logOutUser:user];
        // Log the user back in.
        user = [self logInUserForCredentials:[self basicCredentialsWithName:NSStringFromSelector(_cmd)
                                                                   register:NO]];
        // Open the Realm (for the first time).
        RLMRealm *realm = [self openRealmForPartitionValue:@"foo" user:user];
        [self addPersonsToRealm:realm
                        persons:@[[Person johnWithRealmId:@"foo"],
                                  [Person paulWithRealmId:@"foo"]]];
        
        [self waitForUploadsForRealm:realm];
        CHECK_COUNT(2, Person, realm);
        RLMRunChildAndWait();
    } else {
        RLMRealm *realm = [self openRealmForPartitionValue:@"foo" user:user];
        // Add objects.
        [self waitForDownloadsForRealm:realm];
        CHECK_COUNT(2, Person, realm);
    }
}

/// After logging back in, a Realm whose path has been opened for the first time should properly download changes.
- (void)testLogBackInOpenFirstTimePathDownload {
    // Log in the user.
    RLMAppCredentials *credentials = [self basicCredentialsWithName:NSStringFromSelector(_cmd)
                                                           register:self.isParent];
    RLMSyncUser *user = [self logInUserForCredentials:credentials];

    // Now run a basic multi-client test.
    if (self.isParent) {
        // Log out the user.
        [self logOutUser:user];
        // Log the user back in.
        user = [self logInUserForCredentials:[self basicCredentialsWithName:NSStringFromSelector(_cmd)
                                                                   register:NO]];
        // Open the Realm (for the first time).
        RLMRealm *realm = [self openRealmForPartitionValue:@"foo" user:user];
        // Run the sub-test.
        RLMRunChildAndWait();
        [self waitForDownloadsForRealm:realm];
        CHECK_COUNT(2, Person, realm);
    } else {
        RLMRealm *realm = [self openRealmForPartitionValue:@"foo" user:user];
        // Add objects.
        [self waitForDownloadsForRealm:realm];
        [self addPersonsToRealm:realm
                        persons:@[[Person johnWithRealmId:@"foo"],
                                  [Person paulWithRealmId:@"foo"]]];
        [self waitForUploadsForRealm:realm];
        CHECK_COUNT(2, Person, realm);
    }
}

// FIXME: Dependancy on Stitch deployment
#if 0
/// If a client logs in, connects, logs out, and logs back in, sync should properly upload changes for a new
/// `RLMRealm` that is opened for the same path as a previously-opened Realm.
- (void)testLogBackInReopenRealmUpload {
    // Log in the user.
    RLMAppCredentials *credentials = [self basicCredentialsWithName:NSStringFromSelector(_cmd)
                                                           register:self.isParent];
    RLMSyncUser *user = [self logInUserForCredentials:credentials];

    // Open the Realm
    RLMRealm *realm = [self openRealmForPartitionValue:@"realm_id" user:user];
    if (self.isParent) {
        [self addPersonsToRealm:realm
                        persons:@[[Person john]]];
        [self waitForUploadsForRealm:realm];
        CHECK_COUNT(1, Person, realm);
        // Log out the user.
        [self logOutUser:user];
        // Log the user back in.
        user = [self logInUserForCredentials:[self basicCredentialsWithName:NSStringFromSelector(_cmd)
                                                                   register:NO]];
        // Open the Realm again.
        RLMRealm *realm = [self openRealmForPartitionValue:@"realm_id" user:user];
        [self addPersonsToRealm:realm
                        persons:@[[Person john],
                                  [Person paul],
                                  [Person george],
                                  [Person ringo]]];
        CHECK_COUNT(5, Person, realm);
        [self waitForUploadsForRealm:realm];
        RLMRunChildAndWait();
    } else {
        [self waitForDownloadsForRealm:realm];
        CHECK_COUNT(5, Person, realm);
    }
}

/// If a client logs in, connects, logs out, and logs back in, sync should properly download changes for a new
/// `RLMRealm` that is opened for the same path as a previously-opened Realm.
- (void)testLogBackInReopenRealmDownload {
    // Log in the user.
    RLMAppCredentials *credentials = [self basicCredentialsWithName:NSStringFromSelector(_cmd)
                                                           register:self.isParent];
    RLMSyncUser *user = [self logInUserForCredentials:credentials];

    // Open the Realm
    if (self.isParent) {
        RLMRealm *realm = [self openRealmForPartitionValue:@"realm_id" user:user];
        [self addPersonsToRealm:realm
                        persons:@[[Person john]]];
        [self waitForUploadsForRealm:realm];
        XCTAssert([Person allObjectsInRealm:realm].count == 1, @"Expected 1 item");
        // Log out the user.
        [self logOutUser:user];
        // Log the user back in.
        user = [self logInUserForCredentials:[self basicCredentialsWithName:NSStringFromSelector(_cmd)
                                                                   register:NO]];
        // Run the sub-test.
        RLMRunChildAndWait();
        // Open the Realm again and get the items.
        realm = [self openRealmForPartitionValue:@"realm_id" user:user];
        [self waitForDownloadsForUser:user
                               realms:@[realm]
                      partitionValues:@[@"realm_id"] expectedCounts:@[@5]];
    } else {
        RLMRealm *realm = [self openRealmForPartitionValue:@"realm_id" user:user];
        // Add objects.
        [self waitForDownloadsForRealm:realm];
        CHECK_COUNT(1, Person, realm);
        [self addPersonsToRealm:realm
                        persons:@[[Person john],
                                  [Person paul],
                                  [Person george],
                                  [Person ringo]]];
        [self waitForUploadsForRealm:realm];
        CHECK_COUNT(5, Person, realm);
    }
}

#pragma mark - Session suspend and resume

- (void)testSuspendAndResume {
    
    RLMAppCredentials *credentials = [self basicCredentialsWithName:NSStringFromSelector(_cmd)
                                                           register:self.isParent];
    RLMSyncUser *user = [self logInUserForCredentials:credentials];

    __attribute__((objc_precise_lifetime)) RLMRealm *realmA = [self openRealmForPartitionValue:@"realm_id" user:user];
    __attribute__((objc_precise_lifetime)) RLMRealm *realmB = [self openRealmForPartitionValue:@"realm_id" user:user];
    if (self.isParent) {
        [self waitForDownloadsForRealm:realmA];
        [self waitForDownloadsForRealm:realmB];
        CHECK_COUNT(0, Person, realmA);
        CHECK_COUNT(0, Person, realmB);
        
        // Suspend the session for realm A and then add an object to each Realm
        RLMSyncSession *sessionA = [RLMSyncSession sessionForRealm:realmA];
        [sessionA suspend];
        
        [self addPersonsToRealm:realmA
                        persons:@[[Person john]]];

        [self addPersonsToRealm:realmB
                        persons:@[[Person ringo]]];
        [self waitForUploadsForRealm:realmB];
        RLMRunChildAndWait();
        
        // A should still be 1 since it's suspended. If it wasn't suspended, it
        // should have downloaded before B due to the ordering in the child.
        [self waitForDownloadsForRealm:realmB];
        CHECK_COUNT(1, Person, realmA);
        CHECK_COUNT(3, Person, realmB);

        // A should see the other two from the child after resuming
        [sessionA resume];
        [self waitForDownloadsForRealm:realmA];
        CHECK_COUNT(3, Person, realmA);
    } else {
        // Child shouldn't see the object in A
        [self waitForDownloadsForRealm:realmA];
        [self waitForDownloadsForRealm:realmB];
        CHECK_COUNT(0, Person, realmA);
        CHECK_COUNT(1, Person, realmB);
        [self addPersonsToRealm:realmA
                        persons:@[[Person john],
                                  [Person paul]]];
        [self waitForUploadsForRealm:realmA];
        [self addPersonsToRealm:realmB
                        persons:@[[Person john],
                                  [Person paul]]];
        [self waitForUploadsForRealm:realmB];
        CHECK_COUNT(2, Person, realmA);
        CHECK_COUNT(3, Person, realmB);
    }
}
#endif

#pragma mark - Client reset

/// Ensure that a client reset error is propagated up to the binding successfully.
- (void)testClientReset {
    RLMAppCredentials *credentials = [self basicCredentialsWithName:NSStringFromSelector(_cmd)
                                                           register:self.isParent];
    RLMSyncUser *user = [self logInUserForCredentials:credentials];
    // Open the Realm
    __attribute__((objc_precise_lifetime)) RLMRealm *realm = [self openRealmForPartitionValue:@"realm_id" user:user];
    
    __block NSError *theError = nil;
    XCTestExpectation *ex = [self expectationWithDescription:@"Waiting for error handler to be called..."];
    [self.app syncManager].errorHandler = ^void(NSError *error, RLMSyncSession *) {
        theError = error;
        [ex fulfill];
    };
    [user simulateClientResetErrorForSession:@"realm_id"];
    [self waitForExpectationsWithTimeout:10 handler:nil];
    XCTAssertNotNil(theError);
    XCTAssertTrue(theError.code == RLMSyncErrorClientResetError);
    NSString *pathValue = [theError rlmSync_clientResetBackedUpRealmPath];
    XCTAssertNotNil(pathValue);
    // Sanity check the recovery path.
    NSString *recoveryPath = @"io.realm.object-server-recovered-realms/recovered_realm";
    XCTAssertTrue([pathValue rangeOfString:recoveryPath].location != NSNotFound);
    XCTAssertNotNil([theError rlmSync_errorActionToken]);
}

/// Test manually initiating client reset.
- (void)testClientResetManualInitiation {
    RLMAppCredentials *credentials = [self basicCredentialsWithName:NSStringFromSelector(_cmd)
                                                           register:self.isParent];
    RLMSyncUser *user = [self logInUserForCredentials:credentials];

    __block NSError *theError = nil;
    @autoreleasepool {
        __attribute__((objc_precise_lifetime)) RLMRealm *realm = [self openRealmForPartitionValue:@"realm_id" user:user];
        XCTestExpectation *ex = [self expectationWithDescription:@"Waiting for error handler to be called..."];
        [self.app syncManager].errorHandler = ^void(NSError *error, RLMSyncSession *) {
            theError = error;
            [ex fulfill];
        };
        [user simulateClientResetErrorForSession:@"realm_id"];
        [self waitForExpectationsWithTimeout:10 handler:nil];
        XCTAssertNotNil(theError);
    }
    // At this point the Realm should be invalidated and client reset should be possible.
    NSString *pathValue = [theError rlmSync_clientResetBackedUpRealmPath];
    XCTAssertFalse([[NSFileManager defaultManager] fileExistsAtPath:pathValue]);
    [RLMSyncSession immediatelyHandleError:[theError rlmSync_errorActionToken]];
    XCTAssertTrue([[NSFileManager defaultManager] fileExistsAtPath:pathValue]);
}

#pragma mark - Progress Notifications

static const NSInteger NUMBER_OF_BIG_OBJECTS = 2;

- (void)populateDataForUser:(RLMSyncUser *)user partitionValue:(NSString *)partitionValue {
    RLMRealm *realm = [self openRealmForPartitionValue:partitionValue user:user];
    [realm beginWriteTransaction];
    for (NSInteger i=0; i<NUMBER_OF_BIG_OBJECTS; i++) {
        [realm addObject:[HugeSyncObject objectWithRealmId:partitionValue]];
    }
    [realm commitWriteTransaction];
    [self waitForUploadsForRealm:realm];
    CHECK_COUNT(NUMBER_OF_BIG_OBJECTS, HugeSyncObject, realm);
}

// FIXME: Dependancy on Stitch deployment
#if 0
- (void)testStreamingDownloadNotifier {
    RLMAppCredentials *credentials = [self basicCredentialsWithName:NSStringFromSelector(_cmd)
                                                           register:self.isParent];
    RLMSyncUser *user = [self logInUserForCredentials:credentials];

    if (!self.isParent) {
        [self populateDataForUser:user partitionValue:@"realm_id"];
        return;
    }

    __block NSInteger callCount = 0;
    __block NSUInteger transferred = 0;
    __block NSUInteger transferrable = 0;
    __block BOOL hasBeenFulfilled = NO;
    // Register a notifier.
    RLMRealm *realm = [self openRealmForPartitionValue:@"realm_id" user:user];
    RLMSyncSession *session = realm.syncSession;
    XCTAssertNotNil(session);
    XCTestExpectation *ex = [self expectationWithDescription:@"streaming-download-notifier"];
    id token = [session addProgressNotificationForDirection:RLMSyncProgressDirectionDownload
                                                       mode:RLMSyncProgressModeReportIndefinitely
                                                      block:^(NSUInteger xfr, NSUInteger xfb) {
        // Make sure the values are increasing, and update our stored copies.
        XCTAssert(xfr >= transferred);
        XCTAssert(xfb >= transferrable);
        transferred = xfr;
        transferrable = xfb;
        callCount++;
        if (transferrable > 0 && transferred >= transferrable && !hasBeenFulfilled) {
            [ex fulfill];
            hasBeenFulfilled = YES;
        }
    }];
    // Wait for the child process to upload everything.
    RLMRunChildAndWait();
    [self waitForExpectationsWithTimeout:10.0 handler:nil];
    [token invalidate];
    // The notifier should have been called at least twice: once at the beginning and at least once
    // to report progress.
    XCTAssert(callCount > 1);
    XCTAssert(transferred >= transferrable,
              @"Transferred (%@) needs to be greater than or equal to transferrable (%@)",
              @(transferred), @(transferrable));
}

- (void)testStreamingUploadNotifier {
    RLMAppCredentials *credentials = [self basicCredentialsWithName:NSStringFromSelector(_cmd)
                                                           register:self.isParent];
    RLMSyncUser *user = [self logInUserForCredentials:credentials];
    __block NSInteger callCount = 0;
    __block NSUInteger transferred = 0;
    __block NSUInteger transferrable = 0;
    // Open the Realm
    RLMRealm *realm = [self openRealmForPartitionValue:@"realm_id" user:user];

    // Register a notifier.
    RLMSyncSession *session = realm.syncSession;
    XCTAssertNotNil(session);
    XCTestExpectation *ex = [self expectationWithDescription:@"streaming-upload-expectation"];
    auto token = [session addProgressNotificationForDirection:RLMSyncProgressDirectionUpload
                                                         mode:RLMSyncProgressModeReportIndefinitely
                                                        block:^(NSUInteger xfr, NSUInteger xfb) {
        // Make sure the values are
        // increasing, and update our
        // stored copies.
        XCTAssert(xfr >= transferred);
        XCTAssert(xfb >= transferrable);
        transferred = xfr;
        transferrable = xfb;
        callCount++;
        if (transferred > 0 && transferred >= transferrable && transferrable > 1000000 * NUMBER_OF_BIG_OBJECTS) {
            [ex fulfill];
        }
    }];
    // Upload lots of data
    [realm beginWriteTransaction];
    for (NSInteger i=0; i<NUMBER_OF_BIG_OBJECTS; i++) {
        [realm addObject:[Person john]];
    }
    [realm commitWriteTransaction];
    // Wait for upload to begin and finish
    [self waitForExpectationsWithTimeout:10.0 handler:nil];
    [token invalidate];
    // The notifier should have been called at least twice: once at the beginning and at least once
    // to report progress.
    XCTAssert(callCount > 1);
    XCTAssert(transferred >= transferrable,
              @"Transferred (%@) needs to be greater than or equal to transferrable (%@)",
              @(transferred), @(transferrable));
}

#endif

#pragma mark - Download Realm

- (void)testDownloadRealm {
    const NSInteger NUMBER_OF_BIG_OBJECTS = 2;
    RLMAppCredentials *credentials = [self basicCredentialsWithName:NSStringFromSelector(_cmd)
                                                           register:self.isParent];
    RLMSyncUser *user = [self logInUserForCredentials:credentials];

    if (!self.isParent) {
        [self populateDataForUser:user partitionValue:@"foo"];
        return;
    }

    // Wait for the child process to upload everything.
    RLMRunChildAndWait();

    XCTestExpectation *ex = [self expectationWithDescription:@"download-realm"];
    RLMRealmConfiguration *c = [user configurationWithPartitionValue:@"foo"];
    XCTAssertFalse([[NSFileManager defaultManager] fileExistsAtPath:c.pathOnDisk isDirectory:nil]);

    [RLMRealm asyncOpenWithConfiguration:c
                           callbackQueue:dispatch_get_main_queue()
                                callback:^(RLMRealm * _Nullable realm, NSError * _Nullable error) {
        XCTAssertNil(error);
        CHECK_COUNT(NUMBER_OF_BIG_OBJECTS, HugeSyncObject, realm);
        [ex fulfill];
    }];
    NSUInteger (^fileSize)(NSString *) = ^NSUInteger(NSString *path) {
        NSDictionary *attributes = [[NSFileManager defaultManager] attributesOfItemAtPath:path error:nil];
        if (attributes)
            return [(NSNumber *)attributes[NSFileSize] unsignedLongLongValue];
        
        return 0;
    };
    XCTAssertNil(RLMGetAnyCachedRealmForPath(c.pathOnDisk.UTF8String));
    [self waitForExpectationsWithTimeout:10.0 handler:nil];
    XCTAssertGreaterThan(fileSize(c.pathOnDisk), 0U);
    XCTAssertNil(RLMGetAnyCachedRealmForPath(c.pathOnDisk.UTF8String));
}

- (void)testDownloadAlreadyOpenRealm {
    const NSInteger NUMBER_OF_BIG_OBJECTS = 2;
    RLMAppCredentials *credentials = [self basicCredentialsWithName:NSStringFromSelector(_cmd)
                                                           register:self.isParent];
    RLMSyncUser *user = [self logInUserForCredentials:credentials];

    if (!self.isParent) {
        [self populateDataForUser:user partitionValue:@"foo"];
        return;
    }

    XCTestExpectation *ex = [self expectationWithDescription:@"download-realm"];
    RLMRealmConfiguration *c = [user configurationWithPartitionValue:@"foo"];
    XCTAssertFalse([[NSFileManager defaultManager] fileExistsAtPath:c.pathOnDisk isDirectory:nil]);
    RLMRealm *realm = [RLMRealm realmWithConfiguration:c error:nil];
    CHECK_COUNT(0, Person, realm);
    [realm.syncSession suspend];

    // Wait for the child process to upload everything.
    RLMRunChildAndWait();

    auto fileSize = ^NSUInteger(NSString *path) {
        NSDictionary *attributes = [[NSFileManager defaultManager] attributesOfItemAtPath:path error:nil];
        return [(NSNumber *)attributes[NSFileSize] unsignedLongLongValue];
    };
    NSUInteger sizeBefore = fileSize(c.pathOnDisk);
    XCTAssertGreaterThan(sizeBefore, 0U);
    XCTAssertNotNil(RLMGetAnyCachedRealmForPath(c.pathOnDisk.UTF8String));

    [RLMRealm asyncOpenWithConfiguration:c
                           callbackQueue:dispatch_get_main_queue()
                                callback:^(RLMRealm * _Nullable realm, NSError * _Nullable error) {
        XCTAssertNil(error);
        CHECK_COUNT(NUMBER_OF_BIG_OBJECTS, HugeSyncObject, realm);
        [ex fulfill];
    }];
    [realm.syncSession resume];
    [self waitForExpectationsWithTimeout:2.0 handler:nil];

    XCTAssertGreaterThan(fileSize(c.pathOnDisk), sizeBefore);
    XCTAssertNotNil(RLMGetAnyCachedRealmForPath(c.pathOnDisk.UTF8String));
    CHECK_COUNT(NUMBER_OF_BIG_OBJECTS, HugeSyncObject, realm);
    
    (void)[realm configuration];
}

- (void)testDownloadCancelsOnAuthError {
    RLMAppCredentials *credentials = [self basicCredentialsWithName:NSStringFromSelector(_cmd)
                                                           register:self.isParent];
    RLMSyncUser *user = [self logInUserForCredentials:credentials];
    [self manuallySetAccessTokenForUser:user value:[self badAccessToken]];
    [self manuallySetRefreshTokenForUser:user value:[self badAccessToken]];
    auto ex = [self expectationWithDescription:@"async open"];
    auto c = [user configurationWithPartitionValue:@"foo"];
    [RLMRealm asyncOpenWithConfiguration:c callbackQueue:dispatch_get_main_queue()
                                callback:^(RLMRealm *realm, NSError *error) {
        XCTAssertNil(realm);
        XCTAssertNotNil(error);
        [ex fulfill];
    }];
    [self waitForExpectationsWithTimeout:2.0 handler:nil];
}

- (void)testCancelDownload {
    RLMAppCredentials *credentials = [self basicCredentialsWithName:NSStringFromSelector(_cmd)
                                                           register:self.isParent];
    RLMSyncUser *user = [self logInUserForCredentials:credentials];

    if (!self.isParent) {
        [self populateDataForUser:user partitionValue:@"foo"];
        return;
    }

    // Wait for the child process to upload everything.
    RLMRunChildAndWait();
    
    // Use a serial queue for asyncOpen to ensure that the first one adds
    // the completion block before the second one cancels it
    RLMSetAsyncOpenQueue(dispatch_queue_create("io.realm.asyncOpen", 0));
    
    XCTestExpectation *ex = [self expectationWithDescription:@"download-realm"];
    RLMRealmConfiguration *c = [user configurationWithPartitionValue:@"foo"];
    
    [RLMRealm asyncOpenWithConfiguration:c
                           callbackQueue:dispatch_get_main_queue()
                                callback:^(RLMRealm *realm, NSError *error) {
        XCTAssertNil(realm);
        XCTAssertNotNil(error);
        [ex fulfill];
    }];
    [[RLMRealm asyncOpenWithConfiguration:c
                            callbackQueue:dispatch_get_main_queue()
                                 callback:^(RLMRealm *, NSError *) {
        XCTFail(@"Cancelled callback got called");
    }] cancel];
    [self waitForExpectationsWithTimeout:2.0 handler:nil];
}

// FIXME: Dependancy on new stitch deployment
#if 0
- (void)testAsyncOpenProgressNotifications {
    RLMAppCredentials *credentials = [self basicCredentialsWithName:NSStringFromSelector(_cmd)
                                                           register:self.isParent];
    RLMSyncUser *user = [self logInUserForCredentials:credentials];

    if (!self.isParent) {
        [self populateDataForUser:user partitionValue:@"foo"];
        return;
    }

    RLMRunChildAndWait();

    XCTestExpectation *ex1 = [self expectationWithDescription:@"async open"];
    XCTestExpectation *ex2 = [self expectationWithDescription:@"download progress complete"];
    RLMRealmConfiguration *c = [user configurationWithPartitionValue:@"foo"];

    auto task = [RLMRealm asyncOpenWithConfiguration:c
                                       callbackQueue:dispatch_get_main_queue()
                                            callback:^(RLMRealm *realm, NSError *error) {
        XCTAssertNil(error);
        XCTAssertNotNil(realm);
        [ex1 fulfill];
    }];
    [task addProgressNotificationBlock:^(NSUInteger transferredBytes, NSUInteger transferrableBytes) {
        if (transferrableBytes > 0 && transferredBytes == transferrableBytes) {
            [ex2 fulfill];
        }
    }];
    [self waitForExpectationsWithTimeout:2.0 handler:nil];
}
#endif

- (void)testAsyncOpenConnectionTimeout {
    [self resetSyncManager];

    NSTask *task = [[NSTask alloc] init];
    NSString *directory = [@(__FILE__) stringByDeletingLastPathComponent];
    task.currentDirectoryPath = directory;
    task.launchPath = @"/usr/bin/ruby";
    task.arguments = @[[directory stringByAppendingPathComponent:@"run_baas.rb"], @"start_proxy", @"5678", @"2"];
    [task launch];

    RLMAppConfiguration *config = [[RLMAppConfiguration alloc] initWithBaseURL:@"http://localhost:5678"
                                                                     transport:[AsyncOpenConnectionTimeoutTransport new]
                                                                  localAppName:nil
                                                               localAppVersion:nil
                                                       defaultRequestTimeoutMS:60];
    RLMApp *app = [RLMApp appWithId:[[RealmObjectServer sharedServer] createApp] configuration:config];
    __block RLMSyncUser* theUser;
    XCTestExpectation *expectation = [self expectationWithDescription:@""];
    [app loginWithCredential:[RLMAppCredentials anonymousCredentials] completion:^(RLMSyncUser *user, NSError *error) {
        XCTAssertNil(error);
        theUser = user;
        [expectation fulfill];
    }];
    [self waitForExpectationsWithTimeout:20.0 handler:nil];

    RLMRealmConfiguration *c = [theUser configurationWithPartitionValue:@"foo"];
    RLMSyncConfiguration *syncConfig = c.syncConfiguration;
    syncConfig.cancelAsyncOpenOnNonFatalErrors = true;
    c.syncConfiguration = syncConfig;

    RLMSyncTimeoutOptions *timeoutOptions = [RLMSyncTimeoutOptions new];
    timeoutOptions.connectTimeout = 1000.0;
    [app syncManager].timeoutOptions = timeoutOptions;

    XCTestExpectation *ex = [self expectationWithDescription:@"async open"];
    [RLMRealm asyncOpenWithConfiguration:c
                           callbackQueue:dispatch_get_main_queue()
                                callback:^(RLMRealm *realm, NSError *error) {
        XCTAssertNotNil(error);
        XCTAssertEqual(error.code, ETIMEDOUT);
        XCTAssertEqual(error.domain, NSPOSIXErrorDomain);
        XCTAssertNil(realm);
        [ex fulfill];
    }];
    [self waitForExpectationsWithTimeout:10.0 handler:nil];
    [task terminate];
    [task waitUntilExit];
}

#pragma mark - Compact on Launch

- (void)testCompactOnLaunch {
    RLMAppCredentials *credentials = [self basicCredentialsWithName:NSStringFromSelector(_cmd)
                                                           register:self.isParent];
    RLMSyncUser *user = [self logInUserForCredentials:credentials];

    NSString *path;
    // Create a large object and then delete it in the next transaction so that
    // the file is bloated
    @autoreleasepool {
        RLMRealm *realm = [self openRealmForPartitionValue:@"foo" user:user];
        [realm beginWriteTransaction];
        [realm addObject:[HugeSyncObject objectWithRealmId:@"foo"]];
        [realm commitWriteTransaction];
        [self waitForUploadsForRealm:realm];

        [realm beginWriteTransaction];
        [realm deleteAllObjects];
        [realm commitWriteTransaction];
        [self waitForUploadsForRealm:realm];
        [self waitForDownloadsForRealm:realm];

        path = realm.configuration.pathOnDisk;
    }

    auto fileManager = NSFileManager.defaultManager;
    auto initialSize = [[fileManager attributesOfItemAtPath:path error:nil][NSFileSize] unsignedLongLongValue];

    // Reopen the file with a shouldCompactOnLaunch block and verify that it is
    // actually compacted
    auto config = [user configurationWithPartitionValue:@"foo"];
    __block bool blockCalled = false;
    __block NSUInteger usedSize = 0;
    config.shouldCompactOnLaunch = ^(NSUInteger, NSUInteger used) {
        usedSize = used;
        blockCalled = true;
        return YES;
    };

    @autoreleasepool {
        [RLMRealm realmWithConfiguration:config error:nil];
    }
    XCTAssertTrue(blockCalled);

    auto finalSize = [[fileManager attributesOfItemAtPath:path error:nil][NSFileSize] unsignedLongLongValue];
    XCTAssertLessThan(finalSize, initialSize);
    XCTAssertLessThanOrEqual(finalSize, usedSize + 4096U);
}

#pragma mark - Mongo Client

- (void)testFindOneAndModifyOptions {
    NSDictionary<NSString *, id<RLMBSON>> *projection = @{@"name": @1, @"breed": @1};
    NSDictionary<NSString *, id<RLMBSON>> *sort = @{@"age" : @1, @"coat" : @1};

    RLMFindOneAndModifyOptions *findOneAndModifyOptions1 = [[RLMFindOneAndModifyOptions alloc] init];
    XCTAssertNil(findOneAndModifyOptions1.projection);
    XCTAssertNil(findOneAndModifyOptions1.sort);
    XCTAssertFalse(findOneAndModifyOptions1.shouldReturnNewDocument);
    XCTAssertFalse(findOneAndModifyOptions1.upsert);
    
    RLMFindOneAndModifyOptions *findOneAndModifyOptions2 = [[RLMFindOneAndModifyOptions alloc] init];
    findOneAndModifyOptions2.projection = projection;
    findOneAndModifyOptions2.sort = sort;
    XCTAssertNotNil(findOneAndModifyOptions2.projection);
    XCTAssertNotNil(findOneAndModifyOptions2.sort);
    findOneAndModifyOptions2.shouldReturnNewDocument = YES;
    findOneAndModifyOptions2.upsert = YES;
    XCTAssertTrue(findOneAndModifyOptions2.shouldReturnNewDocument);
    XCTAssertTrue(findOneAndModifyOptions2.upsert);
    
    XCTAssertFalse([findOneAndModifyOptions2.projection isEqual:@{}]);
    XCTAssertTrue([findOneAndModifyOptions2.projection isEqual:projection]);
    XCTAssertFalse([findOneAndModifyOptions2.sort isEqual:@{}]);
    XCTAssertTrue([findOneAndModifyOptions2.sort isEqual:sort]);
    
    RLMFindOneAndModifyOptions *findOneAndModifyOptions3 = [[RLMFindOneAndModifyOptions alloc]
                                                            initWithProjection:projection
                                                            sort:sort
                                                            upsert:YES
                                                            shouldReturnNewDocument:YES];
    
    XCTAssertNotNil(findOneAndModifyOptions3.projection);
    XCTAssertNotNil(findOneAndModifyOptions3.sort);
    XCTAssertTrue(findOneAndModifyOptions3.shouldReturnNewDocument);
    XCTAssertTrue(findOneAndModifyOptions3.upsert);
    XCTAssertFalse([findOneAndModifyOptions3.projection isEqual:@{}]);
    XCTAssertTrue([findOneAndModifyOptions3.projection isEqual:projection]);
    XCTAssertFalse([findOneAndModifyOptions3.sort isEqual:@{}]);
    XCTAssertTrue([findOneAndModifyOptions3.sort isEqual:sort]);
    
    findOneAndModifyOptions3.projection = nil;
    findOneAndModifyOptions3.sort = nil;
    XCTAssertNil(findOneAndModifyOptions3.projection);
    XCTAssertNil(findOneAndModifyOptions3.sort);
    
    RLMFindOneAndModifyOptions *findOneAndModifyOptions4 = [[RLMFindOneAndModifyOptions alloc]
                                                            initWithProjection:nil
                                                            sort:nil
                                                            upsert:NO
                                                            shouldReturnNewDocument:NO];
    
    XCTAssertNil(findOneAndModifyOptions4.projection);
    XCTAssertNil(findOneAndModifyOptions4.sort);
    XCTAssertFalse(findOneAndModifyOptions4.upsert);
    XCTAssertFalse(findOneAndModifyOptions4.shouldReturnNewDocument);
}

- (void)testFindOptions {
    NSDictionary<NSString *, id<RLMBSON>> *projection = @{@"name": @1, @"breed": @1};
    NSDictionary<NSString *, id<RLMBSON>> *sort = @{@"age" : @1, @"coat" : @1};
    
    RLMFindOptions *findOptions1 = [[RLMFindOptions alloc] init];
    findOptions1.limit = 37;
    XCTAssertNil(findOptions1.projection);
    findOptions1.projection = projection;
    XCTAssertTrue([findOptions1.projection isEqual:projection]);
    XCTAssertNil(findOptions1.sort);
    findOptions1.sort = sort;
    XCTAssertTrue([findOptions1.sort isEqual:sort]);
    XCTAssertEqual(findOptions1.limit, 37);
    
    RLMFindOptions *findOptions2 = [[RLMFindOptions alloc] initWithProjection:projection
                                                                         sort:sort];
    XCTAssertTrue([findOptions2.projection isEqual:projection]);
    XCTAssertTrue([findOptions2.sort isEqual:sort]);
    XCTAssertEqual(findOptions2.limit, 0);
    
    RLMFindOptions *findOptions3 = [[RLMFindOptions alloc] initWithLimit:37
                                                              projection:projection
                                                                    sort:sort];
    XCTAssertTrue([findOptions3.projection isEqual:projection]);
    XCTAssertTrue([findOptions3.sort isEqual:sort]);
    XCTAssertEqual(findOptions3.limit, 37);
    
    findOptions3.projection = nil;
    findOptions3.sort = nil;
    XCTAssertNil(findOptions3.projection);
    XCTAssertNil(findOptions3.sort);
    
    RLMFindOptions *findOptions4 = [[RLMFindOptions alloc] initWithProjection:nil
                                                                         sort:nil];
    XCTAssertNil(findOptions4.projection);
    XCTAssertNil(findOptions4.sort);
    XCTAssertEqual(findOptions4.limit, 0);
}

- (void)testRemoteMongoInsert {
    XCTestExpectation *expectation = [self expectationWithDescription:@"should login anonymously"];
    __block RLMSyncUser *syncUser;
    [self.app loginWithCredential:[RLMAppCredentials anonymousCredentials] completion:^(RLMSyncUser * _Nullable user, NSError * _Nullable error) {
        XCTAssert(!error);
        XCTAssert(user);
        syncUser = user;
        [expectation fulfill];
    }];

    [self waitForExpectationsWithTimeout:60.0 handler:nil];

    RLMMongoClient *client = [self.app mongoClientWithServiceName:@"mongodb1"];
    RLMMongoDatabase *database = [client databaseWithName:@"test_data"];
    RLMMongoCollection *collection = [database collectionWithName:@"Dog"];

    [self cleanupRemoteDocuments:collection];

    XCTestExpectation *insertOneExpectation = [self expectationWithDescription:@"should insert one document"];
    [collection insertOneDocument:@{@"name": @"fido", @"breed": @"cane corso"} completion:^(RLMObjectId * objectId, NSError * error) {
        XCTAssertTrue(![objectId.stringValue isEqualToString:@""]);
        XCTAssertNil(error);
        [insertOneExpectation fulfill];
    }];
    [self waitForExpectationsWithTimeout:60.0 handler:nil];

    XCTestExpectation *insertManyExpectation = [self expectationWithDescription:@"should insert one document"];
    [collection insertManyDocuments:@[
        @{@"name": @"fido", @"breed": @"cane corso"},
        @{@"name": @"fido", @"breed": @"cane corso"},
        @{@"name": @"rex", @"breed": @"tibetan mastiff"}]
                         completion:^(NSArray<RLMObjectId *> * objectIds, NSError * error) {
        XCTAssertTrue(objectIds.count > 0);
        XCTAssertNil(error);
        [insertManyExpectation fulfill];
    }];
    [self waitForExpectationsWithTimeout:60.0 handler:nil];

    XCTestExpectation *findExpectation = [self expectationWithDescription:@"should find documents"];
    RLMFindOptions *options = [[RLMFindOptions alloc] initWithLimit:0 projection:nil sort:nil];
    [collection findWhere:@{@"name": @"fido", @"breed": @"cane corso"}
                  options:options
               completion:^(NSArray<NSDictionary *> * documents, NSError * error) {
        XCTAssertEqual((int)documents.count, 3);
        XCTAssertNil(error);
        [findExpectation fulfill];
    }];
    [self waitForExpectationsWithTimeout:60.0 handler:nil];
}

- (void)testRemoteMongoFind {
    XCTestExpectation *expectation = [self expectationWithDescription:@"should login anonymously"];
    __block RLMSyncUser *syncUser;
    [self.app loginWithCredential:[RLMAppCredentials anonymousCredentials] completion:^(RLMSyncUser * _Nullable user, NSError * _Nullable error) {
        XCTAssert(!error);
        XCTAssert(user);
        syncUser = user;
        [expectation fulfill];
    }];

    [self waitForExpectationsWithTimeout:60.0 handler:nil];

    RLMMongoClient *client = [self.app mongoClientWithServiceName:@"mongodb1"];
    RLMMongoDatabase *database = [client databaseWithName:@"test_data"];
    RLMMongoCollection *collection = [database collectionWithName:@"Dog"];

    [self cleanupRemoteDocuments:collection];

    XCTestExpectation *insertManyExpectation = [self expectationWithDescription:@"should insert one document"];
    [collection insertManyDocuments:@[
        @{@"name": @"fido", @"breed": @"cane corso"},
        @{@"name": @"fido", @"breed": @"cane corso"},
        @{@"name": @"rex", @"breed": @"tibetan mastiff"}]
                         completion:^(NSArray<RLMObjectId *> * objectIds, NSError * error) {
        XCTAssertTrue(objectIds.count > 0);
        XCTAssertNil(error);
        [insertManyExpectation fulfill];
    }];
    [self waitForExpectationsWithTimeout:60.0 handler:nil];

    XCTestExpectation *findExpectation = [self expectationWithDescription:@"should find documents"];
    RLMFindOptions *options = [[RLMFindOptions alloc] initWithLimit:0 projection:nil sort:nil];
    [collection findWhere:@{@"name": @"fido", @"breed": @"cane corso"}
                  options:options
               completion:^(NSArray<NSDictionary *> * documents, NSError * error) {
        XCTAssertEqual((int)documents.count, 2);
        XCTAssertNil(error);
        [findExpectation fulfill];
    }];
    [self waitForExpectationsWithTimeout:60.0 handler:nil];

    XCTestExpectation *findExpectation2 = [self expectationWithDescription:@"should find documents"];
    [collection findWhere:@{@"name": @"fido", @"breed": @"cane corso"}
               completion:^(NSArray<NSDictionary *> * documents, NSError * error) {
        XCTAssertEqual((int)documents.count, 2);
        XCTAssertNil(error);
        [findExpectation2 fulfill];
    }];
    [self waitForExpectationsWithTimeout:60.0 handler:nil];

    XCTestExpectation *findExpectation3 = [self expectationWithDescription:@"should not find documents"];
    [collection findWhere:@{@"name": @"should not exist", @"breed": @"should not exist"}
               completion:^(NSArray<NSDictionary *> * documents, NSError * error) {
        XCTAssertEqual(documents.count, NSUInteger(0));
        XCTAssertNil(error);
        [findExpectation3 fulfill];
    }];
    [self waitForExpectationsWithTimeout:60.0 handler:nil];

    XCTestExpectation *findExpectation4 = [self expectationWithDescription:@"should not find documents"];
    [collection findWhere:@{}
               completion:^(NSArray<NSDictionary *> * documents, NSError * error) {
        XCTAssertTrue(documents.count > 0);
        XCTAssertNil(error);
        [findExpectation4 fulfill];
    }];
    [self waitForExpectationsWithTimeout:60.0 handler:nil];

    XCTestExpectation *findOneExpectation1 = [self expectationWithDescription:@"should find documents"];
    [collection findOneDocumentWhere:@{@"name": @"fido", @"breed": @"cane corso"}
                          completion:^(NSDictionary * document, NSError * error) {
        XCTAssertTrue([document[@"name"] isEqualToString:@"fido"]);
        XCTAssertTrue([document[@"breed"] isEqualToString:@"cane corso"]);
        XCTAssertNil(error);
        [findOneExpectation1 fulfill];
    }];
    [self waitForExpectationsWithTimeout:60.0 handler:nil];

    XCTestExpectation *findOneExpectation2 = [self expectationWithDescription:@"should find documents"];
    [collection findOneDocumentWhere:@{@"name": @"fido", @"breed": @"cane corso"}
                             options:options
                          completion:^(NSDictionary * document, NSError * error) {
        XCTAssertTrue([document[@"name"] isEqualToString:@"fido"]);
        XCTAssertTrue([document[@"breed"] isEqualToString:@"cane corso"]);
        XCTAssertNil(error);
        [findOneExpectation2 fulfill];
    }];
    [self waitForExpectationsWithTimeout:60.0 handler:nil];
}

- (void)testRemoteMongoAggregateAndCount {
    XCTestExpectation *expectation = [self expectationWithDescription:@"should login anonymously"];
    __block RLMSyncUser *syncUser;
    [self.app loginWithCredential:[RLMAppCredentials anonymousCredentials] completion:^(RLMSyncUser * _Nullable user, NSError * _Nullable error) {
        XCTAssert(!error);
        XCTAssert(user);
        syncUser = user;
        [expectation fulfill];
    }];

    [self waitForExpectationsWithTimeout:60.0 handler:nil];

    RLMMongoClient *client = [self.app mongoClientWithServiceName:@"mongodb1"];
    RLMMongoDatabase *database = [client databaseWithName:@"test_data"];
    RLMMongoCollection *collection = [database collectionWithName:@"Dog"];

    [self cleanupRemoteDocuments:collection];

    XCTestExpectation *insertManyExpectation = [self expectationWithDescription:@"should insert one document"];
    [collection insertManyDocuments:@[
        @{@"name": @"fido", @"breed": @"cane corso"},
        @{@"name": @"fido", @"breed": @"cane corso"},
        @{@"name": @"rex", @"breed": @"tibetan mastiff"}]
                         completion:^(NSArray<RLMObjectId *> * objectIds, NSError * error) {
        XCTAssertTrue(objectIds.count > 0);
        XCTAssertNil(error);
        [insertManyExpectation fulfill];
    }];
    [self waitForExpectationsWithTimeout:60.0 handler:nil];

    XCTestExpectation *aggregateExpectation1 = [self expectationWithDescription:@"should aggregate documents"];
    [collection aggregateWithPipeline:@[@{@"name" : @"fido"}]
                           completion:^(NSArray<NSDictionary *> * documents, NSError * error) {
        XCTAssertNotNil(error);
        XCTAssertTrue([error.domain.description isEqualToString:@"realm::app::ServiceError"]);
        XCTAssertNil(documents);
        [aggregateExpectation1 fulfill];
    }];
    [self waitForExpectationsWithTimeout:60.0 handler:nil];

    XCTestExpectation *aggregateExpectation2 = [self expectationWithDescription:@"should aggregate documents"];
    [collection aggregateWithPipeline:@[@{@"$match" : @{@"name" : @"fido"}}, @{@"$group" : @{@"_id" : @"$name"}}]
                           completion:^(NSArray<NSDictionary *> * documents, NSError * error) {
        XCTAssertNotNil(documents);
        XCTAssertTrue(documents.count > 0);
        XCTAssertNil(error);
        [aggregateExpectation2 fulfill];
    }];
    [self waitForExpectationsWithTimeout:60.0 handler:nil];

    XCTestExpectation *countExpectation1 = [self expectationWithDescription:@"should aggregate documents"];
    [collection countWhere:@{@"name" : @"fido"}
                completion:^(NSInteger count, NSError * error) {
        XCTAssertTrue(count > 0);
        XCTAssertNil(error);
        [countExpectation1 fulfill];
    }];
    [self waitForExpectationsWithTimeout:60.0 handler:nil];

    XCTestExpectation *countExpectation2 = [self expectationWithDescription:@"should aggregate documents"];
    [collection countWhere:@{@"name" : @"fido"}
                     limit:1
                completion:^(NSInteger count, NSError * error) {
        XCTAssertEqual(count, 1);
        XCTAssertNil(error);
        [countExpectation2 fulfill];
    }];
    [self waitForExpectationsWithTimeout:60.0 handler:nil];
}

- (void)testRemoteMongoUpdate {
    XCTestExpectation *expectation = [self expectationWithDescription:@"should login anonymously"];
    __block RLMSyncUser *syncUser;
    [self.app loginWithCredential:[RLMAppCredentials anonymousCredentials] completion:^(RLMSyncUser * _Nullable user, NSError * _Nullable error) {
        XCTAssert(!error);
        XCTAssert(user);
        syncUser = user;
        [expectation fulfill];
    }];

    [self waitForExpectationsWithTimeout:60.0 handler:nil];

    RLMMongoClient *client = [self.app mongoClientWithServiceName:@"mongodb1"];
    RLMMongoDatabase *database = [client databaseWithName:@"test_data"];
    RLMMongoCollection *collection = [database collectionWithName:@"Dog"];

    [self cleanupRemoteDocuments:collection];

    XCTestExpectation *updateExpectation1 = [self expectationWithDescription:@"should update document"];
    [collection updateOneDocumentWhere:@{@"name" : @"scrabby doo"}
                        updateDocument:@{@"name" : @"scooby"}
                                upsert:YES
                            completion:^(RLMUpdateResult * result, NSError * error) {
        XCTAssertNotNil(result);
        XCTAssertNotNil(result.objectId);
        XCTAssertEqual(result.modifiedCount, (NSUInteger)0);
        XCTAssertEqual(result.matchedCount, (NSUInteger)0);
        XCTAssertNil(error);
        [updateExpectation1 fulfill];
    }];
    [self waitForExpectationsWithTimeout:60.0 handler:nil];

    XCTestExpectation *updateExpectation2 = [self expectationWithDescription:@"should update document"];
    [collection updateOneDocumentWhere:@{@"name" : @"scooby"}
                        updateDocument:@{@"name" : @"fred"}
                                upsert:NO
                            completion:^(RLMUpdateResult * result, NSError * error) {
        XCTAssertNotNil(result);
        XCTAssertNil(result.objectId);
        XCTAssertEqual(result.modifiedCount, (NSUInteger)1);
        XCTAssertEqual(result.matchedCount, (NSUInteger)1);
        XCTAssertNil(error);
        [updateExpectation2 fulfill];
    }];
    [self waitForExpectationsWithTimeout:60.0 handler:nil];

    XCTestExpectation *updateExpectation3 = [self expectationWithDescription:@"should update document"];
    [collection updateOneDocumentWhere:@{@"name" : @"fred"}
                        updateDocument:@{@"name" : @"scrabby"}
                            completion:^(RLMUpdateResult * result, NSError * error) {
        XCTAssertNotNil(result);
        XCTAssertNil(result.objectId);
        XCTAssertEqual(result.modifiedCount, (NSUInteger)1);
        XCTAssertEqual(result.matchedCount, (NSUInteger)1);
        XCTAssertNil(error);
        [updateExpectation3 fulfill];
    }];
    [self waitForExpectationsWithTimeout:60.0 handler:nil];

    XCTestExpectation *updateManyExpectation1 = [self expectationWithDescription:@"should update many documents"];
    [collection updateManyDocumentsWhere:@{@"name" : @"scrabby"}
                          updateDocument:@{@"name" : @"fred"}
                              completion:^(RLMUpdateResult * result, NSError * error) {
        XCTAssertNotNil(result);
        XCTAssertNil(result.objectId);
        XCTAssertEqual(result.modifiedCount, (NSUInteger)1);
        XCTAssertEqual(result.matchedCount, (NSUInteger)1);
        XCTAssertNil(error);
        [updateManyExpectation1 fulfill];
    }];
    [self waitForExpectationsWithTimeout:60.0 handler:nil];

    XCTestExpectation *updateManyExpectation2 = [self expectationWithDescription:@"should update many documents"];
    [collection updateManyDocumentsWhere:@{@"name" : @"john"}
                          updateDocument:@{@"name" : @"alex"}
                                  upsert:YES
                              completion:^(RLMUpdateResult * result, NSError * error) {
        XCTAssertNotNil(result);
        XCTAssertNotNil(result.objectId);
        XCTAssertEqual(result.modifiedCount, (NSUInteger)0);
        XCTAssertEqual(result.matchedCount, (NSUInteger)0);
        XCTAssertNil(error);
        [updateManyExpectation2 fulfill];
    }];
    [self waitForExpectationsWithTimeout:60.0 handler:nil];
}

- (void)testRemoteMongoFindAndModify {
    XCTestExpectation *expectation = [self expectationWithDescription:@"should login anonymously"];
    __block RLMSyncUser *syncUser;
    [self.app loginWithCredential:[RLMAppCredentials anonymousCredentials] completion:^(RLMSyncUser * _Nullable user, NSError * _Nullable error) {
        XCTAssert(!error);
        XCTAssert(user);
        syncUser = user;
        [expectation fulfill];
    }];

    [self waitForExpectationsWithTimeout:60.0 handler:nil];

    RLMMongoClient *client = [self.app mongoClientWithServiceName:@"mongodb1"];
    RLMMongoDatabase *database = [client databaseWithName:@"test_data"];
    RLMMongoCollection *collection = [database collectionWithName:@"Dog"];

    [self cleanupRemoteDocuments:collection];

    RLMFindOneAndModifyOptions *findAndModifyOptions = [[RLMFindOneAndModifyOptions alloc] initWithProjection:@{@"name" : @1, @"breed" : @1}
                                                                                                         sort:@{@"name" : @1, @"breed" : @1}
                                                                                                       upsert:YES
                                                                                      shouldReturnNewDocument:YES];

    XCTestExpectation *findOneAndUpdateExpectation1 = [self expectationWithDescription:@"should find one document and update"];
    [collection findOneAndUpdateWhere:@{@"name" : @"alex"}
                       updateDocument:@{@"name" : @"max"}
                              options:findAndModifyOptions
                           completion:^(NSDictionary * document, NSError * error) {
        XCTAssertTrue([document[@"name"] isEqualToString:@"max"]);
        XCTAssertNil(error);
        [findOneAndUpdateExpectation1 fulfill];
    }];
    [self waitForExpectationsWithTimeout:60.0 handler:nil];

    XCTestExpectation *findOneAndUpdateExpectation2 = [self expectationWithDescription:@"should find one document and update"];
    [collection findOneAndUpdateWhere:@{@"name" : @"max"}
                       updateDocument:@{@"name" : @"john"}
                           completion:^(NSDictionary * document, NSError * error) {
        XCTAssertTrue([document[@"name"] isEqualToString:@"max"]);
        XCTAssertNil(error);
        [findOneAndUpdateExpectation2 fulfill];
    }];
    [self waitForExpectationsWithTimeout:60.0 handler:nil];

    XCTestExpectation *findOneAndReplaceExpectation1 = [self expectationWithDescription:@"should find one document and replace"];
    [collection findOneAndReplaceWhere:@{@"name" : @"alex"}
                   replacementDocument:@{@"name" : @"max"}
                               options:findAndModifyOptions
                            completion:^(NSDictionary * document, NSError * error) {
        XCTAssertTrue([document[@"name"] isEqualToString:@"max"]);
        XCTAssertNil(error);
        [findOneAndReplaceExpectation1 fulfill];
    }];
    [self waitForExpectationsWithTimeout:60.0 handler:nil];

    XCTestExpectation *findOneAndReplaceExpectation2 = [self expectationWithDescription:@"should find one document and replace"];
    [collection findOneAndReplaceWhere:@{@"name" : @"max"}
                   replacementDocument:@{@"name" : @"john"}
                            completion:^(NSDictionary * document, NSError * error) {
        XCTAssertTrue([document[@"name"] isEqualToString:@"max"]);
        XCTAssertNil(error);
        [findOneAndReplaceExpectation2 fulfill];
    }];
    [self waitForExpectationsWithTimeout:60.0 handler:nil];
}

- (void)testRemoteMongoDelete {

    XCTestExpectation *expectation = [self expectationWithDescription:@"should login anonymously"];
    __block RLMSyncUser *syncUser;
    [self.app loginWithCredential:[RLMAppCredentials anonymousCredentials] completion:^(RLMSyncUser * _Nullable user, NSError * _Nullable error) {
        XCTAssert(!error);
        XCTAssert(user);
        syncUser = user;
        [expectation fulfill];
    }];

    [self waitForExpectationsWithTimeout:60.0 handler:nil];

    RLMMongoClient *client = [self.app mongoClientWithServiceName:@"mongodb1"];
    RLMMongoDatabase *database = [client databaseWithName:@"test_data"];
    RLMMongoCollection *collection = [database collectionWithName:@"Dog"];

    [self cleanupRemoteDocuments:collection];
    __block RLMObjectId * fidoObjectId;
    __block RLMObjectId * rexObjectId;

    XCTestExpectation *insertManyExpectation = [self expectationWithDescription:@"should insert one document"];
    [collection insertManyDocuments:@[
        @{@"name": @"fido", @"breed": @"cane corso"},
        @{@"name": @"rex", @"breed": @"tibetan mastiff"},
        @{@"name": @"john", @"breed": @"tibetan mastiff"}]
                         completion:^(NSArray<RLMObjectId *> * objectIds, NSError * error) {
        XCTAssertEqual((int)objectIds.count, 3);
        XCTAssertNil(error);
        fidoObjectId = objectIds[0];
        rexObjectId = objectIds[1];
        [insertManyExpectation fulfill];
    }];
    [self waitForExpectationsWithTimeout:60.0 handler:nil];

    XCTestExpectation *deleteOneExpectation1 = [self expectationWithDescription:@"should delete first document in collection"];
    [collection deleteOneDocumentWhere:@{@"_id" : rexObjectId}
                            completion:^(NSInteger count, NSError * error) {
        XCTAssertTrue(count == 1);
        XCTAssertNil(error);
        [deleteOneExpectation1 fulfill];
    }];
    [self waitForExpectationsWithTimeout:60.0 handler:nil];

    XCTestExpectation *findExpectation1 = [self expectationWithDescription:@"should find documents"];
    [collection findWhere:@{}
               completion:^(NSArray<NSDictionary *> * documents, NSError * error) {
        XCTAssertEqual((int)documents.count, 2);
        XCTAssertTrue([documents[0][@"name"] isEqualToString:@"fido"]);
        XCTAssertNil(error);
        [findExpectation1 fulfill];
    }];
    [self waitForExpectationsWithTimeout:60.0 handler:nil];

    XCTestExpectation *deleteManyExpectation1 = [self expectationWithDescription:@"should delete many documents"];
    [collection deleteManyDocumentsWhere:@{@"name" : @"rex"}
                              completion:^(NSInteger count, NSError * error) {
        XCTAssertTrue(count == 0);
        XCTAssertNil(error);
        [deleteManyExpectation1 fulfill];
    }];
    [self waitForExpectationsWithTimeout:60.0 handler:nil];

    XCTestExpectation *deleteManyExpectation2 = [self expectationWithDescription:@"should delete many documents"];
    [collection deleteManyDocumentsWhere:@{@"breed" : @"cane corso"}
                              completion:^(NSInteger count, NSError * error) {
        XCTAssertTrue(count == 1);
        XCTAssertNil(error);
        [deleteManyExpectation2 fulfill];
    }];
    [self waitForExpectationsWithTimeout:60.0 handler:nil];

    XCTestExpectation *findOneAndDeleteExpectation1 = [self expectationWithDescription:@"should find one and delete"];
    [collection findOneAndDeleteWhere:@{@"name": @"john"}
                           completion:^(NSDictionary<NSString *, id<RLMBSON>> * document, NSError * error) {
        XCTAssertNotNil(document);
        NSString *name = (NSString *)document[@"name"];
        XCTAssertTrue([name isEqualToString:@"john"]);
        XCTAssertNil(error);
        [findOneAndDeleteExpectation1 fulfill];
    }];
    [self waitForExpectationsWithTimeout:60.0 handler:nil];
    
    // FIXME: It seems there is a possible server bug that does not handle
    // `projection` in `RLMFindOneAndModifyOptions` correctly. The returned error is:
    // "expected pre-image to match projection matcher"
    /*
    XCTestExpectation *findOneAndDeleteExpectation2 = [self expectationWithDescription:@"should find one and delete"];
    NSDictionary<NSString *, id<RLMBSON>> *projection = @{@"name": @1, @"breed": @1};
    NSDictionary<NSString *, id<RLMBSON>> *sort = @{@"_id" : @1, @"breed" : @1};
    RLMFindOneAndModifyOptions *findOneAndModifyOptions = [[RLMFindOneAndModifyOptions alloc]
                                                           initWithProjection:projection
                                                           sort:sort
                                                           upsert:YES
                                                           shouldReturnNewDocument:YES];
    
    [collection findOneAndDeleteWhere:@{@"name": @"john"}
                              options:findOneAndModifyOptions
                           completion:^(NSDictionary<NSString *, id<RLMBSON>> * document, NSError * error) {
        XCTAssertNil(document);
        XCTAssertNil(error);
        [findOneAndDeleteExpectation2 fulfill];
    }];
    [self waitForExpectationsWithTimeout:60.0 handler:nil];
    */
}

@end<|MERGE_RESOLUTION|>--- conflicted
+++ resolved
@@ -179,36 +179,6 @@
 
 - (void)testRemoveUser {
     RLMApp *app = [RLMApp appWithId:self.appId configuration:[self defaultAppConfiguration]];
-<<<<<<< HEAD
-    XCTestExpectation *loginExpectationA = [self expectationWithDescription:@"should login user A"];
-    XCTestExpectation *loginExpectationB = [self expectationWithDescription:@"should login user B"];
-    XCTestExpectation *removeUserExpectation = [self expectationWithDescription:@"should remove user"];
-
-    __block RLMSyncUser *syncUserA;
-    __block RLMSyncUser *syncUserB;
-
-    [app loginWithCredential:[RLMAppCredentials anonymousCredentials] completion:^(RLMSyncUser * _Nullable user, NSError * _Nullable error) {
-        XCTAssert(!error);
-        XCTAssert(user);
-        syncUserA = user;
-        [loginExpectationA fulfill];
-    }];
-
-    [self waitForExpectations:@[loginExpectationA] timeout:60.0];
-
-    [app loginWithCredential:[RLMAppCredentials anonymousCredentials] completion:^(RLMSyncUser * _Nullable user, NSError * _Nullable error) {
-        XCTAssert(!error);
-        XCTAssert(user);
-        syncUserB = user;
-        [loginExpectationB fulfill];
-    }];
-
-    [self waitForExpectations:@[loginExpectationB] timeout:60.0];
-
-    XCTAssert([[app currentUser].identity isEqualToString:syncUserB.identity]);
-
-    [app removeUser:syncUserB completion:^(NSError * _Nullable error) {
-=======
     
     RLMSyncUser *firstUser = [self logInUserForCredentials:[self basicCredentialsWithName:NSStringFromSelector(_cmd)
                                                                                  register:YES]];
@@ -220,7 +190,6 @@
     XCTestExpectation *removeUserExpectation = [self expectationWithDescription:@"should remove user"];
     
     [app removeUser:secondUser completion:^(NSError * _Nullable error) {
->>>>>>> e684dfae
         XCTAssert(!error);
         XCTAssert([app allUsers].count == 1);
         XCTAssert([[app currentUser].identity isEqualToString:firstUser.identity]);
@@ -565,12 +534,8 @@
     };
 
     [self manuallySetAccessTokenForUser:user value:[self badAccessToken]];
-<<<<<<< HEAD
-
-=======
     [self manuallySetRefreshTokenForUser:user value:[self badAccessToken]];
     
->>>>>>> e684dfae
     [self openRealmForPartitionValue:@"foo" user:user];
 
     [self waitForExpectationsWithTimeout:10.0 handler:nil];
