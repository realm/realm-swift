////////////////////////////////////////////////////////////////////////////
//
// Copyright 2016 Realm Inc.
//
// Licensed under the Apache License, Version 2.0 (the "License");
// you may not use this file except in compliance with the License.
// You may obtain a copy of the License at
//
// http://www.apache.org/licenses/LICENSE-2.0
//
// Unless required by applicable law or agreed to in writing, software
// distributed under the License is distributed on an "AS IS" BASIS,
// WITHOUT WARRANTIES OR CONDITIONS OF ANY KIND, either express or implied.
// See the License for the specific language governing permissions and
// limitations under the License.
//
////////////////////////////////////////////////////////////////////////////

#import "RLMSyncTestCase.h"
#import "RLMTestUtils.h"
#import "RLMSyncSessionRefreshHandle+ObjectServerTests.h"
#import "RLMSyncUser+ObjectServerTests.h"

#import "RLMAppCredentials.h"
#import "RLMRealm+Sync.h"
#import "RLMRealmConfiguration_Private.h"
#import "RLMRealmUtil.hpp"
#import "RLMRealm_Dynamic.h"
#import "RLMRealm_Private.hpp"
#import "RLMSyncUtil_Private.h"

#import "shared_realm.hpp"

#ifndef REALM_ENABLE_SYNC_TESTS
#define REALM_ENABLE_SYNC_TESTS 0
#endif

#pragma mark - Test objects

@interface PartialSyncObjectA : RLMObject
@property NSInteger number;
@property NSString *string;
+ (instancetype)objectWithNumber:(NSInteger)number string:(NSString *)string;
@end

@interface PartialSyncObjectB : RLMObject
@property NSInteger number;
@property NSString *firstString;
@property NSString *secondString;
+ (instancetype)objectWithNumber:(NSInteger)number firstString:(NSString *)first secondString:(NSString *)second;
@end

@implementation PartialSyncObjectA
+ (instancetype)objectWithNumber:(NSInteger)number string:(NSString *)string {
    PartialSyncObjectA *object = [[PartialSyncObjectA alloc] init];
    object.number = number;
    object.string = string;
    return object;
}
@end

@implementation PartialSyncObjectB
+ (instancetype)objectWithNumber:(NSInteger)number firstString:(NSString *)first secondString:(NSString *)second {
    PartialSyncObjectB *object = [[PartialSyncObjectB alloc] init];
    object.number = number;
    object.firstString = first;
    object.secondString = second;
    return object;
}
@end

@interface RLMObjectServerTests : RLMSyncTestCase
@end

@implementation RLMObjectServerTests

#pragma mark - App Tests

-(NSString*)generateRandomString:(int)num {
    NSMutableString* string = [NSMutableString stringWithCapacity:num];
    for (int i = 0; i < num; i++) {
        [string appendFormat:@"%C", (unichar)('a' + arc4random_uniform(26))];
    }
    return string;
}

- (void)testAppInit {
    RLMAppConfiguration *config = [[RLMAppConfiguration alloc] initWithBaseURL:@"base_url"
                                                                     transport:nil
                                                                  localAppName:@"app_name"
                                                               localAppVersion:@"app_version"
                                                       defaultRequestTimeoutMS:42.0];

    RLMApp *app = [RLMApp app:@"<app-id>" configuration:config];
    // TODO: Get config and compare values
}

#pragma mark - Authentication and Tokens

- (void)testAnonymousAuthentication {
    RLMApp *app = [RLMApp app:self.appId configuration:[self defaultAppConfiguration]];
    XCTestExpectation *expectation = [self expectationWithDescription:@"should login anonymously"];
    __block RLMSyncUser *syncUser;
    [app loginWithCredential:[RLMAppCredentials anonymousCredentials] completion:^(RLMSyncUser * _Nullable user, NSError * _Nullable error) {
        XCTAssert(!error);
        XCTAssert(user);
        syncUser = user;
        [expectation fulfill];
    }];

    [self waitForExpectationsWithTimeout:60.0 handler:nil];

    RLMSyncUser *currentUser = [app currentUser];
    XCTAssert([currentUser.identity isEqualToString:syncUser.identity]);
    XCTAssert([currentUser.refreshToken isEqualToString:syncUser.refreshToken]);
    XCTAssert([currentUser.accessToken isEqualToString:syncUser.accessToken]);
}

- (void)testLogoutCurrentUser {
    RLMApp *app = [RLMApp app:self.appId configuration:[self defaultAppConfiguration]];
    XCTestExpectation *expectation = [self expectationWithDescription:@"should log out current user"];
    __block RLMSyncUser *syncUser;
    [app loginWithCredential:[RLMAppCredentials anonymousCredentials] completion:^(RLMSyncUser * _Nullable user, NSError * _Nullable error) {
        XCTAssert(!error);
        XCTAssert(user);
        syncUser = user;
        
        [app logOutWithCompletion:^(NSError * _Nullable error) {
            XCTAssert(!error);
            XCTAssert(syncUser.state == RLMSyncUserStateRemoved);
            [expectation fulfill];
        }];
    }];
    
    [self waitForExpectationsWithTimeout:60.0 handler:nil];
}

- (void)testLogoutSpecificUser {
    RLMApp *app = [RLMApp app:self.appId configuration:[self defaultAppConfiguration]];
    XCTestExpectation *expectation = [self expectationWithDescription:@"should log out specific user"];
    __block RLMSyncUser *syncUser;
    [app loginWithCredential:[RLMAppCredentials anonymousCredentials] completion:^(RLMSyncUser * _Nullable user, NSError * _Nullable error) {
        XCTAssert(!error);
        XCTAssert(user);
        syncUser = user;
        
        [app logOut:syncUser completion:^(NSError * _Nullable) {
            XCTAssert(!error);
            XCTAssert(syncUser.state == RLMSyncUserStateRemoved);
            [expectation fulfill];
        }];
    }];
    
    [self waitForExpectationsWithTimeout:60.0 handler:nil];
}

- (void)testSwitchUser {
    RLMApp *app = [RLMApp app:self.appId configuration:[self defaultAppConfiguration]];
    
    XCTestExpectation *loginExpectationA = [self expectationWithDescription:@"should login user A"];
    XCTestExpectation *loginExpectationB = [self expectationWithDescription:@"should login user B"];

    __block RLMSyncUser *syncUserA;
    __block RLMSyncUser *syncUserB;
    [app loginWithCredential:[RLMAppCredentials anonymousCredentials] completion:^(RLMSyncUser * _Nullable user, NSError * _Nullable error) {
        XCTAssert(!error);
        XCTAssert(user);
        syncUserA = user;
        [loginExpectationA fulfill];
    }];
    
    [self waitForExpectations:@[loginExpectationA] timeout:60.0];

    [app loginWithCredential:[RLMAppCredentials anonymousCredentials] completion:^(RLMSyncUser * _Nullable user, NSError * _Nullable error) {
        XCTAssert(!error);
        XCTAssert(user);
        syncUserB = user;
        [loginExpectationB fulfill];
    }];
    
    [self waitForExpectations:@[loginExpectationB] timeout:60.0];

    XCTAssert([[app switchToUser:syncUserA].identity isEqualToString:syncUserA.identity]);
}

- (void)testRemoveUser {
    RLMApp *app = [RLMApp app:self.appId configuration:[self defaultAppConfiguration]];
    XCTestExpectation *loginExpectationA = [self expectationWithDescription:@"should login user A"];
    XCTestExpectation *loginExpectationB = [self expectationWithDescription:@"should login user B"];
    XCTestExpectation *removeUserExpectation = [self expectationWithDescription:@"should remove user"];

    __block RLMSyncUser *syncUserA;
    __block RLMSyncUser *syncUserB;
    
    [app loginWithCredential:[RLMAppCredentials anonymousCredentials] completion:^(RLMSyncUser * _Nullable user, NSError * _Nullable error) {
        XCTAssert(!error);
        XCTAssert(user);
        syncUserA = user;
        [loginExpectationA fulfill];
    }];
    
    [self waitForExpectations:@[loginExpectationA] timeout:60.0];

    [app loginWithCredential:[RLMAppCredentials anonymousCredentials] completion:^(RLMSyncUser * _Nullable user, NSError * _Nullable error) {
        XCTAssert(!error);
        XCTAssert(user);
        syncUserB = user;
        [loginExpectationB fulfill];
    }];
    
    [self waitForExpectations:@[loginExpectationB] timeout:60.0];

    XCTAssert([[app currentUser].identity isEqualToString:syncUserB.identity]);
    
    [app removeUser:syncUserB completion:^(NSError * _Nullable error) {
        XCTAssert(!error);
        XCTAssert([app allUsers].count == 1);
        XCTAssert([[app currentUser].identity isEqualToString:syncUserA.identity]);
        [removeUserExpectation fulfill];
    }];

    [self waitForExpectationsWithTimeout:60.0 handler:nil];
}

#pragma mark - RLMUsernamePasswordProviderClient

- (void)testRegisterEmailAndPassword {
    RLMApp *app = [RLMApp app:self.appId configuration:[self defaultAppConfiguration]];
    XCTestExpectation *expectation = [self expectationWithDescription:@"should register with email and password"];

    NSString *randomEmail = [NSString stringWithFormat:@"%@@%@.com", [self generateRandomString:10], [self generateRandomString:10]];
    NSString *randomPassword = [self generateRandomString:10];

    [[app usernamePasswordProviderClient] registerEmail:randomEmail password:randomPassword completion:^(NSError * _Nullable error) {
        XCTAssert(!error);
        [expectation fulfill];
    }];

    [self waitForExpectationsWithTimeout:60.0 handler:nil];
}

- (void)testConfirmUser {
    RLMApp *app = [RLMApp app:self.appId configuration:[self defaultAppConfiguration]];
    XCTestExpectation *expectation = [self expectationWithDescription:@"should try confirm user and fail"];

    NSString *randomEmail = [NSString stringWithFormat:@"%@@%@.com", [self generateRandomString:10], [self generateRandomString:10]];
    
    [[app usernamePasswordProviderClient] confirmUser:randomEmail tokenId:@"a_token" completion:^(NSError * _Nullable error) {
        XCTAssertEqual(error.code, RLMAppErrorBadRequest);
        [expectation fulfill];
    }];

    [self waitForExpectationsWithTimeout:60.0 handler:nil];
}

- (void)testResendConfirmationEmail {
    RLMApp *app = [RLMApp app:self.appId configuration:[self defaultAppConfiguration]];
    XCTestExpectation *expectation = [self expectationWithDescription:@"should try resend confirmation email and fail"];

    NSString *randomEmail = [NSString stringWithFormat:@"%@@%@.com", [self generateRandomString:10], [self generateRandomString:10]];
    
    [[app usernamePasswordProviderClient] resendConfirmationEmail:randomEmail completion:^(NSError * _Nullable error) {
        XCTAssertEqual(error.code, RLMAppErrorUserNotFound);
        [expectation fulfill];
    }];

    [self waitForExpectationsWithTimeout:60.0 handler:nil];
}

- (void)testResetPassword {
    RLMApp *app = [RLMApp app:self.appId configuration:[self defaultAppConfiguration]];
    XCTestExpectation *expectation = [self expectationWithDescription:@"should try reset password and fail"];

    [[app usernamePasswordProviderClient] resetPasswordTo:@"APassword123" token:@"a_token" tokenId:@"a_token_id" completion:^(NSError * _Nullable error) {
        XCTAssertEqual(error.code, RLMAppErrorBadRequest);
        [expectation fulfill];
    }];

    [self waitForExpectationsWithTimeout:60.0 handler:nil];
}

- (void)testCallResetPasswordFunction {
    RLMApp *app = [RLMApp app:self.appId configuration:[self defaultAppConfiguration]];
    XCTestExpectation *expectation = [self expectationWithDescription:@"should try call reset password function and fail"];

    [[app usernamePasswordProviderClient] callResetPasswordFunction:@"test@mongodb.com" password:@"aPassword123" args:@"" completion:^(NSError * _Nullable error) {
        XCTAssertEqual(error.code, RLMAppErrorUnknown);
        [expectation fulfill];
    }];

    [self waitForExpectationsWithTimeout:60.0 handler:nil];
}

#pragma mark - UserAPIKeyProviderClient

- (void)testUserAPIKeyProviderClientFlow {
    RLMApp *app = [RLMApp app:self.appId configuration:[self defaultAppConfiguration]];

    XCTestExpectation *registerExpectation = [self expectationWithDescription:@"should try register"];
    XCTestExpectation *loginExpectation = [self expectationWithDescription:@"should try login"];
    XCTestExpectation *createAPIKeyExpectationA = [self expectationWithDescription:@"should try create an api key"];
    XCTestExpectation *createAPIKeyExpectationB = [self expectationWithDescription:@"should try create an api key"];
    XCTestExpectation *fetchAPIKeysExpectation = [self expectationWithDescription:@"should try call fetch api keys"];
    XCTestExpectation *disableAPIKeyExpectation = [self expectationWithDescription:@"should try disable api key"];
    XCTestExpectation *enableAPIKeyExpectation = [self expectationWithDescription:@"should try enable api key"];
    XCTestExpectation *deleteAPIKeyExpectation = [self expectationWithDescription:@"should try delete api key"];

    __block RLMSyncUser *syncUser;
    __block RLMUserAPIKey *userAPIKeyA;
    __block RLMUserAPIKey *userAPIKeyB;

    NSString *randomEmail = [NSString stringWithFormat:@"%@@%@.com", [self generateRandomString:10], [self generateRandomString:10]];
    NSString *randomPassword = [self generateRandomString:10];
    
    [[app usernamePasswordProviderClient] registerEmail:randomEmail password:randomPassword completion:^(NSError * _Nullable error) {
        XCTAssert(!error);
        [registerExpectation fulfill];
    }];

    [self waitForExpectations:@[registerExpectation] timeout:60.0];

    [app loginWithCredential:[RLMAppCredentials credentialsWithUsername:randomEmail password:randomPassword]
           completion:^(RLMSyncUser * _Nullable user, NSError * _Nullable error) {
        XCTAssert(!error);
        XCTAssert(user);
        syncUser = user;
        [loginExpectation fulfill];
    }];
    
    [self waitForExpectations:@[loginExpectation] timeout:60.0];

    [[app userAPIKeyProviderClient] createApiKeyWithName:@"apiKeyName1" completion:^(RLMUserAPIKey * _Nullable userAPIKey, NSError * _Nullable error) {
        XCTAssert(!error);
        XCTAssert([userAPIKey.name isEqualToString:@"apiKeyName1"]);
        userAPIKeyA = userAPIKey;
        [createAPIKeyExpectationA fulfill];
    }];
    
    [[app userAPIKeyProviderClient] createApiKeyWithName:@"apiKeyName2" completion:^(RLMUserAPIKey * _Nullable userAPIKey, NSError * _Nullable error) {
        XCTAssert(!error);
        XCTAssert([userAPIKey.name isEqualToString:@"apiKeyName2"]);
        userAPIKeyB = userAPIKey;
        [createAPIKeyExpectationB fulfill];
    }];
    
    [self waitForExpectations:@[createAPIKeyExpectationA, createAPIKeyExpectationB] timeout:60.0];
    
    // sleep for 2 seconds as there seems to be an issue fetching the keys straight after they are created.
    [NSThread sleepForTimeInterval:2];
    
    [[app userAPIKeyProviderClient] fetchApiKeysWithCompletion:^(NSArray<RLMUserAPIKey *> * _Nonnull apiKeys, NSError * _Nullable error) {
        XCTAssert(!error);
        XCTAssert(apiKeys.count == 2);
        [fetchAPIKeysExpectation fulfill];
    }];
    
    [self waitForExpectations:@[fetchAPIKeysExpectation] timeout:60.0];
    
    [[app userAPIKeyProviderClient] disableApiKey:userAPIKeyA.objectId completion:^(NSError * _Nullable error) {
        XCTAssert(!error);
        [disableAPIKeyExpectation fulfill];
    }];
    
    [self waitForExpectations:@[disableAPIKeyExpectation] timeout:60.0];
    
    [[app userAPIKeyProviderClient] enableApiKey:userAPIKeyA.objectId completion:^(NSError * _Nullable error) {
        XCTAssert(!error);
        [enableAPIKeyExpectation fulfill];
    }];
    
    [self waitForExpectations:@[enableAPIKeyExpectation] timeout:60.0];
    
    [[app userAPIKeyProviderClient] deleteApiKey:userAPIKeyA.objectId completion:^(NSError * _Nullable error) {
        XCTAssert(!error);
        [deleteAPIKeyExpectation fulfill];
    }];
    
    [self waitForExpectations:@[deleteAPIKeyExpectation] timeout:60.0];

}

#pragma mark - Link user

- (void)testLinkUser {
    RLMApp *app = [RLMApp app:self.appId configuration:[self defaultAppConfiguration]];

    XCTestExpectation *registerExpectation = [self expectationWithDescription:@"should try register"];
    XCTestExpectation *loginExpectation = [self expectationWithDescription:@"should try login"];
    XCTestExpectation *linkExpectation = [self expectationWithDescription:@"should try link and fail"];

    __block RLMSyncUser *syncUser;

    NSString *randomEmail = [NSString stringWithFormat:@"%@@10gen.com", [self generateRandomString:10]];
    NSString *randomPassword = [self generateRandomString:10];
    
    [[app usernamePasswordProviderClient] registerEmail:randomEmail password:randomPassword completion:^(NSError * _Nullable error) {
        XCTAssert(!error);
        [registerExpectation fulfill];
    }];

    [self waitForExpectations:@[registerExpectation] timeout:60.0];

    [app loginWithCredential:[RLMAppCredentials credentialsWithUsername:randomEmail password:randomPassword]
           completion:^(RLMSyncUser * _Nullable user, NSError * _Nullable error) {
        XCTAssert(!error);
        XCTAssert(user);
        syncUser = user;
        [loginExpectation fulfill];
    }];
    
    [self waitForExpectations:@[loginExpectation] timeout:60.0];
    
    [app linkUser:syncUser
      credentials:[RLMAppCredentials credentialsWithFacebookToken:@"a_token"]
       completion:^(RLMSyncUser * _Nullable user, NSError * _Nullable error) {
        XCTAssert(!user);
        XCTAssertEqual(error.code, RLMAppErrorInvalidSession);
        [linkExpectation fulfill];
    }];
    
    [self waitForExpectations:@[linkExpectation] timeout:60.0];

}

<<<<<<< HEAD
#pragma mark - Auth Credentials

- (void)testUsernamePasswordCredential {
    RLMAppCredentials *usernamePasswordCredential = [RLMAppCredentials credentialsWithUsername:@"test@mongodb.com" password:@"apassword"];
    XCTAssertEqualObjects(usernamePasswordCredential.provider, @"local-userpass");
}

- (void)testJWTCredential {
    RLMAppCredentials *jwtCredential = [RLMAppCredentials credentialsWithJWT:@"sometoken"];
    XCTAssertEqualObjects(jwtCredential.provider, @"custom-token");
}

- (void)testAnonymousCredential {
    RLMAppCredentials *anonymousCredential = [RLMAppCredentials anonymousCredentials];
    XCTAssertEqualObjects(anonymousCredential.provider, @"anon-user");
}

- (void)testUserAPIKeyCredential {
    RLMAppCredentials *userAPICredential = [RLMAppCredentials credentialsWithUserAPIKey:@"apikey"];
    XCTAssertEqualObjects(userAPICredential.provider, @"api-key");
}

- (void)testServerAPIKeyCredential {
    RLMAppCredentials *serverAPICredential = [RLMAppCredentials credentialsWithServerAPIKey:@"apikey"];
    XCTAssertEqualObjects(serverAPICredential.provider, @"api-key");
}

- (void)testFacebookCredential {
    RLMAppCredentials *facebookCredential = [RLMAppCredentials credentialsWithFacebookToken:@"facebook token"];
    XCTAssertEqualObjects(facebookCredential.provider, @"oauth2-facebook");
}

- (void)testGoogleCredential {
    RLMAppCredentials *googleCredential = [RLMAppCredentials credentialsWithGoogleToken:@"google token"];
    XCTAssertEqualObjects(googleCredential.provider, @"oauth2-google");
}

- (void)testAppleCredential {
    RLMAppCredentials *appleCredential = [RLMAppCredentials credentialsWithAppleToken:@"apple token"];
    XCTAssertEqualObjects(appleCredential.provider, @"oauth2-apple");
}

- (void)testFunctionCredential {
    NSError *error;
    RLMAppCredentials *functionCredential = [RLMAppCredentials credentialsWithFunctionPayload:@{ @"dog" : @{ @"name" : @"fido" } }
                                                                                        error:&error];
    XCTAssertEqualObjects(functionCredential.provider, @"custom-function");
    XCTAssertEqualObjects(error, nil);
}
=======
#if REALM_ENABLE_AUTH_TESTS
>>>>>>> 0447034b

#pragma mark - Username Password

/// Valid username/password credentials should be able to log in a user. Using the same credentials should return the
/// same user object.
- (void)testUsernamePasswordAuthentication {
    RLMSyncUser *firstUser = [self logInUserForCredentials:[RLMSyncTestCase basicCredentialsWithName:NSStringFromSelector(_cmd)
                                                                                            register:YES]
                                                    server:[RLMSyncTestCase authServerURL]];
    RLMSyncUser *secondUser = [self logInUserForCredentials:[RLMSyncTestCase basicCredentialsWithName:NSStringFromSelector(_cmd)
                                                                                             register:NO]
                                                     server:[RLMSyncTestCase authServerURL]];
    // Two users created with the same credential should resolve to the same actual user.
    XCTAssertTrue([firstUser.identity isEqualToString:secondUser.identity]);
}

/// An invalid username/password credential should not be able to log in a user and a corresponding error should be generated.
- (void)testInvalidPasswordAuthentication {
    [self logInUserForCredentials:[RLMSyncTestCase basicCredentialsWithName:NSStringFromSelector(_cmd) register:YES]
                          server:[RLMSyncTestCase authServerURL]];

    RLMAppCredentials *credentials = [RLMAppCredentials credentialsWithUsername:NSStringFromSelector(_cmd)
                                                                       password:@"INVALID_PASSWORD"];

    XCTestExpectation *expectation = [self expectationWithDescription:@""];
    // FIXME: [realmapp] This should use the new login
    REALM_UNREACHABLE();
    [self waitForExpectationsWithTimeout:2.0 handler:nil];
}

/// A non-existsing user should not be able to log in and a corresponding error should be generated.
- (void)testNonExistingUsernameAuthentication {
    RLMAppCredentials *credentials = [RLMAppCredentials credentialsWithUsername:@"INVALID_USERNAME"
                                                                       password:@"INVALID_PASSWORD"];

    XCTestExpectation *expectation = [self expectationWithDescription:@""];
    // FIXME: [realmapp] This should use the new login
    REALM_UNREACHABLE();
    [self waitForExpectationsWithTimeout:2.0 handler:nil];
}

/// Registering a user with existing username should return corresponding error.
- (void)testExistingUsernameRegistration {
    RLMAppCredentials *credentials = [RLMObjectServerTests basicCredentialsWithName:NSStringFromSelector(_cmd)
                                                                           register:YES];

    [self logInUserForCredentials:credentials server:[RLMSyncTestCase authServerURL]];

    XCTestExpectation *expectation = [self expectationWithDescription:@""];
    // FIXME: [realmapp] This should use the new login
    REALM_UNREACHABLE();
    [self waitForExpectationsWithTimeout:2.0 handler:nil];
}

/// Errors reported in RLMSyncManager.errorHandler shouldn't contain sync error domain errors as underlying error
- (void)testSyncErrorHandlerErrorDomain {
    RLMSyncUser *user = [self logInUserForCredentials:[RLMObjectServerTests basicCredentialsWithName:NSStringFromSelector(_cmd)
                                                                                            register:YES]
                                               server:[RLMObjectServerTests authServerURL]];
    XCTAssertNotNil(user);

    NSURL *realmURL = [NSURL URLWithString:@"realm://127.0.0.1:9080/THE_PATH_USER_DONT_HAVE_ACCESS_TO/test"];

    RLMRealmConfiguration *c = [user configurationWithURL:realmURL];

    NSError *error = nil;
    __attribute__((objc_precise_lifetime)) RLMRealm *realm = [RLMRealm realmWithConfiguration:c error:&error];
    XCTAssertNil(error);
    XCTAssertTrue(realm.isEmpty);

    XCTestExpectation *expectation = [self expectationWithDescription:@""];
    [RLMSyncManager sharedManager].errorHandler = ^(__unused NSError *error,
                                                    __unused RLMSyncSession *session) {
        XCTAssertTrue([error.domain isEqualToString:RLMSyncErrorDomain]);
        XCTAssertFalse([[error.userInfo[kRLMSyncUnderlyingErrorKey] domain] isEqualToString:RLMSyncErrorDomain]);
        [expectation fulfill];
    };

    [self waitForExpectationsWithTimeout:2.0 handler:nil];
}

/// The pre-emptive token refresh subsystem should function, and properly refresh the token.
- (void)testPreemptiveTokenRefresh {
    // Prepare the test.
    __block NSInteger refreshCount = 0;
    __block NSInteger errorCount = 0;
    [RLMSyncManager sharedManager].errorHandler = ^(__unused NSError *error,
                                                    __unused RLMSyncSession *session) {
        errorCount++;
    };

    __block XCTestExpectation *ex;
    [RLMSyncSessionRefreshHandle calculateFireDateUsingTestLogic:YES
                                        blockOnRefreshCompletion:^(BOOL success) {
        XCTAssertTrue(success);
        if (refreshCount++ == 3) { // arbitrary choice; refreshes every second
            [ex fulfill];
        }
    }];
    // Open the Realm.
    NSURL *url = REALM_URL();
    RLMSyncUser *user = [self logInUserForCredentials:[RLMObjectServerTests
                                                       basicCredentialsWithName:NSStringFromSelector(_cmd)
                                                       register:true]
                                               server:[RLMObjectServerTests authServerURL]];
    __attribute__((objc_precise_lifetime)) RLMRealm *realm = [self openRealmForURL:url user:user];
    ex = [self expectationWithDescription:@"Timer fired"];
    [self waitForExpectationsWithTimeout:10 handler:nil];
    XCTAssertTrue(errorCount == 0);
    XCTAssertTrue(refreshCount >= 4);
}

- (void)testLoginConnectionTimeoutFromManager {
    // First create the user, talking directly to ROS
    NSString *userName = NSStringFromSelector(_cmd);
    @autoreleasepool {
        RLMAppCredentials *credentials = [RLMObjectServerTests basicCredentialsWithName:userName
                                                                               register:YES];
        RLMSyncUser *user = [self logInUserForCredentials:credentials
                                                   server:[NSURL URLWithString:@"http://127.0.0.1:9080"]];
        // FIXME: [realmapp] This should use the new logout
    }

    RLMSyncTimeoutOptions *timeoutOptions = [RLMSyncTimeoutOptions new];

    // 9082 is a proxy which delays responding to requests
    NSURL *authURL = [NSURL URLWithString:@"http://127.0.0.1:9082"];

    // Login attempt should time out
    timeoutOptions.connectTimeout = 1000.0;
    RLMSyncManager.sharedManager.timeoutOptions = timeoutOptions;

    RLMAppCredentials *credentials = [RLMObjectServerTests basicCredentialsWithName:userName
                                                                           register:NO];
    XCTestExpectation *ex = [self expectationWithDescription:@"Login should time out"];
    // FIXME: [realmapp] This should use the new login
    REALM_UNREACHABLE();
    [self waitForExpectationsWithTimeout:2.0 handler:nil];

    // Login attempt should succeeed
    timeoutOptions.connectTimeout = 3000.0;
    RLMSyncManager.sharedManager.timeoutOptions = timeoutOptions;

    ex = [self expectationWithDescription:@"Login should succeed"];
    // FIXME: [realmapp] This should use the new login
    REALM_UNREACHABLE();
    [self waitForExpectationsWithTimeout:3.0 handler:nil];
}

- (void)testLoginConnectionTimeoutDirect {
    // First create the user, talking directly to ROS
    NSString *userName = NSStringFromSelector(_cmd);
    @autoreleasepool {
        RLMAppCredentials *credentials = [RLMObjectServerTests basicCredentialsWithName:userName
                                                                               register:YES];
        RLMSyncUser *user = [self logInUserForCredentials:credentials
                                                   server:[NSURL URLWithString:@"http://127.0.0.1:9080"]];
        // FIXME: [realmapp] This should use the new logout
    }

    // 9082 is a proxy which delays responding to requests
    NSURL *authURL = [NSURL URLWithString:@"http://127.0.0.1:9082"];

    // Login attempt should time out
    RLMAppCredentials *credentials = [RLMObjectServerTests basicCredentialsWithName:userName
                                                                           register:NO];
    XCTestExpectation *ex = [self expectationWithDescription:@"Login should time out"];
    // FIXME: [realmapp] This should use the new login
    REALM_UNREACHABLE();
    [self waitForExpectationsWithTimeout:2.0 handler:nil];

    // Login attempt should succeeed
    ex = [self expectationWithDescription:@"Login should succeed"];
    // FIXME: [realmapp] This should use the new login
    REALM_UNREACHABLE();
    [self waitForExpectationsWithTimeout:3.0 handler:nil];
}

#pragma mark - Users

/// A sync user should return a session when asked for it based on the path.
- (void)testUserGetSessionForValidURL {
    RLMSyncUser *user = [self logInUserForCredentials:[RLMObjectServerTests basicCredentialsWithName:NSStringFromSelector(_cmd)
                                                                                            register:YES]
                                               server:[RLMObjectServerTests authServerURL]];
    NSURL *url = REALM_URL();
    [self openRealmForURL:url user:user immediatelyBlock:^{
        RLMSyncSession *session = [user sessionForURL:url];
        XCTAssertNotNil(session);
    }];
    // Check session existence after binding.
    RLMSyncSession *session = [user sessionForURL:url];
    XCTAssertNotNil(session);
}

/// A sync user should return nil when asked for a URL that doesn't exist.
- (void)testUserGetSessionForInvalidURL {
    RLMSyncUser *user = [self logInUserForCredentials:[RLMObjectServerTests basicCredentialsWithName:NSStringFromSelector(_cmd)
                                                                                            register:YES]
                                               server:[RLMObjectServerTests authServerURL]];
    RLMSyncSession *badSession = [user sessionForURL:[NSURL URLWithString:@"realm://127.0.0.1:9080/noSuchRealm"]];
    XCTAssertNil(badSession);
}

/// The login queue argument should be respected.
- (void)testLoginQueueForSuccessfulLogin {
    // Make global queue
    dispatch_queue_t queue = dispatch_get_global_queue(DISPATCH_QUEUE_PRIORITY_DEFAULT, 0);

    RLMAppCredentials *c1 = [RLMAppCredentials credentialsWithUsername:[[NSUUID UUID] UUIDString]
                                                                password:@"p"];
    XCTestExpectation *ex1 = [self expectationWithDescription:@"User logs in successfully on background queue"];
    // FIXME: [realmapp] This should use the new login
    REALM_UNREACHABLE();
    [self waitForExpectationsWithTimeout:2.0 handler:nil];

    RLMAppCredentials *c2 = [RLMAppCredentials credentialsWithUsername:[[NSUUID UUID] UUIDString]
                                                                password:@"p"];
    XCTestExpectation *ex2 = [self expectationWithDescription:@"User logs in successfully on main queue"];

    // FIXME: [realmapp] This should use the new login
    REALM_UNREACHABLE();
    [self waitForExpectationsWithTimeout:2.0 handler:nil];
}

/// The login queue argument should be respected.
- (void)testLoginQueueForFailedLogin {
    // Make global queue
    dispatch_queue_t queue = dispatch_get_global_queue(DISPATCH_QUEUE_PRIORITY_DEFAULT, 0);

    RLMAppCredentials *c1 = [RLMAppCredentials credentialsWithUsername:[[NSUUID UUID] UUIDString]
                                                                password:@"p"];
    XCTestExpectation *ex1 = [self expectationWithDescription:@"Error returned on background queue"];
    // FIXME: [realmapp] This should use the new login
    REALM_UNREACHABLE();
    [self waitForExpectationsWithTimeout:2.0 handler:nil];

    RLMAppCredentials *c2 = [RLMAppCredentials credentialsWithUsername:[[NSUUID UUID] UUIDString]
                                                                password:@"p"];
    XCTestExpectation *ex2 = [self expectationWithDescription:@"Error returned on main queue"];
    // FIXME: [realmapp] This should use the new login
    REALM_UNREACHABLE();
    [self waitForExpectationsWithTimeout:2.0 handler:nil];
}

- (void)testUserExpirationCallback {
    NSString *username = NSStringFromSelector(_cmd);
    RLMAppCredentials *credentials = [RLMAppCredentials credentialsWithUsername:username
                                                                         password:@"a"];
    RLMSyncUser *user = [self logInUserForCredentials:credentials
                                               server:[RLMObjectServerTests authServerURL]];

    XCTestExpectation *ex = [self expectationWithDescription:@"callback should fire"];
    // Set a callback on the user
    __weak RLMSyncUser *weakUser = user;
    user.errorHandler = ^(RLMSyncUser *u, NSError *error) {
        XCTAssertEqualObjects(u.identity, weakUser.identity);
        // Make sure we get the right error.
        XCTAssertEqualObjects(error.domain, RLMSyncAuthErrorDomain);
        XCTAssertEqual(error.code, RLMSyncAuthErrorAccessDeniedOrInvalidPath);
        [ex fulfill];
    };

    // Screw up the token on the user using a debug API
    [self manuallySetRefreshTokenForUser:user value:@"not_a_real_refresh_token"];

    // Try to log in a Realm; this will cause our errorHandler block defined above to be fired.
    __attribute__((objc_precise_lifetime)) RLMRealm *r = [self immediatelyOpenRealmForURL:REALM_URL() user:user];
    [self waitForExpectationsWithTimeout:10.0 handler:nil];
    XCTAssertTrue(user.state == RLMSyncUserStateLoggedOut);
}

#pragma mark - Basic Sync

/// It should be possible to successfully open a Realm configured for sync with a normal user.
- (void)testOpenRealmWithNormalCredentials {
    RLMSyncUser *user = [self logInUserForCredentials:[RLMObjectServerTests basicCredentialsWithName:NSStringFromSelector(_cmd)
                                                                                            register:YES]
                                               server:[RLMObjectServerTests authServerURL]];
    NSURL *url = REALM_URL();
    RLMRealm *realm = [self openRealmForURL:url user:user];
    XCTAssertTrue(realm.isEmpty);
}

/// If client B adds objects to a synced Realm, client A should see those objects.
- (void)testAddObjects {
    NSURL *url = REALM_URL();
    RLMSyncUser *user = [self logInUserForCredentials:[RLMObjectServerTests basicCredentialsWithName:NSStringFromSelector(_cmd)
                                                                                            register:self.isParent]
                                              server:[RLMObjectServerTests authServerURL]];
    RLMRealm *realm = [self openRealmForURL:url user:user];
    if (self.isParent) {
        CHECK_COUNT(0, SyncObject, realm);
        RLMRunChildAndWait();
        [self waitForDownloadsForUser:user realms:@[realm] realmURLs:@[url] expectedCounts:@[@3]];
    } else {
        // Add objects.
        [self addSyncObjectsToRealm:realm descriptions:@[@"child-1", @"child-2", @"child-3"]];
        [self waitForUploadsForRealm:realm];
        CHECK_COUNT(3, SyncObject, realm);
    }
}

/// If client B deletes objects from a synced Realm, client A should see the effects of that deletion.
- (void)testDeleteObjects {
    NSURL *url = REALM_URL();
    RLMSyncUser *user = [self logInUserForCredentials:[RLMObjectServerTests basicCredentialsWithName:NSStringFromSelector(_cmd)
                                                                                            register:self.isParent]
                                               server:[RLMObjectServerTests authServerURL]];
    RLMRealm *realm = [self openRealmForURL:url user:user];
    if (self.isParent) {
        // Add objects.
        [self addSyncObjectsToRealm:realm descriptions:@[@"parent-1", @"parent-2", @"parent-3"]];
        [self waitForUploadsForRealm:realm];
        CHECK_COUNT(3, SyncObject, realm);
        RLMRunChildAndWait();
        [self waitForDownloadsForRealm:realm];
        CHECK_COUNT(0, SyncObject, realm);
    } else {
        [self waitForDownloadsForRealm:realm];
        CHECK_COUNT(3, SyncObject, realm);
        [realm beginWriteTransaction];
        [realm deleteAllObjects];
        [realm commitWriteTransaction];
        [self waitForUploadsForRealm:realm];
        CHECK_COUNT(0, SyncObject, realm);
    }
}

#pragma mark - Encryption

/// If client B encrypts its synced Realm, client A should be able to access that Realm with a different encryption key.
- (void)testEncryptedSyncedRealm {
    NSURL *url = REALM_URL();
    RLMSyncUser *user = [self logInUserForCredentials:[RLMObjectServerTests basicCredentialsWithName:NSStringFromSelector(_cmd)
                                                                                            register:self.isParent]
                                               server:[RLMObjectServerTests authServerURL]];

    NSData *key = RLMGenerateKey();
    RLMRealm *realm = [self openRealmForURL:url user:user encryptionKey:key
                                 stopPolicy:RLMSyncStopPolicyAfterChangesUploaded immediatelyBlock:nil];
    if (self.isParent) {
        CHECK_COUNT(0, SyncObject, realm);
        RLMRunChildAndWait();
        [self waitForDownloadsForUser:user realms:@[realm] realmURLs:@[url] expectedCounts:@[@3]];
    } else {
        // Add objects.
        [self addSyncObjectsToRealm:realm descriptions:@[@"child-1", @"child-2", @"child-3"]];
        [self waitForUploadsForRealm:realm];
        CHECK_COUNT(3, SyncObject, realm);
    }
}

/// If an encrypted synced Realm is re-opened with the wrong key, throw an exception.
- (void)testEncryptedSyncedRealmWrongKey {
    NSURL *url = REALM_URL();
    RLMSyncUser *user = [self logInUserForCredentials:[RLMObjectServerTests basicCredentialsWithName:NSStringFromSelector(_cmd)
                                                                                            register:self.isParent]
                                               server:[RLMObjectServerTests authServerURL]];

    if (self.isParent) {
        NSString *path;
        @autoreleasepool {
            RLMRealm *realm = [self openRealmForURL:url user:user encryptionKey:RLMGenerateKey()
                                         stopPolicy:RLMSyncStopPolicyImmediately immediatelyBlock:nil];
            path = realm.configuration.pathOnDisk;
            CHECK_COUNT(0, SyncObject, realm);
            RLMRunChildAndWait();
            [self waitForDownloadsForUser:user realms:@[realm] realmURLs:@[url] expectedCounts:@[@3]];
        }
        RLMRealmConfiguration *c = [RLMRealmConfiguration defaultConfiguration];
        c.fileURL = [NSURL fileURLWithPath:path];
        RLMAssertThrowsWithError([RLMRealm realmWithConfiguration:c error:nil],
                                 @"Unable to open a realm at path",
                                 RLMErrorFileAccess,
                                 @"invalid mnemonic");
        c.encryptionKey = RLMGenerateKey();
        RLMAssertThrowsWithError([RLMRealm realmWithConfiguration:c error:nil],
                                 @"Unable to open a realm at path",
                                 RLMErrorFileAccess,
                                 @"Realm file decryption failed");
    } else {
        RLMRealm *realm = [self openRealmForURL:url user:user encryptionKey:RLMGenerateKey()
                                     stopPolicy:RLMSyncStopPolicyImmediately immediatelyBlock:nil];
        [self addSyncObjectsToRealm:realm descriptions:@[@"child-1", @"child-2", @"child-3"]];
        [self waitForUploadsForRealm:realm];
        CHECK_COUNT(3, SyncObject, realm);
    }
}

#pragma mark - Multiple Realm Sync

/// If a client opens multiple Realms, there should be one session object for each Realm that was opened.
- (void)testMultipleRealmsSessions {
    NSURL *urlA = CUSTOM_REALM_URL(@"a");
    NSURL *urlB = CUSTOM_REALM_URL(@"b");
    NSURL *urlC = CUSTOM_REALM_URL(@"c");
    RLMSyncUser *user = [self logInUserForCredentials:[RLMObjectServerTests basicCredentialsWithName:NSStringFromSelector(_cmd)
                                                                                            register:self.isParent]
                                               server:[RLMObjectServerTests authServerURL]];
    // Open three Realms.
    __attribute__((objc_precise_lifetime)) RLMRealm *realmealmA = [self openRealmForURL:urlA user:user];
    __attribute__((objc_precise_lifetime)) RLMRealm *realmealmB = [self openRealmForURL:urlB user:user];
    __attribute__((objc_precise_lifetime)) RLMRealm *realmealmC = [self openRealmForURL:urlC user:user];
    // Make sure there are three active sessions for the user.
    XCTAssert(user.allSessions.count == 3, @"Expected 3 sessions, but didn't get 3 sessions");
    XCTAssertNotNil([user sessionForURL:urlA], @"Expected to get a session for URL A");
    XCTAssertNotNil([user sessionForURL:urlB], @"Expected to get a session for URL B");
    XCTAssertNotNil([user sessionForURL:urlC], @"Expected to get a session for URL C");
    XCTAssertTrue([user sessionForURL:urlA].state == RLMSyncSessionStateActive, @"Expected active session for URL A");
    XCTAssertTrue([user sessionForURL:urlB].state == RLMSyncSessionStateActive, @"Expected active session for URL B");
    XCTAssertTrue([user sessionForURL:urlC].state == RLMSyncSessionStateActive, @"Expected active session for URL C");
}

/// A client should be able to open multiple Realms and add objects to each of them.
- (void)testMultipleRealmsAddObjects {
    NSURL *urlA = CUSTOM_REALM_URL(@"a");
    NSURL *urlB = CUSTOM_REALM_URL(@"b");
    NSURL *urlC = CUSTOM_REALM_URL(@"c");
    RLMSyncUser *user = [self logInUserForCredentials:[RLMObjectServerTests basicCredentialsWithName:NSStringFromSelector(_cmd)
                                                                                            register:self.isParent]
                                               server:[RLMObjectServerTests authServerURL]];
    RLMRealm *realmA = [self openRealmForURL:urlA user:user];
    RLMRealm *realmB = [self openRealmForURL:urlB user:user];
    RLMRealm *realmC = [self openRealmForURL:urlC user:user];
    if (self.isParent) {
        [self waitForDownloadsForRealm:realmA];
        [self waitForDownloadsForRealm:realmB];
        [self waitForDownloadsForRealm:realmC];
        CHECK_COUNT(0, SyncObject, realmA);
        CHECK_COUNT(0, SyncObject, realmB);
        CHECK_COUNT(0, SyncObject, realmC);
        RLMRunChildAndWait();
        [self waitForDownloadsForUser:user
                               realms:@[realmA, realmB, realmC]
                            realmURLs:@[urlA, urlB, urlC]
                       expectedCounts:@[@3, @2, @5]];
    } else {
        // Add objects.
        [self addSyncObjectsToRealm:realmA
                       descriptions:@[@"child-A1", @"child-A2", @"child-A3"]];
        [self addSyncObjectsToRealm:realmB
                       descriptions:@[@"child-B1", @"child-B2"]];
        [self addSyncObjectsToRealm:realmC
                       descriptions:@[@"child-C1", @"child-C2", @"child-C3", @"child-C4", @"child-C5"]];
        [self waitForUploadsForRealm:realmA];
        [self waitForUploadsForRealm:realmB];
        [self waitForUploadsForRealm:realmC];
        CHECK_COUNT(3, SyncObject, realmA);
        CHECK_COUNT(2, SyncObject, realmB);
        CHECK_COUNT(5, SyncObject, realmC);
    }
}

/// A client should be able to open multiple Realms and delete objects from each of them.
- (void)testMultipleRealmsDeleteObjects {
    NSURL *urlA = CUSTOM_REALM_URL(@"a");
    NSURL *urlB = CUSTOM_REALM_URL(@"b");
    NSURL *urlC = CUSTOM_REALM_URL(@"c");
    RLMSyncUser *user = [self logInUserForCredentials:[RLMObjectServerTests basicCredentialsWithName:NSStringFromSelector(_cmd)
                                                                                            register:self.isParent]
                                               server:[RLMObjectServerTests authServerURL]];
    RLMRealm *realmA = [self openRealmForURL:urlA user:user];
    RLMRealm *realmB = [self openRealmForURL:urlB user:user];
    RLMRealm *realmC = [self openRealmForURL:urlC user:user];
    if (self.isParent) {
        [self waitForDownloadsForRealm:realmA];
        [self waitForDownloadsForRealm:realmB];
        [self waitForDownloadsForRealm:realmC];
        // Add objects.
        [self addSyncObjectsToRealm:realmA
                       descriptions:@[@"parent-A1", @"parent-A2", @"parent-A3", @"parent-A4"]];
        [self addSyncObjectsToRealm:realmB
                       descriptions:@[@"parent-B1", @"parent-B2", @"parent-B3", @"parent-B4", @"parent-B5"]];
        [self addSyncObjectsToRealm:realmC
                       descriptions:@[@"parent-C1", @"parent-C2"]];
        [self waitForUploadsForRealm:realmA];
        [self waitForUploadsForRealm:realmB];
        [self waitForUploadsForRealm:realmC];
        CHECK_COUNT(4, SyncObject, realmA);
        CHECK_COUNT(5, SyncObject, realmB);
        CHECK_COUNT(2, SyncObject, realmC);
        RLMRunChildAndWait();
        [self waitForDownloadsForUser:user
                               realms:@[realmA, realmB, realmC]
                            realmURLs:@[urlA, urlB, urlC]
                       expectedCounts:@[@0, @0, @0]];
    } else {
        // Delete all the objects from the Realms.
        [self waitForDownloadsForRealm:realmA];
        [self waitForDownloadsForRealm:realmB];
        [self waitForDownloadsForRealm:realmC];
        CHECK_COUNT(4, SyncObject, realmA);
        CHECK_COUNT(5, SyncObject, realmB);
        CHECK_COUNT(2, SyncObject, realmC);
        [realmA beginWriteTransaction];
        [realmA deleteAllObjects];
        [realmA commitWriteTransaction];
        [realmB beginWriteTransaction];
        [realmB deleteAllObjects];
        [realmB commitWriteTransaction];
        [realmC beginWriteTransaction];
        [realmC deleteAllObjects];
        [realmC commitWriteTransaction];
        [self waitForUploadsForRealm:realmA];
        [self waitForUploadsForRealm:realmB];
        [self waitForUploadsForRealm:realmC];
        CHECK_COUNT(0, SyncObject, realmA);
        CHECK_COUNT(0, SyncObject, realmB);
        CHECK_COUNT(0, SyncObject, realmC);
    }
}

#pragma mark - Session Lifetime

/// When a session opened by a Realm goes out of scope, it should stay alive long enough to finish any waiting uploads.
- (void)testUploadChangesWhenRealmOutOfScope {
    const NSInteger OBJECT_COUNT = 10000;
    NSURL *url = REALM_URL();
    // Log in the user.
    RLMSyncUser *user = [self logInUserForCredentials:[RLMObjectServerTests basicCredentialsWithName:NSStringFromSelector(_cmd)
                                                                                            register:self.isParent]
                                               server:[RLMObjectServerTests authServerURL]];

    if (self.isParent) {
        // Open the Realm in an autorelease pool so that it is destroyed as soon as possible.
        @autoreleasepool {
            RLMRealm *realm = [self openRealmForURL:url user:user];
            [realm beginWriteTransaction];
            for (NSInteger i=0; i<OBJECT_COUNT; i++) {
                [realm addObject:[[SyncObject alloc] initWithValue:@[[NSString stringWithFormat:@"parent-%@", @(i+1)]]]];
            }
            [realm commitWriteTransaction];
            CHECK_COUNT(OBJECT_COUNT, SyncObject, realm);
        }
        // Run the sub-test. (Give the upload a bit of time to start.)
        // NOTE: This sleep should be fine because:
        // - There is currently no API that allows asynchronous coordination for waiting for an upload to begin.
        // - A delay longer than the specified one will not affect the outcome of the test.
        sleep(2);
        RLMRunChildAndWait();
    } else {
        RLMRealm *realm = [self openRealmForURL:url user:user];
        // Wait for download to complete.
        [self waitForDownloadsForRealm:realm];
        CHECK_COUNT(OBJECT_COUNT, SyncObject, realm);
    }
}

#pragma mark - Logging Back In

/// A Realm that was opened before a user logged out should be able to resume uploading if the user logs back in.
- (void)testLogBackInSameRealmUpload {
    NSURL *url = REALM_URL();
    // Log in the user.
    RLMSyncUser *user = [self logInUserForCredentials:[RLMObjectServerTests basicCredentialsWithName:NSStringFromSelector(_cmd)
                                                                                            register:self.isParent]
                                               server:[RLMObjectServerTests authServerURL]];
    RLMRealm *realm = [self openRealmForURL:url user:user];

    if (self.isParent) {
        [self addSyncObjectsToRealm:realm descriptions:@[@"parent-1"]];
        CHECK_COUNT(1, SyncObject, realm);
        [self waitForUploadsForRealm:realm];
        // Log out the user.
        // FIXME: [realmapp] Use new logout
        REALM_UNREACHABLE();
        // Log the user back in.
        user = [self logInUserForCredentials:[RLMObjectServerTests basicCredentialsWithName:NSStringFromSelector(_cmd)
                                                                                   register:NO]
                                      server:[RLMObjectServerTests authServerURL]];
        [self addSyncObjectsToRealm:realm descriptions:@[@"parent-2", @"parent-3"]];
        [self waitForUploadsForRealm:realm];
        CHECK_COUNT(3, SyncObject, realm);
        RLMRunChildAndWait();
    } else {
        [self waitForDownloadsForRealm:realm];
        CHECK_COUNT(3, SyncObject, realm);
    }
}

/// A Realm that was opened before a user logged out should be able to resume downloading if the user logs back in.
- (void)testLogBackInSameRealmDownload {
    NSURL *url = REALM_URL();
    // Log in the user.
    RLMSyncUser *user = [self logInUserForCredentials:[RLMObjectServerTests basicCredentialsWithName:NSStringFromSelector(_cmd)
                                                                                            register:self.isParent]
                                               server:[RLMObjectServerTests authServerURL]];
    RLMRealm *realm = [self openRealmForURL:url user:user];

    if (self.isParent) {
        [self addSyncObjectsToRealm:realm descriptions:@[@"parent-1"]];
        CHECK_COUNT(1, SyncObject, realm);
        [self waitForUploadsForRealm:realm];
        // Log out the user.
        // FIXME: [realmapp] Use new logout
        REALM_UNREACHABLE();
        // Log the user back in.
        user = [self logInUserForCredentials:[RLMObjectServerTests basicCredentialsWithName:NSStringFromSelector(_cmd)
                                                                                   register:NO]
                                      server:[RLMObjectServerTests authServerURL]];
        RLMRunChildAndWait();
        [self waitForDownloadsForRealm:realm];
        CHECK_COUNT(3, SyncObject, realm);
    } else {
        [self waitForDownloadsForRealm:realm];
        [self addSyncObjectsToRealm:realm descriptions:@[@"child-1", @"child-2"]];
        [self waitForUploadsForRealm:realm];
        CHECK_COUNT(3, SyncObject, realm);
    }
}

/// A Realm that was opened while a user was logged out should be able to start uploading if the user logs back in.
- (void)testLogBackInDeferredRealmUpload {
    NSURL *url = REALM_URL();
    // Log in the user.
    RLMSyncUser *user = [self logInUserForCredentials:[RLMObjectServerTests basicCredentialsWithName:NSStringFromSelector(_cmd)
                                                                                            register:self.isParent]
                                               server:[RLMObjectServerTests authServerURL]];
    NSError *error = nil;
    if (self.isParent) {
        // Semaphore for knowing when the Realm is successfully opened for sync.
        dispatch_semaphore_t sema = dispatch_semaphore_create(0);
        RLMRealmConfiguration *config = [user configurationWithURL:url];
        // FIXME: [realmapp] Use new logout
        REALM_UNREACHABLE();
        // Open a Realm after the user's been logged out.
        [self primeSyncManagerWithSemaphore:sema];
        RLMRealm *realm = [RLMRealm realmWithConfiguration:config error:&error];
        XCTAssertNil(error, @"Error when opening Realm: %@", error);
        [self addSyncObjectsToRealm:realm descriptions:@[@"parent-1"]];
        CHECK_COUNT(1, SyncObject, realm);
        user = [self logInUserForCredentials:[RLMObjectServerTests basicCredentialsWithName:NSStringFromSelector(_cmd)
                                                                                   register:NO]
                                      server:[RLMObjectServerTests authServerURL]];
        // Wait for the Realm's session to be bound.
        WAIT_FOR_SEMAPHORE(sema, 30);
        [self addSyncObjectsToRealm:realm descriptions:@[@"parent-2", @"parent-3"]];
        [self waitForUploadsForRealm:realm];
        CHECK_COUNT(3, SyncObject, realm);
        RLMRunChildAndWait();
    } else {
        RLMRealm *realm = [self openRealmForURL:url user:user];
        XCTAssertNil(error, @"Error when opening Realm: %@", error);
        [self waitForDownloadsForRealm:realm];
        CHECK_COUNT(3, SyncObject, realm);
    }
}

/// A Realm that was opened while a user was logged out should be able to start downloading if the user logs back in.
- (void)testLogBackInDeferredRealmDownload {
    NSURL *url = REALM_URL();
    // Log in the user.
    RLMSyncUser *user = [self logInUserForCredentials:[RLMObjectServerTests basicCredentialsWithName:NSStringFromSelector(_cmd)
                                                                                            register:self.isParent]
                                               server:[RLMObjectServerTests authServerURL]];
    NSError *error = nil;
    if (self.isParent) {
        dispatch_semaphore_t sema = dispatch_semaphore_create(0);
        RLMRunChildAndWait();
        RLMRealmConfiguration *config = [user configurationWithURL:url];
        // FIXME: [realmapp] Use new logout
        REALM_UNREACHABLE();
        // Open a Realm after the user's been logged out.
        [self primeSyncManagerWithSemaphore:sema];
        RLMRealm *realm = [RLMRealm realmWithConfiguration:config error:&error];
        XCTAssertNil(error, @"Error when opening Realm: %@", error);
        [self addSyncObjectsToRealm:realm descriptions:@[@"parent-1"]];
        CHECK_COUNT(1, SyncObject, realm);
        user = [self logInUserForCredentials:[RLMObjectServerTests basicCredentialsWithName:NSStringFromSelector(_cmd)
                                                                                   register:NO]
                                      server:[RLMObjectServerTests authServerURL]];
        // Wait for the Realm's session to be bound.
        WAIT_FOR_SEMAPHORE(sema, 30);
        [self waitForDownloadsForUser:user realms:@[realm] realmURLs:@[url] expectedCounts:@[@4]];
    } else {
        RLMRealm *realm = [self openRealmForURL:url user:user];
        XCTAssertNil(error, @"Error when opening Realm: %@", error);
        [self addSyncObjectsToRealm:realm descriptions:@[@"child-1", @"child-2", @"child-3"]];
        [self waitForUploadsForRealm:realm];
        CHECK_COUNT(3, SyncObject, realm);
    }
}

/// After logging back in, a Realm whose path has been opened for the first time should properly upload changes.
- (void)testLogBackInOpenFirstTimePathUpload {
    NSURL *url = REALM_URL();
    // Log in the user.
    RLMSyncUser *user = [self logInUserForCredentials:[RLMObjectServerTests basicCredentialsWithName:NSStringFromSelector(_cmd)
                                                                                            register:self.isParent]
                                               server:[RLMObjectServerTests authServerURL]];

    // Now run a basic multi-client test.
    if (self.isParent) {
        // Log out the user.
        // FIXME: [realmapp] Use new logout
        REALM_UNREACHABLE();
        // Log the user back in.
        user = [self logInUserForCredentials:[RLMObjectServerTests basicCredentialsWithName:NSStringFromSelector(_cmd)
                                                                                   register:NO]
                                     server:[RLMObjectServerTests authServerURL]];
        // Open the Realm (for the first time).
        RLMRealm *realm = [self openRealmForURL:url user:user];
        [self addSyncObjectsToRealm:realm descriptions:@[@"child-1", @"child-2"]];
        [self waitForUploadsForRealm:realm];
        CHECK_COUNT(2, SyncObject, realm);
        RLMRunChildAndWait();
    } else {
        RLMRealm *realm = [self openRealmForURL:url user:user];
        // Add objects.
        [self waitForDownloadsForRealm:realm];
        CHECK_COUNT(2, SyncObject, realm);
    }
}

/// After logging back in, a Realm whose path has been opened for the first time should properly download changes.
- (void)testLogBackInOpenFirstTimePathDownload {
    NSURL *url = REALM_URL();
    // Log in the user.
    RLMSyncUser *user = [self logInUserForCredentials:[RLMObjectServerTests basicCredentialsWithName:NSStringFromSelector(_cmd)
                                                                                            register:self.isParent]
                                               server:[RLMObjectServerTests authServerURL]];

    // Now run a basic multi-client test.
    if (self.isParent) {
        // Log out the user.
        // FIXME: [realmapp] Use new logout
        REALM_UNREACHABLE();
        // Log the user back in.
        user = [self logInUserForCredentials:[RLMObjectServerTests basicCredentialsWithName:NSStringFromSelector(_cmd)
                                                                                   register:NO]
                                      server:[RLMObjectServerTests authServerURL]];
        // Open the Realm (for the first time).
        RLMRealm *realm = [self openRealmForURL:url user:user];
        // Run the sub-test.
        RLMRunChildAndWait();
        [self waitForDownloadsForRealm:realm];
        CHECK_COUNT(2, SyncObject, realm);
    } else {
        RLMRealm *realm = [self openRealmForURL:url user:user];
        // Add objects.
        [self waitForDownloadsForRealm:realm];
        [self addSyncObjectsToRealm:realm descriptions:@[@"child-1", @"child-2"]];
        [self waitForUploadsForRealm:realm];
        CHECK_COUNT(2, SyncObject, realm);
    }
}

/// If a client logs in, connects, logs out, and logs back in, sync should properly upload changes for a new
/// `RLMRealm` that is opened for the same path as a previously-opened Realm.
- (void)testLogBackInReopenRealmUpload {
    NSURL *url = REALM_URL();
    // Log in the user.
    RLMSyncUser *user = [self logInUserForCredentials:[RLMObjectServerTests basicCredentialsWithName:NSStringFromSelector(_cmd)
                                                                                            register:self.isParent]
                                               server:[RLMObjectServerTests authServerURL]];
    // Open the Realm
    RLMRealm *realm = [self openRealmForURL:url user:user];
    if (self.isParent) {
        [self addSyncObjectsToRealm:realm descriptions:@[@"parent-1"]];
        [self waitForUploadsForRealm:realm];
        CHECK_COUNT(1, SyncObject, realm);
        // Log out the user.
        // FIXME: [realmapp] Use new logout
        REALM_UNREACHABLE();
        // Log the user back in.
        user = [self logInUserForCredentials:[RLMObjectServerTests basicCredentialsWithName:NSStringFromSelector(_cmd)
                                                                                   register:NO]
                                      server:[RLMObjectServerTests authServerURL]];
        // Open the Realm again.
        realm = [self immediatelyOpenRealmForURL:url user:user];
        [self addSyncObjectsToRealm:realm descriptions:@[@"child-1", @"child-2", @"child-3", @"child-4"]];
        CHECK_COUNT(5, SyncObject, realm);
        [self waitForUploadsForRealm:realm];
        RLMRunChildAndWait();
    } else {
        [self waitForDownloadsForRealm:realm];
        CHECK_COUNT(5, SyncObject, realm);
    }
}

/// If a client logs in, connects, logs out, and logs back in, sync should properly download changes for a new
/// `RLMRealm` that is opened for the same path as a previously-opened Realm.
- (void)testLogBackInReopenRealmDownload {
    NSURL *url = REALM_URL();
    // Log in the user.
    RLMSyncUser *user = [self logInUserForCredentials:[RLMObjectServerTests basicCredentialsWithName:NSStringFromSelector(_cmd)
                                                                                            register:self.isParent]
                                              server:[RLMObjectServerTests authServerURL]];
    // Open the Realm
    RLMRealm *realm = [self openRealmForURL:url user:user];
    if (self.isParent) {
        [self addSyncObjectsToRealm:realm descriptions:@[@"parent-1"]];
        [self waitForUploadsForRealm:realm];
        XCTAssert([SyncObject allObjectsInRealm:realm].count == 1, @"Expected 1 item");
        // Log out the user.
        // FIXME: [realmapp] Use new logout
        REALM_UNREACHABLE();
        // Log the user back in.
        user = [self logInUserForCredentials:[RLMObjectServerTests basicCredentialsWithName:NSStringFromSelector(_cmd)
                                                                                   register:NO]
                                      server:[RLMObjectServerTests authServerURL]];
        // Run the sub-test.
        RLMRunChildAndWait();
        // Open the Realm again and get the items.
        realm = [self immediatelyOpenRealmForURL:url user:user];
        [self waitForDownloadsForUser:user realms:@[realm] realmURLs:@[url] expectedCounts:@[@5]];
    } else {
        // Add objects.
        [self waitForDownloadsForRealm:realm];
        CHECK_COUNT(1, SyncObject, realm);
        [self addSyncObjectsToRealm:realm descriptions:@[@"child-1", @"child-2", @"child-3", @"child-4"]];
        [self waitForUploadsForRealm:realm];
        CHECK_COUNT(5, SyncObject, realm);
    }
}

#pragma mark - Session suspend and resume

- (void)testSuspendAndResume {
    NSURL *urlA = CUSTOM_REALM_URL(@"a");
    NSURL *urlB = CUSTOM_REALM_URL(@"b");
    RLMSyncUser *user = [self logInUserForCredentials:[RLMObjectServerTests basicCredentialsWithName:NSStringFromSelector(_cmd)
                                                                                            register:self.isParent]
                                               server:[RLMObjectServerTests authServerURL]];
    RLMRealm *realmA = [self openRealmForURL:urlA user:user];
    RLMRealm *realmB = [self openRealmForURL:urlB user:user];
    if (self.isParent) {
        [self waitForDownloadsForRealm:realmA];
        [self waitForDownloadsForRealm:realmB];
        CHECK_COUNT(0, SyncObject, realmA);
        CHECK_COUNT(0, SyncObject, realmB);

        // Suspend the session for realm A and then add an object to each Realm
        RLMSyncSession *sessionA = [RLMSyncSession sessionForRealm:realmA];
        [sessionA suspend];

        [self addSyncObjectsToRealm:realmA descriptions:@[@"child-A1"]];
        [self addSyncObjectsToRealm:realmB descriptions:@[@"child-B1"]];
        [self waitForUploadsForRealm:realmB];

        RLMRunChildAndWait();

        // A should still be 1 since it's suspended. If it wasn't suspended, it
        // should have downloaded before B due to the ordering in the child.
        [self waitForDownloadsForRealm:realmB];
        CHECK_COUNT(1, SyncObject, realmA);
        CHECK_COUNT(3, SyncObject, realmB);

        // A should see the other two from the child after resuming
        [sessionA resume];
        [self waitForDownloadsForRealm:realmA];
        CHECK_COUNT(3, SyncObject, realmA);
    } else {
        // Child shouldn't see the object in A
        [self waitForDownloadsForRealm:realmA];
        [self waitForDownloadsForRealm:realmB];
        CHECK_COUNT(0, SyncObject, realmA);
        CHECK_COUNT(1, SyncObject, realmB);

        [self addSyncObjectsToRealm:realmA descriptions:@[@"child-A2", @"child-A3"]];
        [self waitForUploadsForRealm:realmA];
        [self addSyncObjectsToRealm:realmB descriptions:@[@"child-B2", @"child-B3"]];
        [self waitForUploadsForRealm:realmB];
        CHECK_COUNT(2, SyncObject, realmA);
        CHECK_COUNT(3, SyncObject, realmB);
    }
}

#pragma mark - Client reset

/// Ensure that a client reset error is propagated up to the binding successfully.
- (void)testClientReset {
    NSURL *url = REALM_URL();
    NSString *sessionName = NSStringFromSelector(_cmd);
    RLMSyncUser *user = [self logInUserForCredentials:[RLMObjectServerTests basicCredentialsWithName:sessionName
                                                                                            register:true]
                                               server:[RLMObjectServerTests authServerURL]];
    // Open the Realm
    __attribute__((objc_precise_lifetime)) RLMRealm *realm = [self openRealmForURL:url user:user];

    __block NSError *theError = nil;
    XCTestExpectation *ex = [self expectationWithDescription:@"Waiting for error handler to be called..."];
    [RLMSyncManager sharedManager].errorHandler = ^void(NSError *error, RLMSyncSession *session) {
        // Make sure we're actually looking at the right session.
        XCTAssertTrue([[session.realmURL absoluteString] rangeOfString:sessionName].location != NSNotFound);
        theError = error;
        [ex fulfill];
    };
    [user simulateClientResetErrorForSession:url];
    [self waitForExpectationsWithTimeout:10 handler:nil];
    XCTAssertNotNil(theError);
    XCTAssertTrue(theError.code == RLMSyncErrorClientResetError);
    NSString *pathValue = [theError rlmSync_clientResetBackedUpRealmPath];
    XCTAssertNotNil(pathValue);
    // Sanity check the recovery path.
    NSString *recoveryPath = @"io.realm.object-server-recovered-realms/recovered_realm";
    XCTAssertTrue([pathValue rangeOfString:recoveryPath].location != NSNotFound);
    XCTAssertNotNil([theError rlmSync_errorActionToken]);
}

/// Test manually initiating client reset.
- (void)testClientResetManualInitiation {
    NSURL *url = REALM_URL();
    NSString *sessionName = NSStringFromSelector(_cmd);
    RLMSyncUser *user = [self logInUserForCredentials:[RLMObjectServerTests basicCredentialsWithName:sessionName
                                                                                            register:true]
                                               server:[RLMObjectServerTests authServerURL]];
    __block NSError *theError = nil;
    @autoreleasepool {
        __attribute__((objc_precise_lifetime)) RLMRealm *realm = [self openRealmForURL:url user:user];
        XCTestExpectation *ex = [self expectationWithDescription:@"Waiting for error handler to be called..."];
        [RLMSyncManager sharedManager].errorHandler = ^void(NSError *error, RLMSyncSession *session) {
            // Make sure we're actually looking at the right session.
            XCTAssertTrue([[session.realmURL absoluteString] rangeOfString:sessionName].location != NSNotFound);
            theError = error;
            [ex fulfill];
        };
        [user simulateClientResetErrorForSession:url];
        [self waitForExpectationsWithTimeout:10 handler:nil];
        XCTAssertNotNil(theError);
    }
    // At this point the Realm should be invalidated and client reset should be possible.
    NSString *pathValue = [theError rlmSync_clientResetBackedUpRealmPath];
    XCTAssertFalse([[NSFileManager defaultManager] fileExistsAtPath:pathValue]);
    [RLMSyncSession immediatelyHandleError:[theError rlmSync_errorActionToken]];
    XCTAssertTrue([[NSFileManager defaultManager] fileExistsAtPath:pathValue]);
}

#pragma mark - Progress Notifications

static const NSInteger NUMBER_OF_BIG_OBJECTS = 2;

- (void)populateDataForUser:(RLMSyncUser *)user url:(NSURL *)url {
    RLMRealm *realm = [self openRealmForURL:url user:user];
    [realm beginWriteTransaction];
    for (NSInteger i=0; i<NUMBER_OF_BIG_OBJECTS; i++) {
        [realm addObject:[HugeSyncObject object]];
    }
    [realm commitWriteTransaction];
    [self waitForUploadsForRealm:realm];
    CHECK_COUNT(NUMBER_OF_BIG_OBJECTS, HugeSyncObject, realm);
}

- (void)testStreamingDownloadNotifier {
    NSURL *url = REALM_URL();
    RLMSyncUser *user = [self logInUserForCredentials:[RLMObjectServerTests basicCredentialsWithName:NSStringFromSelector(_cmd) register:self.isParent]
                                               server:[RLMObjectServerTests authServerURL]];
    if (!self.isParent) {
        [self populateDataForUser:user url:url];
        return;
    }

    __block NSInteger callCount = 0;
    __block NSUInteger transferred = 0;
    __block NSUInteger transferrable = 0;
    __block BOOL hasBeenFulfilled = NO;
    // Register a notifier.
    [self openRealmForURL:url user:user];
    RLMSyncSession *session = [user sessionForURL:url];
    XCTAssertNotNil(session);
    XCTestExpectation *ex = [self expectationWithDescription:@"streaming-download-notifier"];
    id token = [session addProgressNotificationForDirection:RLMSyncProgressDirectionDownload
                                                       mode:RLMSyncProgressModeReportIndefinitely
                                                      block:^(NSUInteger xfr, NSUInteger xfb) {
                                                          // Make sure the values are increasing, and update our stored copies.
                                                          XCTAssert(xfr >= transferred);
                                                          XCTAssert(xfb >= transferrable);
                                                          transferred = xfr;
                                                          transferrable = xfb;
                                                          callCount++;
                                                          if (transferrable > 0 && transferred >= transferrable && !hasBeenFulfilled) {
                                                              [ex fulfill];
                                                              hasBeenFulfilled = YES;
                                                          }
                                                      }];
    // Wait for the child process to upload everything.
    RLMRunChildAndWait();
    [self waitForExpectationsWithTimeout:10.0 handler:nil];
    [token invalidate];
    // The notifier should have been called at least twice: once at the beginning and at least once
    // to report progress.
    XCTAssert(callCount > 1);
    XCTAssert(transferred >= transferrable,
              @"Transferred (%@) needs to be greater than or equal to transferrable (%@)",
              @(transferred), @(transferrable));
}

- (void)testStreamingUploadNotifier {
    NSURL *url = REALM_URL();
    RLMSyncUser *user = [self logInUserForCredentials:[RLMObjectServerTests basicCredentialsWithName:NSStringFromSelector(_cmd) register:self.isParent]
                                               server:[RLMObjectServerTests authServerURL]];
    __block NSInteger callCount = 0;
    __block NSUInteger transferred = 0;
    __block NSUInteger transferrable = 0;
    // Open the Realm
    RLMRealm *realm = [self openRealmForURL:url user:user];

    // Register a notifier.
    RLMSyncSession *session = [user sessionForURL:url];
    XCTAssertNotNil(session);
    XCTestExpectation *ex = [self expectationWithDescription:@"streaming-upload-expectation"];
    auto token = [session addProgressNotificationForDirection:RLMSyncProgressDirectionUpload
                                                         mode:RLMSyncProgressModeReportIndefinitely
                                                        block:^(NSUInteger xfr, NSUInteger xfb) {
                                                            // Make sure the values are
                                                            // increasing, and update our
                                                            // stored copies.
                                                            XCTAssert(xfr >= transferred);
                                                            XCTAssert(xfb >= transferrable);
                                                            transferred = xfr;
                                                            transferrable = xfb;
                                                            callCount++;
                                                            if (transferred > 0 && transferred >= transferrable && transferrable > 1000000 * NUMBER_OF_BIG_OBJECTS) {
                                                                [ex fulfill];
                                                            }
                                                        }];
    // Upload lots of data
    [realm beginWriteTransaction];
    for (NSInteger i=0; i<NUMBER_OF_BIG_OBJECTS; i++) {
        [realm addObject:[HugeSyncObject object]];
    }
    [realm commitWriteTransaction];
    // Wait for upload to begin and finish
    [self waitForExpectationsWithTimeout:10.0 handler:nil];
    [token invalidate];
    // The notifier should have been called at least twice: once at the beginning and at least once
    // to report progress.
    XCTAssert(callCount > 1);
    XCTAssert(transferred >= transferrable,
              @"Transferred (%@) needs to be greater than or equal to transferrable (%@)",
              @(transferred), @(transferrable));
}

#pragma mark - Download Realm

- (void)testDownloadRealm {
    const NSInteger NUMBER_OF_BIG_OBJECTS = 2;
    NSURL *url = REALM_URL();
    RLMSyncUser *user = [self logInUserForCredentials:[RLMObjectServerTests basicCredentialsWithName:NSStringFromSelector(_cmd) register:self.isParent]
                                               server:[RLMObjectServerTests authServerURL]];
    if (!self.isParent) {
        [self populateDataForUser:user url:url];
        return;
    }

    // Wait for the child process to upload everything.
    RLMRunChildAndWait();

    XCTestExpectation *ex = [self expectationWithDescription:@"download-realm"];
    RLMRealmConfiguration *c = [user configurationWithURL:url];
    XCTAssertFalse([[NSFileManager defaultManager] fileExistsAtPath:c.pathOnDisk isDirectory:nil]);
    [RLMRealm asyncOpenWithConfiguration:c
                           callbackQueue:dispatch_get_main_queue()
                                callback:^(RLMRealm * _Nullable realm, NSError * _Nullable error) {
                                    XCTAssertNil(error);
                                    CHECK_COUNT(NUMBER_OF_BIG_OBJECTS, HugeSyncObject, realm);
                                    [ex fulfill];
                                }];
    NSUInteger (^fileSize)(NSString *) = ^NSUInteger(NSString *path) {
        NSDictionary *attributes = [[NSFileManager defaultManager] attributesOfItemAtPath:path error:nil];
        if (attributes)
            return [(NSNumber *)attributes[NSFileSize] unsignedLongLongValue];

        return 0;
    };
    XCTAssertNil(RLMGetAnyCachedRealmForPath(c.pathOnDisk.UTF8String));
    [self waitForExpectationsWithTimeout:10.0 handler:nil];
    XCTAssertGreaterThan(fileSize(c.pathOnDisk), 0U);
    XCTAssertNil(RLMGetAnyCachedRealmForPath(c.pathOnDisk.UTF8String));
}

- (void)testDownloadAlreadyOpenRealm {
    const NSInteger NUMBER_OF_BIG_OBJECTS = 2;
    NSURL *url = REALM_URL();
    // Log in the user.
    RLMSyncUser *user = [self logInUserForCredentials:[RLMObjectServerTests basicCredentialsWithName:NSStringFromSelector(_cmd) register:self.isParent]
                                               server:[RLMObjectServerTests authServerURL]];
    if (!self.isParent) {
        [self populateDataForUser:user url:url];
        return;
    }

    XCTestExpectation *ex = [self expectationWithDescription:@"download-realm"];
    RLMRealmConfiguration *c = [user configurationWithURL:url];
    XCTAssertFalse([[NSFileManager defaultManager] fileExistsAtPath:c.pathOnDisk isDirectory:nil]);
    RLMRealm *realm = [RLMRealm realmWithConfiguration:c error:nil];
    CHECK_COUNT(0, HugeSyncObject, realm);
    [realm.syncSession suspend];

    // Wait for the child process to upload everything.
    RLMRunChildAndWait();

    auto fileSize = ^NSUInteger(NSString *path) {
        NSDictionary *attributes = [[NSFileManager defaultManager] attributesOfItemAtPath:path error:nil];
        return [(NSNumber *)attributes[NSFileSize] unsignedLongLongValue];
    };
    NSUInteger sizeBefore = fileSize(c.pathOnDisk);
    XCTAssertGreaterThan(sizeBefore, 0U);
    XCTAssertNotNil(RLMGetAnyCachedRealmForPath(c.pathOnDisk.UTF8String));

    [RLMRealm asyncOpenWithConfiguration:c
                           callbackQueue:dispatch_get_main_queue()
                                callback:^(RLMRealm * _Nullable realm, NSError * _Nullable error) {
        XCTAssertNil(error);
        CHECK_COUNT(NUMBER_OF_BIG_OBJECTS, HugeSyncObject, realm);
        [ex fulfill];
    }];
    [realm.syncSession resume];
    [self waitForExpectationsWithTimeout:2.0 handler:nil];

    XCTAssertGreaterThan(fileSize(c.pathOnDisk), sizeBefore);
    XCTAssertNotNil(RLMGetAnyCachedRealmForPath(c.pathOnDisk.UTF8String));
    CHECK_COUNT(NUMBER_OF_BIG_OBJECTS, HugeSyncObject, realm);

    (void)[realm configuration];
}

- (void)testDownloadCancelsOnAuthError {
    RLMSyncUser *user = [self logInUserForCredentials:[RLMObjectServerTests basicCredentialsWithName:NSStringFromSelector(_cmd) register:self.isParent]
                                               server:[RLMObjectServerTests authServerURL]];
    auto c = [user configurationWithURL:[NSURL URLWithString:@"realm://127.0.0.1:9080/invalid"]];
    auto ex = [self expectationWithDescription:@"async open"];
    [RLMRealm asyncOpenWithConfiguration:c callbackQueue:dispatch_get_main_queue()
                                callback:^(RLMRealm *realm, NSError *error) {
                                    XCTAssertNil(realm);
                                    XCTAssertNotNil(error);
                                    [ex fulfill];
    }];
    [self waitForExpectationsWithTimeout:2.0 handler:nil];
}

- (void)testCancelDownload {
    NSURL *url = REALM_URL();
    RLMSyncUser *user = [self logInUserForCredentials:[RLMObjectServerTests basicCredentialsWithName:NSStringFromSelector(_cmd) register:self.isParent]
                                               server:[RLMObjectServerTests authServerURL]];
    if (!self.isParent) {
        [self populateDataForUser:user url:url];
        return;
    }

    // Wait for the child process to upload everything.
    RLMRunChildAndWait();

    // Use a serial queue for asyncOpen to ensure that the first one adds
    // the completion block before the second one cancels it
    RLMSetAsyncOpenQueue(dispatch_queue_create("io.realm.asyncOpen", 0));

    XCTestExpectation *ex = [self expectationWithDescription:@"download-realm"];
    RLMRealmConfiguration *c = [user configurationWithURL:url];

    [RLMRealm asyncOpenWithConfiguration:c
                           callbackQueue:dispatch_get_main_queue()
                                callback:^(RLMRealm *realm, NSError *error) {
                                    XCTAssertNil(realm);
                                    XCTAssertNotNil(error);
                                    [ex fulfill];
                                }];
    [[RLMRealm asyncOpenWithConfiguration:c
                            callbackQueue:dispatch_get_main_queue()
                                 callback:^(RLMRealm *, NSError *) {
                                     XCTFail(@"Cancelled callback got called");
                                 }] cancel];
    [self waitForExpectationsWithTimeout:2.0 handler:nil];
}

- (void)testAsyncOpenProgressNotifications {
    NSURL *url = REALM_URL();
    RLMSyncUser *user = [self logInUserForCredentials:[RLMObjectServerTests basicCredentialsWithName:NSStringFromSelector(_cmd) register:self.isParent]
                                               server:[RLMObjectServerTests authServerURL]];
    if (!self.isParent) {
        [self populateDataForUser:user url:url];
        return;
    }

    RLMRunChildAndWait();

    XCTestExpectation *ex1 = [self expectationWithDescription:@"async open"];
    XCTestExpectation *ex2 = [self expectationWithDescription:@"download progress complete"];
    RLMRealmConfiguration *c = [user configurationWithURL:url];

    auto task = [RLMRealm asyncOpenWithConfiguration:c
                                       callbackQueue:dispatch_get_main_queue()
                                            callback:^(RLMRealm *realm, NSError *error) {
                                                XCTAssertNil(error);
                                                XCTAssertNotNil(realm);
                                                [ex1 fulfill];
                                            }];
    [task addProgressNotificationBlock:^(NSUInteger transferredBytes, NSUInteger transferrableBytes) {
        if (transferrableBytes > 0 && transferredBytes == transferrableBytes) {
            [ex2 fulfill];
        }
    }];
    [self waitForExpectationsWithTimeout:2.0 handler:nil];
}

- (void)testAsyncOpenConnectionTimeout {
    NSString *userName = NSStringFromSelector(_cmd);
    // 9083 is a proxy which delays responding to requests
    NSURL *authURL = [NSURL URLWithString:@"http://127.0.0.1:9083"];
    RLMSyncUser *user = [self logInUserForCredentials:[RLMObjectServerTests basicCredentialsWithName:userName register:YES]
                                               server:authURL];
    RLMRealmConfiguration *c = [user configuration];
    RLMSyncConfiguration *syncConfig = c.syncConfiguration;
    syncConfig.cancelAsyncOpenOnNonFatalErrors = true;
    c.syncConfiguration = syncConfig;

    RLMSyncTimeoutOptions *timeoutOptions = [RLMSyncTimeoutOptions new];
    timeoutOptions.connectTimeout = 1000.0;
    RLMSyncManager.sharedManager.timeoutOptions = timeoutOptions;

    XCTestExpectation *ex = [self expectationWithDescription:@"async open"];
    [RLMRealm asyncOpenWithConfiguration:c
                           callbackQueue:dispatch_get_main_queue()
                                callback:^(RLMRealm *realm, NSError *error) {
        XCTAssertNotNil(error);
        XCTAssertEqual(error.code, ETIMEDOUT);
        XCTAssertEqual(error.domain, NSPOSIXErrorDomain);
        XCTAssertNil(realm);
        [ex fulfill];
    }];
    [self waitForExpectationsWithTimeout:10.0 handler:nil];
}

#pragma mark - Compact on Launch

- (void)testCompactOnLaunch {
    NSURL *url = REALM_URL();
    RLMSyncUser *user = [self logInUserForCredentials:[RLMObjectServerTests basicCredentialsWithName:NSStringFromSelector(_cmd)
                                                                                            register:YES]
                                               server:[RLMObjectServerTests authServerURL]];

    NSString *path;
    // Create a large object and then delete it in the next transaction so that
    // the file is bloated
    @autoreleasepool {
        auto realm = [self openRealmForURL:url user:user];
        [realm beginWriteTransaction];
        [realm addObject:[HugeSyncObject object]];
        [realm commitWriteTransaction];
        [self waitForUploadsForRealm:realm];

        [realm beginWriteTransaction];
        [realm deleteAllObjects];
        [realm commitWriteTransaction];
        [self waitForUploadsForRealm:realm];
        [self waitForDownloadsForRealm:realm];

        path = realm.configuration.pathOnDisk;
    }

    auto fileManager = NSFileManager.defaultManager;
    auto initialSize = [[fileManager attributesOfItemAtPath:path error:nil][NSFileSize] unsignedLongLongValue];

    // Reopen the file with a shouldCompactOnLaunch block and verify that it is
    // actually compacted
    auto config = [user configurationWithURL:url];
    __block bool blockCalled = false;
    __block NSUInteger usedSize = 0;
    config.shouldCompactOnLaunch = ^(NSUInteger, NSUInteger used) {
        usedSize = used;
        blockCalled = true;
        return YES;
    };

    @autoreleasepool {
        [RLMRealm realmWithConfiguration:config error:nil];
    }
    XCTAssertTrue(blockCalled);

    auto finalSize = [[fileManager attributesOfItemAtPath:path error:nil][NSFileSize] unsignedLongLongValue];
    XCTAssertLessThan(finalSize, initialSize);
    XCTAssertLessThanOrEqual(finalSize, usedSize + 4096U);
}

#pragma mark - Certificate pinning

- (void)attemptLoginWithUsername:(NSString *)userName callback:(void (^)(RLMSyncUser *, NSError *))callback {
    NSURL *url = [RLMObjectServerTests secureAuthServerURL];
    RLMAppCredentials *creds = [RLMObjectServerTests basicCredentialsWithName:userName register:YES];

    XCTestExpectation *expectation = [self expectationWithDescription:@"HTTP login"];
    // FIXME: [realmapp] This should use the new login
    REALM_UNREACHABLE();
    [self waitForExpectationsWithTimeout:4.0 handler:nil];
}

- (void)testHTTPSLoginFailsWithoutCertificate {
    [self attemptLoginWithUsername:NSStringFromSelector(_cmd) callback:^(RLMSyncUser *user, NSError *error) {
        XCTAssertNil(user);
        XCTAssertNotNil(error);
        XCTAssertEqualObjects(error.domain, NSURLErrorDomain);
        XCTAssertEqual(error.code, NSURLErrorServerCertificateUntrusted);
    }];
}

static NSURL *certificateURL(NSString *filename) {
    return [NSURL fileURLWithPath:[[[@(__FILE__) stringByDeletingLastPathComponent]
                                    stringByAppendingPathComponent:@"certificates"]
                                   stringByAppendingPathComponent:filename]];
}

- (void)testHTTPSLoginFailsWithIncorrectCertificate {
    RLMSyncManager.sharedManager.pinnedCertificatePaths = @{@"localhost": certificateURL(@"not-localhost.cer")};
    [self attemptLoginWithUsername:NSStringFromSelector(_cmd) callback:^(RLMSyncUser *user, NSError *error) {
        XCTAssertNil(user);
        XCTAssertNotNil(error);
        XCTAssertEqualObjects(error.domain, NSURLErrorDomain);
        XCTAssertEqual(error.code, NSURLErrorServerCertificateUntrusted);
    }];
}

- (void)testHTTPSLoginFailsWithInvalidPathToCertificate {
    RLMSyncManager.sharedManager.pinnedCertificatePaths = @{@"localhost": certificateURL(@"nonexistent.pem")};
    [self attemptLoginWithUsername:NSStringFromSelector(_cmd) callback:^(RLMSyncUser *user, NSError *error) {
        XCTAssertNil(user);
        XCTAssertNotNil(error);
        XCTAssertEqualObjects(error.domain, NSCocoaErrorDomain);
        XCTAssertEqual(error.code, NSFileReadNoSuchFileError);
    }];
}

- (void)testHTTPSLoginFailsWithDifferentValidCert {
    RLMSyncManager.sharedManager.pinnedCertificatePaths = @{@"localhost": certificateURL(@"localhost-other.cer")};
    [self attemptLoginWithUsername:NSStringFromSelector(_cmd) callback:^(RLMSyncUser *user, NSError *error) {
        XCTAssertNil(user);
        XCTAssertNotNil(error);
        XCTAssertEqualObjects(error.domain, NSURLErrorDomain);
        XCTAssertEqual(error.code, NSURLErrorServerCertificateUntrusted);
    }];
}

- (void)testHTTPSLoginFailsWithFileThatIsNotACert {
    RLMSyncManager.sharedManager.pinnedCertificatePaths = @{@"localhost": certificateURL(@"../test-ros-server.js")};
    [self attemptLoginWithUsername:NSStringFromSelector(_cmd) callback:^(RLMSyncUser *user, NSError *error) {
        XCTAssertNil(user);
        XCTAssertNotNil(error);
        XCTAssertEqualObjects(error.domain, NSOSStatusErrorDomain);
        XCTAssertEqual(error.code, errSecUnknownFormat);
    }];
}

- (void)testHTTPSLoginDoesNotUseCertificateForDifferentDomain {
    RLMSyncManager.sharedManager.pinnedCertificatePaths = @{@"example.com": certificateURL(@"localhost.cer")};
    [self attemptLoginWithUsername:NSStringFromSelector(_cmd) callback:^(RLMSyncUser *user, NSError *error) {
        XCTAssertNil(user);
        XCTAssertNotNil(error);
        XCTAssertEqualObjects(error.domain, NSURLErrorDomain);
        XCTAssertEqual(error.code, NSURLErrorServerCertificateUntrusted);
    }];
}

- (void)testHTTPSLoginSucceedsWithValidSelfSignedCertificate {
    RLMSyncManager.sharedManager.pinnedCertificatePaths = @{@"localhost": certificateURL(@"localhost.cer")};

    [self attemptLoginWithUsername:NSStringFromSelector(_cmd) callback:^(RLMSyncUser *user, NSError *error) {
        XCTAssertNotNil(user);
        XCTAssertNil(error);
    }];
}

- (void)testConfigurationFromUserAutomaticallyUsesCert {
    RLMSyncManager.sharedManager.pinnedCertificatePaths = @{@"localhost": certificateURL(@"localhost.cer")};

    __block RLMSyncUser *user;
    [self attemptLoginWithUsername:NSStringFromSelector(_cmd) callback:^(RLMSyncUser *u, NSError *error) {
        XCTAssertNotNil(u);
        XCTAssertNil(error);
        user = u;
    }];

    RLMRealmConfiguration *config = [user configuration];
    XCTAssertEqualObjects(config.syncConfiguration.realmURL.scheme, @"realms");
    XCTAssertEqualObjects(config.syncConfiguration.pinnedCertificateURL, certificateURL(@"localhost.cer"));

    // Verify that we can actually open the Realm
    auto realm = [self openRealmWithConfiguration:config];
    NSError *error;
    [self waitForUploadsForRealm:realm error:&error];
    XCTAssertNil(error);
}

- (void)verifyOpenSucceeds:(RLMRealmConfiguration *)config {
    auto realm = [self openRealmWithConfiguration:config];
    NSError *error;
    [self waitForUploadsForRealm:realm error:&error];
    XCTAssertNil(error);
}

- (void)verifyOpenFails:(RLMRealmConfiguration *)config {
    XCTestExpectation *expectation = [self expectationWithDescription:@"wait for error"];
    RLMSyncManager.sharedManager.errorHandler = ^(NSError *error, __unused RLMSyncSession *session) {
        XCTAssertTrue([error.domain isEqualToString:RLMSyncErrorDomain]);
        XCTAssertFalse([[error.userInfo[kRLMSyncUnderlyingErrorKey] domain] isEqualToString:RLMSyncErrorDomain]);
        [expectation fulfill];
    };

    [self openRealmWithConfiguration:config];
    [self waitForExpectationsWithTimeout:20.0 handler:nil];
}

- (void)testConfigurationFromInsecureUserAutomaticallyUsesCert {
    RLMSyncManager.sharedManager.pinnedCertificatePaths = @{@"localhost": certificateURL(@"localhost.cer")};

    RLMSyncUser *user = [self logInUserForCredentials:[RLMSyncTestCase basicCredentialsWithName:NSStringFromSelector(_cmd)
                                                                                       register:YES]
                                               server:[RLMSyncTestCase authServerURL]];

    RLMRealmConfiguration *config = [user configurationWithURL:[NSURL URLWithString:@"realms://localhost:9443/~/default"]];
    XCTAssertEqualObjects(config.syncConfiguration.realmURL.scheme, @"realms");
    XCTAssertEqualObjects(config.syncConfiguration.pinnedCertificateURL, certificateURL(@"localhost.cer"));

    [self verifyOpenSucceeds:config];
}

- (void)testOpenSecureRealmWithNoCert {
    RLMSyncUser *user = [self logInUserForCredentials:[RLMSyncTestCase basicCredentialsWithName:NSStringFromSelector(_cmd)
                                                                                       register:YES]
                                               server:[RLMSyncTestCase authServerURL]];
    [self verifyOpenFails:[user configurationWithURL:[NSURL URLWithString:@"realms://localhost:9443/~/default"]]];
}

- (void)testOpenSecureRealmWithIncorrectCert {
    RLMSyncManager.sharedManager.pinnedCertificatePaths = @{@"localhost": certificateURL(@"not-localhost.cer")};

    RLMSyncUser *user = [self logInUserForCredentials:[RLMSyncTestCase basicCredentialsWithName:NSStringFromSelector(_cmd)
                                                                                       register:YES]
                                               server:[RLMSyncTestCase authServerURL]];
    [self verifyOpenFails:[user configurationWithURL:[NSURL URLWithString:@"realms://localhost:9443/~/default"]]];
}

- (void)DISABLE_testOpenSecureRealmWithMissingCertFile {
    // FIXME: this currently crashes inside the sync library
    RLMSyncManager.sharedManager.pinnedCertificatePaths = @{@"localhost": certificateURL(@"nonexistent.pem")};

    RLMSyncUser *user = [self logInUserForCredentials:[RLMSyncTestCase basicCredentialsWithName:NSStringFromSelector(_cmd)
                                                                                       register:YES]
                                               server:[RLMSyncTestCase authServerURL]];
    [self verifyOpenFails:[user configurationWithURL:[NSURL URLWithString:@"realms://localhost:9443/~/default"]]];
}

#endif
@end<|MERGE_RESOLUTION|>--- conflicted
+++ resolved
@@ -422,7 +422,9 @@
 
 }
 
-<<<<<<< HEAD
+
+#if REALM_ENABLE_AUTH_TESTS
+
 #pragma mark - Auth Credentials
 
 - (void)testUsernamePasswordCredential {
@@ -472,9 +474,6 @@
     XCTAssertEqualObjects(functionCredential.provider, @"custom-function");
     XCTAssertEqualObjects(error, nil);
 }
-=======
-#if REALM_ENABLE_AUTH_TESTS
->>>>>>> 0447034b
 
 #pragma mark - Username Password
 
