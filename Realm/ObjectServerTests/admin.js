#!/usr/bin/env node

const stitch = require('mongodb-stitch');

async function create() {
    const admin = await stitch.StitchAdminClientFactory.create("http://localhost:9090");

    await admin.login("unique_user@domain.com", "password");
    const profile = await admin.userProfile();
    const groupId = profile.roles[0].group_id;
    const appResponse = (await admin.apps(groupId).create({name: 'test'}));
    const appId = appResponse['_id'];

    const app = admin.apps(groupId).app(appId);

    let promises = []

    promises.push(app.authProviders().create({type: 'anon-user'}));
    promises.push(app.authProviders().create({
        type: 'local-userpass',
        config: {
        emailConfirmationUrl: 'http://foo.com',
        resetPasswordUrl: 'http://foo.com',
        confirmEmailSubject: 'Hi',
        resetPasswordSubject: 'Bye',
        autoConfirm: true
    }}));
    promises.push(app.authProviders().list().then(authProviders => {
        for (const provider of authProviders) {
            if (provider.type == 'api-key') {
                return app.authProviders().authProvider(provider._id).enable();
            }
        }
    }));

    await app.secrets().create({
        name: "BackingDB_uri",
        value: "mongodb://localhost:26000"
    });

    const serviceResponse = await app.services().create({
        "name": "mongodb1",
        "type": "mongodb",
        "config": {
            "uri": "mongodb://localhost:26000",
            "sync": {
                "state": "enabled",
                "database_name": "test_data",
                "partition": {
                    "key": "realm_id",
                    "type": "string",
                    "permissions": {
                        "read": true,
                        "write": true
                    }
                }
            }
        }
    });

    const dogRule = {
        "database": "test_data",
        "collection": "Dog",
        "roles": [{
            "name": "default",
            "apply_when": {},
            "insert": true,
            "delete": true,
            "additional_fields": {}
        }],
        "schema": {
            "properties": {
                "_id": {
                    "bsonType": "objectId"
                },
                "breed": {
                    "bsonType": "string"
                },
                "name": {
                    "bsonType": "string"
                },
                "realm_id": {
                    "bsonType": "string"
                }
            },
            "required": ["name"],
            "title": "Dog"
        }
    };

    const personRule = {
        "database": "test_data",
        "collection": "Person",
        "relationships": {
        },
        "roles": [{
            "name": "default",
            "apply_when": {},
            "write": true,
            "insert": true,
            "delete": true,
            "additional_fields": {}
        }],
        "schema": {
            "properties": {
                "_id": {
                    "bsonType": "objectId"
                },
                "age": {
                    "bsonType": "int"
                },
                "firstName": {
                    "bsonType": "string"
                },
                "lastName": {
                    "bsonType": "string"
                },
                "realm_id": {
                    "bsonType": "string"
                }
            },
            "required": ["firstName",
                         "lastName",
                         "age"],
            "title": "Person"
        }
    };

    const hugeSyncObjectRule = {
        "database": "test_data",
        "collection": "HugeSyncObject",
        "roles": [
                  {
            "name": "default",
            "apply_when": {},
            "insert": true,
            "delete": true,
            "additional_fields": {}
        }
                  ],
        "schema": {
            "properties": {
                "_id": {
                    "bsonType": "objectId"
                },
                "dataProp": {
                    "bsonType": "binData"
                },
                "realm_id": {
                    "bsonType": "string"
                }
            },
            "required": [
            ],
            "title": "HugeSyncObject"
        },
        "relationships": {
        }
    };

    const userDataRule = {
        "database": "test_data",
        "collection": "UserData",
        "roles": [
                  {
            "name": "default",
            "apply_when": {},
            "insert": true,
            "delete": true,
            "additional_fields": {}
        }
                  ],
        "schema": {
        },
        "relationships": {
        }
    };

    const rules = app.services().service(serviceResponse['_id']).rules();
    promises.push(rules.create(dogRule));
    promises.push(rules.create(personRule));
    promises.push(rules.create(hugeSyncObjectRule));
    promises.push(rules.create(userDataRule));
    promises.push(rules.create({
        "database": "test_data",
        "collection": "SwiftPerson",
        "roles": [{
            "name": "default",
            "apply_when": {},
            "insert": true,
            "delete": true,
            "additional_fields": {}
        }],
        "schema": {
            "properties": {
                "_id": {
                    "bsonType": "objectId"
                },
                "age": {
                    "bsonType": "int"
                },
                "firstName": {
                    "bsonType": "string"
                },
                "lastName": {
                    "bsonType": "string"
                },
                "realm_id": {
                    "bsonType": "string"
                }
            },
            "required": [
                         "firstName",
                         "lastName",
                         "age"
                         ],
            "title": "SwiftPerson"
        },
        "relationships": {
        }
    }));

    promises.push(app.sync().config().update({
        "development_mode_enabled": true
    }));

    promises.push(app.functions().create({
        "name": "sum",
        "private": false,
        "can_evaluate": {},
        "source": `
        exports = function(...args) {
            return parseInt(args.reduce((a,b) => a + b, 0));
        };
        `
    }));

    promises.push(app.functions().create({
        "name": "updateUserData",
        "private": false,
        "can_evaluate": {},
        "source": `
        exports = async function(data) {
            const user = context.user;
            const mongodb = context.services.get("mongodb1");
            const userDataCollection = mongodb.db("test_data").collection("UserData");
            await userDataCollection.updateOne(
                                               { "user_id": user.id },
                                               { "$set": data },
                                               { "upsert": true }
                                               );
            return true;
        };
        `
    }));

    promises.push(app.customUserData().update({
        "mongo_service_id": serviceResponse['_id'],
        "enabled": true,
        "database_name": "test_data",
        "collection_name": "UserData",
        "user_id_field": "user_id"
<<<<<<< HEAD
    });
    
    await app.secrets().create({
        name: "gcm",
        value: "gcm"
    });
    
    await app.services().create({
        "name": "gcm",
        "type": "gcm",
        "config": {
            "senderId": "gcm"
        },
        "secret_config": {
            "apiKey": "gcm"
        },
        "version": 1
    });
    
    process.stdout.write(appResponse['client_app_id']);
}
=======
    }));
>>>>>>> 1aa22c35

    await Promise.all(promises);

    process.stdout.write(appResponse['client_app_id']);
}

async function clean() {
    try {
        const admin = await stitch.StitchAdminClientFactory.create("http://localhost:9090");

        await admin.login("unique_user@domain.com", "password");
        const profile = await admin.userProfile();
        const groupId = profile.roles[0].group_id;
        const apps = await admin.apps(groupId).list();
        for (app in apps) {
            await admin.apps(groupId).app(app['_id']).remove();
        }
    } catch (error) {
    }
}

var args = process.argv.slice(2);

switch (args[0]) {
    case 'create':
        create();
        break;
    case 'clean':
        clean();
        break;
    default:
        process.stderr.write("Invalid arg: " + args[0]);
        break;
}<|MERGE_RESOLUTION|>--- conflicted
+++ resolved
@@ -260,15 +260,14 @@
         "database_name": "test_data",
         "collection_name": "UserData",
         "user_id_field": "user_id"
-<<<<<<< HEAD
-    });
+    }));
     
     await app.secrets().create({
         name: "gcm",
         value: "gcm"
     });
     
-    await app.services().create({
+    promises.push(app.services().create({
         "name": "gcm",
         "type": "gcm",
         "config": {
@@ -278,13 +277,7 @@
             "apiKey": "gcm"
         },
         "version": 1
-    });
-    
-    process.stdout.write(appResponse['client_app_id']);
-}
-=======
-    }));
->>>>>>> 1aa22c35
+    }));
 
     await Promise.all(promises);
 
