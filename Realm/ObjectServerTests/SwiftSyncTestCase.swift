////////////////////////////////////////////////////////////////////////////
//
// Copyright 2016 Realm Inc.
//
// Licensed under the Apache License, Version 2.0 (the "License");
// you may not use this file except in compliance with the License.
// You may obtain a copy of the License at
//
// http://www.apache.org/licenses/LICENSE-2.0
//
// Unless required by applicable law or agreed to in writing, software
// distributed under the License is distributed on an "AS IS" BASIS,
// WITHOUT WARRANTIES OR CONDITIONS OF ANY KIND, either express or implied.
// See the License for the specific language governing permissions and
// limitations under the License.
//
////////////////////////////////////////////////////////////////////////////

import XCTest
import RealmSwift

class SwiftSyncTestCase: RLMSyncTestCase {
    func executeChild(file: StaticString = #file, line: UInt = #line) {
        XCTAssert(0 == runChildAndWait(), "Tests in child process failed", file: file, line: line)
    }

    func randomString(_ length: Int) -> String {
      let letters = "abcdefghijklmnopqrstuvwxyzABCDEFGHIJKLMNOPQRSTUVWXYZ0123456789"
      return String((0..<length).map { _ in letters.randomElement()! })
    }

    func basicCredentials(usernameSuffix: String = "",
                          file: StaticString = #file,
                          line: UInt = #line) -> Credentials {
        let email = "\(randomString(10))\(usernameSuffix)"
        let password = "abcdef"
        let credentials = Credentials.emailPassword(email: email, password: password)
        let ex = expectation(description: "Should register in the user properly")
<<<<<<< HEAD
        app.emailPasswordAuth().registerUser(email: email, password: password, completion: { error in
=======
        app.emailPasswordAuth.registerUser(email: username, password: password, completion: { error in
>>>>>>> 3f425d91
            XCTAssertNil(error)
            ex.fulfill()
        })
        waitForExpectations(timeout: 4, handler: nil)
        return credentials
    }

    func synchronouslyOpenRealm(partitionValue: ExpressibleByNilLiteral?,
                                user: User,
                                file: StaticString = #file,
                                line: UInt = #line) throws -> Realm {
        let config = user.configuration(partitionValue: partitionValue)
        return try synchronouslyOpenRealm(configuration: config)
    }

    func synchronouslyOpenRealm<T: BSON>(partitionValue: T,
                                         user: User,
                                         file: StaticString = #file,
                                         line: UInt = #line) throws -> Realm {
        let config = user.configuration(partitionValue: partitionValue)
        return try synchronouslyOpenRealm(configuration: config)
    }

    func synchronouslyOpenRealm(configuration: Realm.Configuration,
                                file: StaticString = #file,
                                line: UInt = #line) throws -> Realm {
        return try Realm(configuration: configuration)
    }

    func immediatelyOpenRealm(partitionValue: String, user: User) throws -> Realm {
        return try Realm(configuration: user.configuration(partitionValue: partitionValue))
    }

    func synchronouslyLogInUser(for credentials: Credentials,
                                file: StaticString = #file,
                                line: UInt = #line) throws -> User {
        let process = isParent ? "parent" : "child"
        var theUser: User?
        var theError: Error?
        let ex = expectation(description: "Should log in the user properly")

        self.app.login(credentials: credentials, completion: { user, error in
            theUser = user
            theError = error
            ex.fulfill()
        })

        waitForExpectations(timeout: 10, handler: nil)
        XCTAssertNotNil(theUser, file: file, line: line)
        XCTAssertEqual(theUser?.state, .loggedIn,
                       "User should have been valid, but wasn't. (process: \(process), error: "
                        + "\(theError != nil ? String(describing: theError!) : "n/a"))",
                       file: file,
                       line: line)
        XCTAssertTrue(theUser!.isLoggedIn)
        return theUser!
    }

    func synchronouslyLogOutUser(_ user: User,
                                 file: StaticString = #file,
                                 line: UInt = #line) throws {
        var theError: Error?
        let ex = expectation(description: "Should log out the user properly")

        user.logOut { (error) in
            theError = error
            ex.fulfill()
        }

        waitForExpectations(timeout: 10, handler: nil)
        XCTAssertEqual(user.state, .loggedOut,
                       "User should have been valid, but wasn't. (error: "
                        + "\(theError?.localizedDescription ?? "nil"))",
            file: file,
            line: line)
        XCTAssertFalse(user.isLoggedIn)
    }

    func waitForUploads(for realm: Realm) {
        waitForUploads(for: ObjectiveCSupport.convert(object: realm))
    }

    func waitForDownloads(for realm: Realm) {
        waitForDownloads(for: ObjectiveCSupport.convert(object: realm))
    }

    func checkCount<T: Object>(expected: Int,
                               _ realm: Realm,
                               _ type: T.Type,
                               file: StaticString = #file,
                               line: UInt = #line) {
        let actual = realm.objects(type).count
        XCTAssert(actual == expected,
                  "Error: expected \(expected) items, but got \(actual) (process: \(isParent ? "parent" : "child"))",
                  file: file,
                  line: line)
    }
}<|MERGE_RESOLUTION|>--- conflicted
+++ resolved
@@ -36,11 +36,7 @@
         let password = "abcdef"
         let credentials = Credentials.emailPassword(email: email, password: password)
         let ex = expectation(description: "Should register in the user properly")
-<<<<<<< HEAD
-        app.emailPasswordAuth().registerUser(email: email, password: password, completion: { error in
-=======
-        app.emailPasswordAuth.registerUser(email: username, password: password, completion: { error in
->>>>>>> 3f425d91
+        app.emailPasswordAuth.registerUser(email: email, password: password, completion: { error in
             XCTAssertNil(error)
             ex.fulfill()
         })
