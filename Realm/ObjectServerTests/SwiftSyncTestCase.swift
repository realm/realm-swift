--- conflicted
+++ resolved
@@ -110,12 +110,24 @@
     }
 }
 
-<<<<<<< HEAD
 public class SwiftAnyRealmValueObject: Object {
     @objc public dynamic var _id: ObjectId? = ObjectId.generate()
     public let anyCol = RealmProperty<AnyRealmValue>()
     public let otherAnyCol = RealmProperty<AnyRealmValue>()
-=======
+    public override class func primaryKey() -> String? {
+        return "_id"
+    }
+}
+
+public class SwiftMissingObject: Object {
+    @objc public dynamic var _id: ObjectId? = ObjectId.generate()
+    @objc public dynamic var objectCol: SwiftPerson?
+    public let anyCol = RealmProperty<AnyRealmValue>()
+    public override class func primaryKey() -> String? {
+        return "_id"
+    }
+}
+
 @objcMembers public class SwiftUUIDPrimaryKeyObject: Object {
     public dynamic var _id: UUID? = UUID(uuidString: "85d4fbee-6ec6-47df-bfa1-615931903d7e")!
     public dynamic var strCol: String = ""
@@ -145,18 +157,11 @@
         self.intCol = intCol
     }
 
->>>>>>> 1a3c7ede
-    public override class func primaryKey() -> String? {
-        return "_id"
-    }
-}
-
-<<<<<<< HEAD
-public class SwiftMissingObject: Object {
-    @objc public dynamic var _id: ObjectId? = ObjectId.generate()
-    @objc public dynamic var objectCol: SwiftPerson?
-    public let anyCol = RealmProperty<AnyRealmValue>()
-=======
+    public override class func primaryKey() -> String? {
+        return "_id"
+    }
+}
+
 @objcMembers public class SwiftIntPrimaryKeyObject: Object {
     public dynamic var _id: Int = 1234567890
     public dynamic var strCol: String = ""
@@ -169,7 +174,6 @@
         self.intCol = intCol
     }
 
->>>>>>> 1a3c7ede
     public override class func primaryKey() -> String? {
         return "_id"
     }
@@ -214,10 +218,6 @@
     public func openRealm(configuration: Realm.Configuration) throws -> Realm {
         var configuration = configuration
         if configuration.objectTypes == nil {
-<<<<<<< HEAD
-            configuration.objectTypes = [SwiftPerson.self, Person.self, Dog.self,
-                                         HugeSyncObject.self, SwiftTypesSyncObject.self, SwiftCollectionSyncObject.self]
-=======
             configuration.objectTypes = [SwiftPerson.self,
                                          Person.self,
                                          Dog.self,
@@ -225,8 +225,8 @@
                                          SwiftCollectionSyncObject.self,
                                          SwiftUUIDPrimaryKeyObject.self,
                                          SwiftStringPrimaryKeyObject.self,
-                                         SwiftIntPrimaryKeyObject.self]
->>>>>>> 1a3c7ede
+                                         SwiftIntPrimaryKeyObject.self,
+                                         SwiftTypesSyncObject.self]
         }
         let realm = try Realm(configuration: configuration)
         waitForDownloads(for: realm)
@@ -236,14 +236,11 @@
     public func immediatelyOpenRealm(partitionValue: String, user: User) throws -> Realm {
         var configuration = user.configuration(partitionValue: partitionValue)
         if configuration.objectTypes == nil {
-<<<<<<< HEAD
-            configuration.objectTypes = [SwiftPerson.self, Person.self, Dog.self, HugeSyncObject.self, SwiftTypesSyncObject.self]
-=======
             configuration.objectTypes = [SwiftPerson.self,
                                          Person.self,
                                          Dog.self,
-                                         HugeSyncObject.self]
->>>>>>> 1a3c7ede
+                                         HugeSyncObject.self, 
+                                         SwiftTypesSyncObject.self]
         }
         return try Realm(configuration: configuration)
     }
