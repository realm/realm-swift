////////////////////////////////////////////////////////////////////////////
//
// Copyright 2016 Realm Inc.
//
// Licensed under the Apache License, Version 2.0 (the "License");
// you may not use this file except in compliance with the License.
// You may obtain a copy of the License at
//
// http://www.apache.org/licenses/LICENSE-2.0
//
// Unless required by applicable law or agreed to in writing, software
// distributed under the License is distributed on an "AS IS" BASIS,
// WITHOUT WARRANTIES OR CONDITIONS OF ANY KIND, either express or implied.
// See the License for the specific language governing permissions and
// limitations under the License.
//
////////////////////////////////////////////////////////////////////////////

#if os(macOS)

import Combine
import Realm
import Realm.Private
import RealmSwift
import XCTest

#if canImport(RealmTestSupport)
import RealmSwiftSyncTestSupport
import RealmSyncTestSupport
import RealmTestSupport
#endif

@available(OSX 10.14, *)
@objc(SwiftObjectServerTests)
class SwiftObjectServerTests: SwiftSyncTestCase {
    func setupMongoCollection(user: User, collectionName: String) -> MongoCollection {
        let mongoClient = user.mongoClient("mongodb1")
        let database = mongoClient.database(named: "test_data")
        let collection = database.collection(withName: collectionName)
        removeAllFromCollection(collection)
        return collection
    }

<<<<<<< HEAD
    func removeAllFromCollection(_ collection: MongoCollection) {
        let ex = expectation(description: "delete objects")
        collection.deleteManyDocuments(filter: [:]) { result in
            switch result {
            case .success:
                ex.fulfill()
            case .failure(let error):
                XCTFail("Error: \(error.localizedDescription)")
            }
        }
        wait(for: [ex], timeout: 60.0)
    }
=======
>>>>>>> 95ebae96
    /// It should be possible to successfully open a Realm configured for sync.
    func testBasicSwiftSync() throws {
        let user = try logInUser(for: basicCredentials())
        let realm = try openRealm(partitionValue: #function, user: user)
        XCTAssert(realm.isEmpty, "Freshly synced Realm was not empty...")
    }

    func testBasicSwiftSyncWithAnyBSONPartitionValue() throws {
        let user = try logInUser(for: basicCredentials())
        let realm = try openRealm(partitionValue: .string(#function), user: user)
        XCTAssert(realm.isEmpty, "Freshly synced Realm was not empty...")
    }

    /// If client B adds objects to a Realm, client A should see those new objects.
    func testSwiftAddObjects() throws {
        let user = try logInUser(for: basicCredentials())
        let realm = try openRealm(partitionValue: #function, user: user)
        if isParent {
            checkCount(expected: 0, realm, SwiftPerson.self)
            checkCount(expected: 0, realm, SwiftTypesSyncObject.self)
            executeChild()
            waitForDownloads(for: realm)
            checkCount(expected: 4, realm, SwiftPerson.self)
            checkCount(expected: 1, realm, SwiftTypesSyncObject.self)

            let obj = realm.objects(SwiftTypesSyncObject.self).first!
            XCTAssertEqual(obj.boolCol, true)
            XCTAssertEqual(obj.intCol, 1)
            XCTAssertEqual(obj.doubleCol, 1.1)
            XCTAssertEqual(obj.stringCol, "string")
            XCTAssertEqual(obj.binaryCol, "string".data(using: String.Encoding.utf8)!)
            XCTAssertEqual(obj.decimalCol, Decimal128(1))
            XCTAssertEqual(obj.dateCol, Date(timeIntervalSince1970: -1))
            XCTAssertEqual(obj.longCol, Int64(1))
            XCTAssertEqual(obj.uuidCol, UUID(uuidString: "85d4fbee-6ec6-47df-bfa1-615931903d7e")!)
            XCTAssertEqual(obj.anyCol.intValue, 1)
            XCTAssertEqual(obj.objectCol!.firstName, "George")

        } else {
            // Add objects
            try realm.write {
                realm.add(SwiftPerson(firstName: "Ringo", lastName: "Starr"))
                realm.add(SwiftPerson(firstName: "John", lastName: "Lennon"))
                realm.add(SwiftPerson(firstName: "Paul", lastName: "McCartney"))
                realm.add(SwiftTypesSyncObject(person: SwiftPerson(firstName: "George", lastName: "Harrison")))
            }
            waitForUploads(for: realm)
            checkCount(expected: 4, realm, SwiftPerson.self)
            checkCount(expected: 1, realm, SwiftTypesSyncObject.self)
        }
    }

    func testSwiftRountripForDistinctPrimaryKey() throws {
        let user = try logInUser(for: basicCredentials())
        let realm = try openRealm(partitionValue: #function, user: user)
        if isParent {
            checkCount(expected: 0, realm, SwiftPerson.self) // ObjectId
            checkCount(expected: 0, realm, SwiftUUIDPrimaryKeyObject.self)
            checkCount(expected: 0, realm, SwiftStringPrimaryKeyObject.self)
            checkCount(expected: 0, realm, SwiftIntPrimaryKeyObject.self)
            executeChild()
            waitForDownloads(for: realm)
            checkCount(expected: 1, realm, SwiftPerson.self)
            checkCount(expected: 1, realm, SwiftUUIDPrimaryKeyObject.self)
            checkCount(expected: 1, realm, SwiftStringPrimaryKeyObject.self)
            checkCount(expected: 1, realm, SwiftIntPrimaryKeyObject.self)

            let swiftOjectIdPrimaryKeyObject = realm.object(ofType: SwiftPerson.self,
                                                            forPrimaryKey: ObjectId("1234567890ab1234567890ab"))!
            XCTAssertEqual(swiftOjectIdPrimaryKeyObject.firstName, "Ringo")
            XCTAssertEqual(swiftOjectIdPrimaryKeyObject.lastName, "Starr")

            let swiftUUIDPrimaryKeyObject = realm.object(ofType: SwiftUUIDPrimaryKeyObject.self,
                                                         forPrimaryKey: UUID(uuidString: "85d4fbee-6ec6-47df-bfa1-615931903d7e")!)!
            XCTAssertEqual(swiftUUIDPrimaryKeyObject.strCol, "Steve")
            XCTAssertEqual(swiftUUIDPrimaryKeyObject.intCol, 10)

            let swiftStringPrimaryKeyObject = realm.object(ofType: SwiftStringPrimaryKeyObject.self,
                                                           forPrimaryKey: "1234567890ab1234567890ab")!
            XCTAssertEqual(swiftStringPrimaryKeyObject.strCol, "Paul")
            XCTAssertEqual(swiftStringPrimaryKeyObject.intCol, 20)

            let swiftIntPrimaryKeyObject = realm.object(ofType: SwiftIntPrimaryKeyObject.self,
                                                        forPrimaryKey: 1234567890)!
            XCTAssertEqual(swiftIntPrimaryKeyObject.strCol, "Jackson")
            XCTAssertEqual(swiftIntPrimaryKeyObject.intCol, 30)
        } else {
            try realm.write {
                let swiftPerson = SwiftPerson(firstName: "Ringo", lastName: "Starr")
                swiftPerson._id = ObjectId("1234567890ab1234567890ab")
                realm.add(swiftPerson)
                realm.add(SwiftUUIDPrimaryKeyObject(id: UUID(uuidString: "85d4fbee-6ec6-47df-bfa1-615931903d7e")!, strCol: "Steve", intCol: 10))
                realm.add(SwiftStringPrimaryKeyObject(id: "1234567890ab1234567890ab", strCol: "Paul", intCol: 20))
                realm.add(SwiftIntPrimaryKeyObject(id: 1234567890, strCol: "Jackson", intCol: 30))
            }
            waitForUploads(for: realm)
            checkCount(expected: 1, realm, SwiftPerson.self)
            checkCount(expected: 1, realm, SwiftUUIDPrimaryKeyObject.self)
            checkCount(expected: 1, realm, SwiftStringPrimaryKeyObject.self)
            checkCount(expected: 1, realm, SwiftIntPrimaryKeyObject.self)
        }
    }

    func testSwiftAddObjectsWithNilPartitionValue() throws {
        let user = try logInUser(for: basicCredentials())
        let realm = try openRealm(partitionValue: .null, user: user)

        if isParent {
            // This test needs the database to be empty of any documents with a nil partition
            try realm.write {
                realm.deleteAll()
            }
            waitForUploads(for: realm)

            checkCount(expected: 0, realm, SwiftPerson.self)
            executeChild()
            waitForDownloads(for: realm)
            checkCount(expected: 3, realm, SwiftPerson.self)

            try realm.write {
                realm.deleteAll()
            }
            waitForUploads(for: realm)
        } else {
            // Add objects
            try realm.write {
                realm.add(SwiftPerson(firstName: "Ringo", lastName: "Starr"))
                realm.add(SwiftPerson(firstName: "John", lastName: "Lennon"))
                realm.add(SwiftPerson(firstName: "Paul", lastName: "McCartney"))
            }
            waitForUploads(for: realm)
            checkCount(expected: 3, realm, SwiftPerson.self)
        }
    }

    /// If client B removes objects from a Realm, client A should see those changes.
    func testSwiftDeleteObjects() throws {
        let user = try logInUser(for: basicCredentials())
        let realm = try openRealm(partitionValue: #function, user: user)
        if isParent {
            try realm.write {
                realm.add(SwiftPerson(firstName: "Ringo", lastName: "Starr"))
                realm.add(SwiftPerson(firstName: "John", lastName: "Lennon"))
                realm.add(SwiftPerson(firstName: "Paul", lastName: "McCartney"))
                realm.add(SwiftTypesSyncObject(person: SwiftPerson(firstName: "George", lastName: "Harrison")))
            }
            waitForUploads(for: realm)
            checkCount(expected: 4, realm, SwiftPerson.self)
            checkCount(expected: 1, realm, SwiftTypesSyncObject.self)
            executeChild()
        } else {
            checkCount(expected: 4, realm, SwiftPerson.self)
            checkCount(expected: 1, realm, SwiftTypesSyncObject.self)
            try realm.write {
                realm.deleteAll()
            }
            waitForUploads(for: realm)
            checkCount(expected: 0, realm, SwiftPerson.self)
            checkCount(expected: 0, realm, SwiftTypesSyncObject.self)
        }
    }

    /// A client should be able to open multiple Realms and add objects to each of them.
    func testMultipleRealmsAddObjects() throws {
        let partitionValueA = #function
        let partitionValueB = "\(#function)bar"
        let partitionValueC = "\(#function)baz"

        let user = try logInUser(for: basicCredentials())

        let realmA = try openRealm(partitionValue: partitionValueA, user: user)
        let realmB = try openRealm(partitionValue: partitionValueB, user: user)
        let realmC = try openRealm(partitionValue: partitionValueC, user: user)

        if self.isParent {
            checkCount(expected: 0, realmA, SwiftPerson.self)
            checkCount(expected: 0, realmB, SwiftPerson.self)
            checkCount(expected: 0, realmC, SwiftPerson.self)
            executeChild()

            waitForDownloads(for: realmA)
            waitForDownloads(for: realmB)
            waitForDownloads(for: realmC)

            checkCount(expected: 3, realmA, SwiftPerson.self)
            checkCount(expected: 2, realmB, SwiftPerson.self)
            checkCount(expected: 5, realmC, SwiftPerson.self)

            XCTAssertEqual(realmA.objects(SwiftPerson.self).filter("firstName == %@", "Ringo").count, 1)
            XCTAssertEqual(realmB.objects(SwiftPerson.self).filter("firstName == %@", "Ringo").count, 0)
        } else {
            // Add objects.
            try realmA.write {
                realmA.add(SwiftPerson(firstName: "Ringo", lastName: "Starr"))
                realmA.add(SwiftPerson(firstName: "John", lastName: "Lennon"))
                realmA.add(SwiftPerson(firstName: "Paul", lastName: "McCartney"))
            }
            try realmB.write {
                realmB.add(SwiftPerson(firstName: "John", lastName: "Lennon"))
                realmB.add(SwiftPerson(firstName: "Paul", lastName: "McCartney"))
            }
            try realmC.write {
                realmC.add(SwiftPerson(firstName: "Ringo", lastName: "Starr"))
                realmC.add(SwiftPerson(firstName: "John", lastName: "Lennon"))
                realmC.add(SwiftPerson(firstName: "Paul", lastName: "McCartney"))
                realmC.add(SwiftPerson(firstName: "George", lastName: "Harrison"))
                realmC.add(SwiftPerson(firstName: "Pete", lastName: "Best"))
            }

            waitForUploads(for: realmA)
            waitForUploads(for: realmB)
            waitForUploads(for: realmC)

            checkCount(expected: 3, realmA, SwiftPerson.self)
            checkCount(expected: 2, realmB, SwiftPerson.self)
            checkCount(expected: 5, realmC, SwiftPerson.self)
        }
    }

    func testConnectionState() throws {
        let user = try logInUser(for: basicCredentials())
        let realm = try immediatelyOpenRealm(partitionValue: #function, user: user)
        let session = realm.syncSession!

        func wait(forState desiredState: SyncSession.ConnectionState) {
            let ex = expectation(description: "Wait for connection state: \(desiredState)")
            let token = session.observe(\SyncSession.connectionState, options: .initial) { s, _ in
                if s.connectionState == desiredState {
                    ex.fulfill()
                }
            }
            waitForExpectations(timeout: 5.0)
            token.invalidate()
        }

        wait(forState: .connected)

        session.suspend()
        wait(forState: .disconnected)

        session.resume()
        wait(forState: .connecting)
        wait(forState: .connected)
    }

    // MARK: - Client reset

    func waitForSyncDisabled(flexibleSync: Bool = false, appServerId: String, syncServiceId: String) {
        XCTAssertTrue(try RealmServer.shared.syncEnabled(flexibleSync: flexibleSync, appServerId: appServerId, syncServiceId: syncServiceId))
        let exp = expectation(description: "disable sync")
        RealmServer.shared.disableSync(flexibleSync: flexibleSync, appServerId: appServerId, syncServiceId: syncServiceId) { results in
            switch results {
            case .success:
                exp.fulfill()
            case .failure(let error):
                XCTFail("Error: \(error.localizedDescription)")
            }
        }
        waitForExpectations(timeout: 20, handler: nil)
        XCTAssertFalse(try RealmServer.shared.syncEnabled(appServerId: appServerId, syncServiceId: syncServiceId))
    }

    func waitForSyncEnabled(flexibleSync: Bool = false, appServerId: String, syncServiceId: String, syncServiceConfig: [String: Any]) {
        let exp = expectation(description: "enable sync")

        RealmServer.shared.enableSync(flexibleSync: flexibleSync, appServerId: appServerId, syncServiceId: syncServiceId, syncServiceConfiguration: syncServiceConfig) { results in
            switch results {
            case .success:
                exp.fulfill()
            case .failure(let error):
                XCTFail("Error: \(error.localizedDescription)")
            }
        }
        waitForExpectations(timeout: 20, handler: nil)
        XCTAssertTrue(try RealmServer.shared.syncEnabled(flexibleSync: flexibleSync, appServerId: appServerId, syncServiceId: syncServiceId))
    }

    func waitForDevModeEnabled(appServerId: String, syncServiceId: String, syncServiceConfig: [String: Any]) throws {
        let devModeEnabled = try RealmServer.shared.devModeEnabled(appServerId: appServerId, syncServiceId: syncServiceId)
        let exp = expectation(description: "enable dev mode")
        if !devModeEnabled {
            RealmServer.shared.enableDevMode(appServerId: appServerId, syncServiceId: syncServiceId, syncServiceConfiguration: syncServiceConfig) { results in
                switch results {
                case .success:
                    exp.fulfill()
                case .failure(let error):
                    XCTFail("Error: \(error.localizedDescription)")
                }
            }
        }
        waitForExpectations(timeout: 20, handler: nil)
        XCTAssertTrue(try RealmServer.shared.devModeEnabled(appServerId: appServerId, syncServiceId: syncServiceId))
    }

    // Uses admin API to toggle recovery mode on the baas server
    func waitForEditRecoveryMode(flexibleSync: Bool = false, appId: String, disable: Bool) throws {
        // Retrieve server IDs
        let appServerId = try RealmServer.shared.retrieveAppServerId(appId)
        let syncServiceId = try RealmServer.shared.retrieveSyncServiceId(appServerId: appServerId)
        guard let syncServiceConfig = try RealmServer.shared.getSyncServiceConfiguration(appServerId: appServerId, syncServiceId: syncServiceId) else { fatalError("precondition failure: no sync service configuration found") }

        let exp = expectation(description: "edit recovery mode")
        try RealmServer.shared.patchRecoveryMode(flexibleSync: flexibleSync, disable: disable, appServerId, syncServiceId, syncServiceConfig) { result in
            switch result {
            case .success:
                exp.fulfill()
            case .failure(let error):
                XCTFail("Error: \(error.localizedDescription)")
            }
        }
        waitForExpectations(timeout: 20, handler: nil)
    }

    // This function disables sync, executes a block while the sync service is disabled, then re-enables the sync service and dev mode.
    func executeBlockOffline(flexibleSync: Bool = false, appId: String, block: () throws -> Void) throws {
        let appServerId = try RealmServer.shared.retrieveAppServerId(appId)
        let syncServiceId = try RealmServer.shared.retrieveSyncServiceId(appServerId: appServerId)
        guard let syncServiceConfig = try RealmServer.shared.getSyncServiceConfiguration(appServerId: appServerId, syncServiceId: syncServiceId) else { fatalError("precondition failure: no sync service configuration found") }

        waitForSyncDisabled(flexibleSync: flexibleSync, appServerId: appServerId, syncServiceId: syncServiceId)

        try autoreleasepool(invoking: block)

        waitForSyncEnabled(flexibleSync: flexibleSync, appServerId: appServerId, syncServiceId: syncServiceId, syncServiceConfig: syncServiceConfig)
        try waitForDevModeEnabled(appServerId: appServerId, syncServiceId: syncServiceId, syncServiceConfig: syncServiceConfig)
    }

    func expectSyncError(_ fn: () -> Void) -> SyncError? {
        var error: SyncError?
        let ex = expectation(description: "Waiting for error handler to be called...")
        app.syncManager.errorHandler = { (e, _) in
            if let e = e as? SyncError {
                error = e
            } else {
                XCTFail("Error \(e) was not a sync error. Something is wrong.")
            }
            ex.fulfill()
        }

        fn()

        waitForExpectations(timeout: 10, handler: nil)
        XCTAssertNotNil(error)
        return error
    }

    func testClientReset() throws {
        let user = try logInUser(for: basicCredentials())
        let realm = try openRealm(partitionValue: #function, user: user, clientResetMode: .manual())

        let e = expectSyncError {
            user.simulateClientResetError(forSession: #function)
        }
        guard let error = e else { return }
        XCTAssertTrue(error.code == SyncError.Code.clientResetError)
        guard let resetInfo = error.clientResetInfo() else {
            XCTAssertNotNil(error.clientResetInfo())
            return
        }
        XCTAssertTrue(resetInfo.0.contains("mongodb-realm/\(self.appId)/recovered-realms/recovered_realm"))
        XCTAssertNotNil(realm)
    }

    func testClientResetManualInitiation() throws {
        let user = try logInUser(for: basicCredentials())

        let e: SyncError? = try autoreleasepool {
            let realm = try openRealm(partitionValue: #function, user: user, clientResetMode: .manual())
            return expectSyncError {
                user.simulateClientResetError(forSession: #function)
                realm.invalidate()
            }
        }
        guard let error = e else { return }
        let (path, errorToken) = error.clientResetInfo()!
        XCTAssertFalse(FileManager.default.fileExists(atPath: path))
        SyncSession.immediatelyHandleError(errorToken, syncManager: self.app.syncManager)
        XCTAssertTrue(FileManager.default.fileExists(atPath: path))
    }

    func waitForServerHistoryAfterRestart(realm: Realm) {
        let start = Date()
        while realm.isEmpty && start.timeIntervalSinceNow > -60.0 {
            self.waitForDownloads(for: realm)
            sleep(1) // Wait between requests
        }
        if realm.objects(SwiftPerson.self).count > 0 {
            XCTAssertEqual(realm.objects(SwiftPerson.self).count, 1)
            XCTAssertEqual(realm.objects(SwiftPerson.self)[0].firstName, "Paul")
        } else {
            XCTFail("Waited longer than one minute for history to resynthesize")
            return
        }
    }

    func prepareClientReset(_ partition: String, _ user: User) throws {
        let collection = setupMongoCollection(user: user, collectionName: "SwiftPerson")

        // Initialize the local file so that we have conflicting history
        try autoreleasepool {
            var configuration = user.configuration(partitionValue: partition)
            configuration.objectTypes = [SwiftPerson.self]
            let realm = try Realm(configuration: configuration)
            waitForUploads(for: realm)
        }

        // Create an object on the server which should be present after client reset
        let serverObject: Document = [
            "realm_id": .string(partition),
            "_id": .objectId(ObjectId.generate()),
            "firstName": .string("Paul"),
            "lastName": .string("M"),
            "age": .int32(30)
        ]
        collection.insertOne(serverObject).await(self, timeout: 30.0)

        // Sync is disabled, block executed, sync re-enabled
        try executeBlockOffline(appId: appId) {
            var configuration = user.configuration(partitionValue: partition)
            configuration.objectTypes = [SwiftPerson.self]
            let realm = try Realm(configuration: configuration)
            realm.syncSession!.suspend()
            // Add an object to the local realm that will not be in the server realm (because sync is disabled).
            try realm.write {
                realm.add(SwiftPerson(firstName: "John", lastName: "L"))
            }
            XCTAssertEqual(realm.objects(SwiftPerson.self).count, 1)
        }

        // After restarting sync, the sync history translator service needs time
        // to resynthesize the new history from existing objects on the server
        // The following creates a new realm with the same partition and wait for
        // downloads to ensure the the new history has been created.
        try autoreleasepool {
            var newConfig = user.configuration(partitionValue: partition)
            newConfig.fileURL = RLMTestRealmURL()
            newConfig.objectTypes = [SwiftPerson.self]
            let newRealm = try Realm(configuration: newConfig)

            waitForServerHistoryAfterRestart(realm: newRealm)
        }
    }
    func prepareFlexibleClientReset(_ user: User) throws {
        let collection = setupMongoCollection(user: user, collectionName: "SwiftPerson")

        // Initialize the local file so that we have conflicting history
        try autoreleasepool {
            var configuration = user.flexibleSyncConfiguration()
            configuration.objectTypes = [SwiftPerson.self]
            let realm = try Realm(configuration: configuration)
            let subscriptions = realm.subscriptions
            let expectation = expectation(description: "register subscription")
            subscriptions.update {
                subscriptions.append(QuerySubscription<SwiftPerson>(name: "all_people"))
            } onComplete: { error in
                XCTAssertNil(error)
                expectation.fulfill()
            }
            wait(for: [expectation], timeout: 15.0)
        }

        // Create an object on the server which should be present after client reset
        let serverObject: Document = [
            "_id": .objectId(ObjectId.generate()),
            "firstName": .string("Paul"),
            "lastName": .string("M"),
            "age": .int32(30)
        ]
        collection.insertOne(serverObject).await(self, timeout: 30.0)

        // Sync is disabled, block executed, sync re-enabled
        try executeBlockOffline(flexibleSync: true, appId: flexibleSyncAppId) {
            var configuration = user.flexibleSyncConfiguration()
            configuration.objectTypes = [SwiftPerson.self]
            let realm = try Realm(configuration: configuration)
            realm.syncSession!.suspend()

            // There is enough time between the collection insert and the server
            // being turned off for the subscription sync to sync "Paul M".
            if realm.objects(SwiftPerson.self).count > 0 {
                try realm.write {
                    realm.deleteAll()
                }
            }

            // Add an object to the local realm that will not be in the server realm (because sync is disabled).
            try realm.write {
                realm.add(SwiftPerson(firstName: "John", lastName: "L"))
            }
            XCTAssertEqual(realm.objects(SwiftPerson.self).count, 1)
        }

        // After restarting sync, the sync history translator service needs time
        // to resynthesize the new history from existing objects on the server
        // The following creates a new realm with the same partition and wait for
        // downloads to ensure the the new history has been created.
        try autoreleasepool {
            var newConfig = user.flexibleSyncConfiguration()
            newConfig.fileURL = RLMTestRealmURL()
            newConfig.objectTypes = [SwiftPerson.self]
            let newRealm = try Realm(configuration: newConfig)

            let subscriptions = newRealm.subscriptions
            subscriptions.update {
                subscriptions.append(QuerySubscription<SwiftPerson>(name: "all_people"))
            }
            waitForServerHistoryAfterRestart(realm: newRealm)
        }
    }

    func assertManualClientReset(_ user: User) -> ErrorReportingBlock {
        let ex = self.expectation(description: "get client reset error")
        return { error, session in
            guard let error = error as? SyncError else {
                XCTFail("Bad error type: \(error)")
                return
            }
            XCTAssertEqual(error.code, .clientResetError)
            XCTAssertEqual(session?.state, .inactive)
            XCTAssertEqual(session?.connectionState, .disconnected)
            XCTAssertEqual(session?.parentUser()?.id, user.id)
            guard let (resetInfo) = error.clientResetInfo() else {
                XCTAssertNotNil(error.clientResetInfo())
                return
            }
            XCTAssertTrue(resetInfo.0.contains("mongodb-realm/\(self.appId)/recovered-realms/recovered_realm"))
            ex.fulfill()
        }
    }

    func assertDiscardLocal() -> ((Realm) -> Void, (Realm, Realm) -> Void) {
        let beforeCallbackEx = expectation(description: "before reset callback")
        let beforeClientResetBlock: (Realm) -> Void = { before in
            let results = before.objects(SwiftPerson.self)
            XCTAssertEqual(results.count, 1)
            XCTAssertEqual(results.filter("firstName == 'John'").count, 1)

            beforeCallbackEx.fulfill()
        }
        let afterCallbackEx = expectation(description: "before reset callback")
        let afterClientResetBlock: (Realm, Realm) -> Void = { before, after in
            let results = before.objects(SwiftPerson.self)
            XCTAssertEqual(results.count, 1)
            XCTAssertEqual(results.filter("firstName == 'John'").count, 1)

            let results2 = after.objects(SwiftPerson.self)
            XCTAssertEqual(results2.count, 1)
            XCTAssertEqual(results2.filter("firstName == 'Paul'").count, 1)

            afterCallbackEx.fulfill()
        }
        return (beforeClientResetBlock, afterClientResetBlock)
    }

    func assertRecover() -> ((Realm) -> Void, (Realm, Realm) -> Void) {
        let beforeCallbackEx = expectation(description: "before reset callback")
        let beforeClientResetBlock: (Realm) -> Void = { local in
            let results = local.objects(SwiftPerson.self)
            XCTAssertEqual(results.count, 1)
            XCTAssertEqual(results.filter("firstName == 'John'").count, 1)
            beforeCallbackEx.fulfill()
        }
        let afterCallbackEx = expectation(description: "after reset callback")
        let afterClientResetBlock: (Realm, Realm) -> Void = { before, after in
            let results = before.objects(SwiftPerson.self)
            XCTAssertEqual(results.count, 1)
            XCTAssertEqual(results.filter("firstName == 'John'").count, 1)

            let results2 = after.objects(SwiftPerson.self)
            XCTAssertEqual(results2.count, 2)
            XCTAssertEqual(results2.filter("firstName == 'John'").count, 1)
            XCTAssertEqual(results2.filter("firstName == 'Paul'").count, 1)

            afterCallbackEx.fulfill()
        }
        return (beforeClientResetBlock, afterClientResetBlock)
    }

    func testClientResetManual() throws {
        let creds = basicCredentials()
        try autoreleasepool {
            let user = try logInUser(for: creds)
            try prepareClientReset(#function, user)

            var configuration = user.configuration(partitionValue: #function, clientResetMode: .manual())
            configuration.objectTypes = [SwiftPerson.self]

            let syncManager = self.app.syncManager
            syncManager.errorHandler = assertManualClientReset(user)

            try autoreleasepool {
                let realm = try Realm(configuration: configuration)
                waitForExpectations(timeout: 15.0)
                // The locally created object should still be present as we didn't
                // actually handle the client reset
                XCTAssertEqual(realm.objects(SwiftPerson.self).count, 1)
                XCTAssertEqual(realm.objects(SwiftPerson.self)[0].firstName, "John")
            }
            syncManager.waitForSessionTermination()
            resetSyncManager()
        }

        let user = try logInUser(for: creds)
        var configuration = user.configuration(partitionValue: #function)
        configuration.objectTypes = [SwiftPerson.self]

        try autoreleasepool {
            let realm = try Realm(configuration: configuration)
            waitForDownloads(for: realm)
            // After reopening, the old Realm file should have been moved aside
            // and we should now have the data from the server
            XCTAssertEqual(realm.objects(SwiftPerson.self).count, 1)
            XCTAssertEqual(realm.objects(SwiftPerson.self)[0].firstName, "Paul")
        }
    }

    func testClientResetManualWithEnumCallback() throws {
        let creds = basicCredentials()
        try autoreleasepool {
            let user = try logInUser(for: creds)
            try prepareClientReset(#function, user)

            var configuration = user.configuration(partitionValue: #function, clientResetMode: .manual(assertManualClientReset(user)))
            configuration.objectTypes = [SwiftPerson.self]

            try autoreleasepool {
                let realm = try Realm(configuration: configuration)
                waitForExpectations(timeout: 15.0)
                // The locally created object should still be present as we didn't
                // actually handle the client reset
                XCTAssertEqual(realm.objects(SwiftPerson.self).count, 1)
                XCTAssertEqual(realm.objects(SwiftPerson.self)[0].firstName, "John")
            }
            resetSyncManager()
        }

        let user = try logInUser(for: creds)
        var configuration = user.configuration(partitionValue: #function)
        configuration.objectTypes = [SwiftPerson.self]

        try autoreleasepool {
            let realm = try Realm(configuration: configuration)
            waitForDownloads(for: realm)
            // After reopening, the old Realm file should have been moved aside
            // and we should now have the data from the server
            XCTAssertEqual(realm.objects(SwiftPerson.self).count, 1)
            XCTAssertEqual(realm.objects(SwiftPerson.self)[0].firstName, "Paul")
        }
    }

    func testClientResetManualManagerFallback() throws {
        let creds = basicCredentials()
        try autoreleasepool {
            let user = try logInUser(for: creds)
            try prepareClientReset(#function, user)

            // No callback is passed into enum `.manual`, but a syncManager.errorHandler exists,
            // so expect that to be used instead.
            var configuration = user.configuration(partitionValue: #function, clientResetMode: .manual())
            configuration.objectTypes = [SwiftPerson.self]

            let syncManager = self.app.syncManager
            syncManager.errorHandler = assertManualClientReset(user)

            try autoreleasepool {
                let realm = try Realm(configuration: configuration)
                waitForExpectations(timeout: 15.0)
                // The locally created object should still be present as we didn't
                // actually handle the client reset
                XCTAssertEqual(realm.objects(SwiftPerson.self).count, 1)
                XCTAssertEqual(realm.objects(SwiftPerson.self)[0].firstName, "John")
            }
            resetSyncManager()
        }

        let user = try logInUser(for: creds)
        var configuration = user.configuration(partitionValue: #function)
        configuration.objectTypes = [SwiftPerson.self]

        try autoreleasepool {
            let realm = try Realm(configuration: configuration)
            waitForDownloads(for: realm)
            // After reopening, the old Realm file should have been moved aside
            // and we should now have the data from the server
            XCTAssertEqual(realm.objects(SwiftPerson.self).count, 1)
            XCTAssertEqual(realm.objects(SwiftPerson.self)[0].firstName, "Paul")
        }
    }

    func testClientResetManualNoCallbacks() throws {
        let creds = basicCredentials()
        try autoreleasepool {
            let user = try logInUser(for: creds)
            try prepareClientReset(#function, user)

            // No callback is passed into enum `.manual`, and no syncManager.errorHandler exists
            var configuration = user.configuration(partitionValue: #function, clientResetMode: .manual())
            configuration.objectTypes = [SwiftPerson.self]

            try autoreleasepool {
                let realm = try Realm(configuration: configuration)
                // The locally created object should still be present as we didn't
                // actually handle the client reset
                XCTAssertEqual(realm.objects(SwiftPerson.self).count, 1)
                XCTAssertEqual(realm.objects(SwiftPerson.self)[0].firstName, "John")
            }
            resetSyncManager()
        }

        let user = try logInUser(for: creds)
        var configuration = user.configuration(partitionValue: #function)
        configuration.objectTypes = [SwiftPerson.self]

        try autoreleasepool {
            let realm = try Realm(configuration: configuration)
            waitForDownloads(for: realm)
            // After reopening, the old Realm file should have been moved aside
            // and we should now have the data from the server
            XCTAssertEqual(realm.objects(SwiftPerson.self).count, 1)
            XCTAssertEqual(realm.objects(SwiftPerson.self)[0].firstName, "Paul")
        }
    }

    func testClientResetManualWithoutLiveRealmInstance() throws {
        let creds = basicCredentials()
        let user = try logInUser(for: creds)
        try prepareClientReset(#function, user)

        var configuration = user.configuration(partitionValue: #function, clientResetMode: .manual())
        configuration.objectTypes = [SwiftPerson.self]

        let syncManager = self.app.syncManager
        syncManager.errorHandler = assertManualClientReset(user)

        try autoreleasepool {
            _ = try Realm(configuration: configuration)
            // We have to wait for the error to arrive (or the session will just
            // transition to inactive without calling the error handler), but we
            // need to ensure the Realm is deallocated before the error handler
            // is invoked on the main thread.
            sleep(1)
        }
        waitForExpectations(timeout: 15.0)
        syncManager.waitForSessionTermination()
        resetSyncManager()
    }

    func testClientResetDiscardLocal() throws {
        let user = try logInUser(for: basicCredentials())
        try prepareClientReset(#function, user)

        let (assertBeforeBlock, assertAfterBlock) = assertDiscardLocal()
        var configuration = user.configuration(partitionValue: #function,
                                               clientResetMode: .discardLocal(assertBeforeBlock, assertAfterBlock))
        configuration.objectTypes = [SwiftPerson.self]

        guard let syncConfig = configuration.syncConfiguration else { fatalError("Test condition failure. SyncConfiguration not set.") }
        switch syncConfig.clientResetMode {
        case .discardLocal(let before, let after):
            XCTAssertNotNil(before)
            XCTAssertNotNil(after)
        default:
            XCTFail("Should be set to discardLocal")
        }

        try autoreleasepool {
            let realm = try Realm(configuration: configuration)
            waitForExpectations(timeout: 15.0)
            // The Person created locally ("John") should have been discarded,
            // while the one from the server ("Paul") should be present
            XCTAssertEqual(realm.objects(SwiftPerson.self).count, 1)
            XCTAssertEqual(realm.objects(SwiftPerson.self)[0].firstName, "Paul")
        }
    }

    func testClientResetDiscardLocalAsyncOpen() throws {
        let user = try logInUser(for: basicCredentials())
        try prepareClientReset(#function, user)

        let (assertBeforeBlock, assertAfterBlock) = assertDiscardLocal()
        var configuration = user.configuration(partitionValue: #function, clientResetMode: .discardLocal(assertBeforeBlock, assertAfterBlock))
        configuration.objectTypes = [SwiftPerson.self]

        let asyncOpenEx = expectation(description: "async open")
        Realm.asyncOpen(configuration: configuration) { result in
            let realm = try! result.get()
            XCTAssertEqual(realm.objects(SwiftPerson.self).count, 1)
            XCTAssertEqual(realm.objects(SwiftPerson.self)[0].firstName, "Paul")
            asyncOpenEx.fulfill()
        }
        waitForExpectations(timeout: 15.0)
    }

    func testClientResetRecover() throws {
        let user = try logInUser(for: basicCredentials())
        try prepareClientReset(#function, user)

        let (assertBeforeBlock, assertAfterBlock) = assertRecover()
        var configuration = user.configuration(partitionValue: #function, clientResetMode: .recoverUnsyncedChanges(assertBeforeBlock, assertAfterBlock))
        configuration.objectTypes = [SwiftPerson.self]

        guard let syncConfig = configuration.syncConfiguration else { fatalError("Test condition failure. SyncConfiguration not set.") }
        switch syncConfig.clientResetMode {
        case .recoverUnsyncedChanges(let before, let after):
            XCTAssertNotNil(before)
            XCTAssertNotNil(after)
        default:
            XCTFail("Should be set to recover")
        }
        try autoreleasepool {
            let realm = try Realm(configuration: configuration)
            waitForExpectations(timeout: 15.0)
            XCTAssertEqual(realm.objects(SwiftPerson.self).count, 2)
            // The object created locally (John) and the object created on the server (Paul)
            // should both be integrated into the new realm file.
            XCTAssertEqual(realm.objects(SwiftPerson.self)[0].firstName, "John")
            XCTAssertEqual(realm.objects(SwiftPerson.self)[1].firstName, "Paul")
        }
    }

    func testClientResetRecoverOrDiscardLocalFailedRecovery() throws {
        // Disable recovery mode on the server.
        // This attempts to simulate a case where recovery mode fails when
        // using RecoverOrDiscardLocal
        try waitForEditRecoveryMode(appId: appId, disable: true)

        let user = try logInUser(for: basicCredentials())
        try prepareClientReset(#function, user)

        // Expect the recovery to fail back to discardLocal logic
        let (assertBeforeBlock, assertAfterBlock) = assertDiscardLocal()
        var configuration = user.configuration(partitionValue: #function, clientResetMode: .recoverOrDiscardUnsyncedChanges(assertBeforeBlock, assertAfterBlock))
        configuration.objectTypes = [SwiftPerson.self]

        guard let syncConfig = configuration.syncConfiguration else { fatalError("Test condition failure. SyncConfiguration not set.") }
        switch syncConfig.clientResetMode {
        case .recoverOrDiscardUnsyncedChanges(let before, let after):
            XCTAssertNotNil(before)
            XCTAssertNotNil(after)
        default:
            XCTFail("Should be set to recoverOrDiscard")
        }

        // Expect the recovery to fail back to discardLocal logic
        try autoreleasepool {
            let realm = try Realm(configuration: configuration)
            waitForExpectations(timeout: 15.0)
            XCTAssertEqual(realm.objects(SwiftPerson.self).count, 1)
            // The Person created locally ("John") should have been discarded,
            // while the one from the server ("Paul") should be present.
            XCTAssertEqual(realm.objects(SwiftPerson.self)[0].firstName, "Paul")
        }
        try waitForEditRecoveryMode(appId: appId, disable: false)
    }

    func testFlexibleSyncDiscardLocalClientReset() throws {
        let user = try logInUser(for: basicCredentials(app: self.flexibleSyncApp), app: self.flexibleSyncApp)
        try prepareFlexibleClientReset(user)

        let (assertBeforeBlock, assertAfterBlock) = assertDiscardLocal()
        var config = user.flexibleSyncConfiguration(clientResetMode: .discardLocal(assertBeforeBlock, assertAfterBlock))
        config.objectTypes = [SwiftPerson.self]
        guard let syncConfig = config.syncConfiguration else {
            fatalError("Test condition failure. SyncConfiguration not set.")
        }
        switch syncConfig.clientResetMode {
        case .discardLocal(let before, let after):
            XCTAssertNotNil(before)
            XCTAssertNotNil(after)
        default:
            XCTFail("Should be set to discardLocal")
        }

        try autoreleasepool {
            XCTAssertEqual(user.flexibleSyncConfiguration().fileURL, config.fileURL)
            let realm = try Realm(configuration: config)
            let subscriptions = realm.subscriptions
            XCTAssertEqual(subscriptions.count, 1) // subscription created during prepareFlexibleSyncClientReset
            XCTAssertEqual(subscriptions.first?.name, "all_people")

            waitForExpectations(timeout: 15.0)
            XCTAssertEqual(realm.objects(SwiftPerson.self).count, 1)
            XCTAssertEqual(realm.objects(SwiftPerson.self).first?.firstName, "Paul")
        }
    }

    func testFlexibleSyncDiscardUnsyncedChangesClientReset() throws {
        let user = try logInUser(for: basicCredentials(app: self.flexibleSyncApp), app: self.flexibleSyncApp)
        try prepareFlexibleClientReset(user)

        let (assertBeforeBlock, assertAfterBlock) = assertDiscardLocal()
        var config = user.flexibleSyncConfiguration(clientResetMode: .discardUnsyncedChanges(assertBeforeBlock, assertAfterBlock))
        config.objectTypes = [SwiftPerson.self]
        guard let syncConfig = config.syncConfiguration else {
            fatalError("Test condition failure. SyncConfiguration not set.")
        }
        switch syncConfig.clientResetMode {
        // discardUnsyncedChanges always comes back as .discardLocal because discardLocal
        // and discardUnsyncedChanges assert to the enum value.
        case .discardLocal(let before, let after):
            XCTAssertNotNil(before)
            XCTAssertNotNil(after)
        default:
            XCTFail("Should be set to discardUnsyncedChanges")
        }

        try autoreleasepool {
            XCTAssertEqual(user.flexibleSyncConfiguration().fileURL, config.fileURL)
            let realm = try Realm(configuration: config)
            let subscriptions = realm.subscriptions
            XCTAssertEqual(subscriptions.count, 1) // subscription created during prepareFlexibleSyncClientReset
            XCTAssertEqual(subscriptions.first?.name, "all_people")

            waitForExpectations(timeout: 15.0)
            XCTAssertEqual(realm.objects(SwiftPerson.self).count, 1)
            XCTAssertEqual(realm.objects(SwiftPerson.self).first?.firstName, "Paul")
        }
    }

    func testFlexibleSyncClientResetRecover() throws {
        let user = try logInUser(for: basicCredentials(app: self.flexibleSyncApp), app: self.flexibleSyncApp)
        try prepareFlexibleClientReset(user)

        let (assertBeforeBlock, assertAfterBlock) = assertRecover()
        var config = user.flexibleSyncConfiguration(clientResetMode: .recoverUnsyncedChanges(assertBeforeBlock, assertAfterBlock))
        config.objectTypes = [SwiftPerson.self]
        guard let syncConfig = config.syncConfiguration else {
            fatalError("Test condition failure. SyncConfiguration not set.")
        }
        switch syncConfig.clientResetMode {
        case .recoverUnsyncedChanges(let before, let after):
            XCTAssertNotNil(before)
            XCTAssertNotNil(after)
        default:
            XCTFail("Should be set to recover")
        }

        try autoreleasepool {
            XCTAssertEqual(user.flexibleSyncConfiguration().fileURL, config.fileURL)
            let realm = try Realm(configuration: config)
            let subscriptions = realm.subscriptions
            XCTAssertEqual(subscriptions.count, 1) // subscription created during prepareFlexibleSyncClientReset
            XCTAssertEqual(subscriptions.first?.name, "all_people")

            waitForExpectations(timeout: 15.0)
            XCTAssertEqual(realm.objects(SwiftPerson.self).count, 2)
            // The object created locally (John) and the object created on the server (Paul)
            // should both be integrated into the new realm file.
            XCTAssertEqual(realm.objects(SwiftPerson.self).filter("firstName == 'John'").count, 1)
            XCTAssertEqual(realm.objects(SwiftPerson.self).filter("firstName == 'Paul'").count, 1)
        }
    }

    func testFlexibleSyncClientResetRecoverWithInitialSubscriptions() throws {
        let user = try logInUser(for: basicCredentials(app: self.flexibleSyncApp), app: self.flexibleSyncApp)
        try prepareFlexibleClientReset(user)

        let (assertBeforeBlock, assertAfterBlock) = assertRecover()
        var config = user.flexibleSyncConfiguration(clientResetMode: .recoverUnsyncedChanges(assertBeforeBlock, assertAfterBlock), initialSubscriptions: { subscriptions in
            subscriptions.append(QuerySubscription<SwiftPerson>(name: "all_people"))
        })
        config.objectTypes = [SwiftPerson.self]
        guard let syncConfig = config.syncConfiguration else {
            fatalError("Test condition failure. SyncConfiguration not set.")
        }
        switch syncConfig.clientResetMode {
        case .recoverUnsyncedChanges(let before, let after):
            XCTAssertNotNil(before)
            XCTAssertNotNil(after)
        default:
            XCTFail("Should be set to recover")
        }

        try autoreleasepool {
            XCTAssertEqual(user.flexibleSyncConfiguration().fileURL, config.fileURL)
            let realm = try Realm(configuration: config)
            let subscriptions = realm.subscriptions
            XCTAssertEqual(subscriptions.count, 1)
            XCTAssertEqual(subscriptions.first?.name, "all_people")

            waitForExpectations(timeout: 15.0)
            XCTAssertEqual(realm.objects(SwiftPerson.self).count, 2)
            // The object created locally (John) and the object created on the server (Paul)
            // should both be integrated into the new realm file.
            XCTAssertEqual(realm.objects(SwiftPerson.self).filter("firstName == 'John'").count, 1)
            XCTAssertEqual(realm.objects(SwiftPerson.self).filter("firstName == 'Paul'").count, 1)
        }
    }

    func testFlexibleSyncClientResetDiscardLocalWithInitialSubscriptions() throws {
        let user = try logInUser(for: basicCredentials(app: self.flexibleSyncApp), app: self.flexibleSyncApp)
        try prepareFlexibleClientReset(user)

        let (assertBeforeBlock, assertAfterBlock) = assertDiscardLocal()
        var config = user.flexibleSyncConfiguration(clientResetMode: .discardLocal(assertBeforeBlock, assertAfterBlock), initialSubscriptions: { subscriptions in
            subscriptions.append(QuerySubscription<SwiftPerson>(name: "all_people"))
        })
        config.objectTypes = [SwiftPerson.self]
        guard let syncConfig = config.syncConfiguration else {
            fatalError("Test condition failure. SyncConfiguration not set.")
        }
        switch syncConfig.clientResetMode {
        case .discardLocal(let before, let after):
            XCTAssertNotNil(before)
            XCTAssertNotNil(after)
        default:
            XCTFail("Should be set to recover")
        }

        try autoreleasepool {
            XCTAssertEqual(user.flexibleSyncConfiguration().fileURL, config.fileURL)
            let realm = try Realm(configuration: config)
            let subscriptions = realm.subscriptions
            XCTAssertEqual(subscriptions.count, 1)
            XCTAssertEqual(subscriptions.first?.name, "all_people")

            waitForExpectations(timeout: 15.0)
            XCTAssertEqual(realm.objects(SwiftPerson.self).count, 1)
            // The Person created locally ("John") should have been discarded,
            // while the one from the server ("Paul") should be present
            XCTAssertEqual(realm.objects(SwiftPerson.self).count, 1)
            XCTAssertEqual(realm.objects(SwiftPerson.self)[0].firstName, "Paul")
        }
    }

    func testFlexibleSyncClientResetRecoverOrDiscardLocalFailedRecovery() throws {
        // Disable recovery mode on the server.
        // This attempts to simulate a case where recovery mode fails when
        // using RecoverOrDiscardLocal
        try waitForEditRecoveryMode(flexibleSync: true, appId: self.flexibleSyncAppId, disable: true)

        let user = try logInUser(for: basicCredentials(app: self.flexibleSyncApp), app: self.flexibleSyncApp)
        try prepareFlexibleClientReset(user)

        // Expect the client reset process to discard the local changes
        let (assertBeforeBlock, assertAfterBlock) = assertDiscardLocal()
        var config = user.flexibleSyncConfiguration(clientResetMode: .recoverOrDiscardUnsyncedChanges(assertBeforeBlock, assertAfterBlock))
        config.objectTypes = [SwiftPerson.self]
        guard let syncConfig = config.syncConfiguration else {
            fatalError("Test condition failure. SyncConfiguration not set.")
        }
        switch syncConfig.clientResetMode {
        case .recoverOrDiscardUnsyncedChanges(let before, let after):
            XCTAssertNotNil(before)
            XCTAssertNotNil(after)
        default:
            XCTFail("Should be set to recoverOrDiscard")
        }

        try autoreleasepool {
            XCTAssertEqual(user.flexibleSyncConfiguration().fileURL, config.fileURL)
            let realm = try Realm(configuration: config)
            let subscriptions = realm.subscriptions
            XCTAssertEqual(subscriptions.count, 1) // subscription created during prepareFlexibleSyncClientReset
            XCTAssertEqual(subscriptions.first?.name, "all_people")

            waitForExpectations(timeout: 15.0)
            XCTAssertEqual(realm.objects(SwiftPerson.self).count, 1)
            // The Person created locally ("John") should have been discarded,
            // while the one from the server ("Paul") should be present.
            XCTAssertEqual(realm.objects(SwiftPerson.self)[0].firstName, "Paul")
        }
        try waitForEditRecoveryMode(flexibleSync: true, appId: self.flexibleSyncAppId, disable: false)
    }

    func testFlexibleClientResetManual() throws {
        let user = try logInUser(for: basicCredentials(app: self.flexibleSyncApp), app: self.flexibleSyncApp)
        assertThrows(user.flexibleSyncConfiguration(clientResetMode: .manual()))
    }

    func testDefaultClientResetMode() throws {
        let user = try logInUser(for: basicCredentials(app: self.flexibleSyncApp), app: self.flexibleSyncApp)
        let fConfig = user.flexibleSyncConfiguration()
        let pConfig = user.configuration(partitionValue: #function)

        switch fConfig.syncConfiguration!.clientResetMode {
        case .recoverUnsyncedChanges:
            return
        default:
            XCTFail("expected recover mode")
        }
        switch pConfig.syncConfiguration!.clientResetMode {
        case .recoverUnsyncedChanges:
            return
        default:
            XCTFail("expected recover mode")
        }
    }

    // MARK: - Progress notifiers
    func testStreamingDownloadNotifier() throws {
        let user = try logInUser(for: basicCredentials())
        if !isParent {
            populateRealm(user: user, partitionValue: #function)
            return
        }

        var callCount = 0
        var transferred = 0
        var transferrable = 0
        let realm = try immediatelyOpenRealm(partitionValue: #function, user: user)

        guard let session = realm.syncSession else {
            XCTFail("Session must not be nil")
            return

        }
        let ex = expectation(description: "streaming-downloads-expectation")
        var hasBeenFulfilled = false

        let token = session.addProgressNotification(for: .download, mode: .reportIndefinitely) { p in
            callCount += 1
            XCTAssertGreaterThanOrEqual(p.transferredBytes, transferred)
            XCTAssertGreaterThanOrEqual(p.transferrableBytes, transferrable)
            transferred = p.transferredBytes
            transferrable = p.transferrableBytes
            if p.transferredBytes > 0 && p.isTransferComplete && !hasBeenFulfilled {
                ex.fulfill()
                hasBeenFulfilled = true
            }
        }
        XCTAssertNotNil(token)

        // Wait for the child process to upload all the data.
        executeChild()

        waitForExpectations(timeout: 60.0, handler: nil)
        token!.invalidate()
        XCTAssert(callCount > 1)
        XCTAssert(transferred >= transferrable)
    }

    func testStreamingUploadNotifier() throws {
        var transferred = 0
        var transferrable = 0
        let user = try logInUser(for: basicCredentials())
        let config = user.configuration(testName: #function)
        let realm = try openRealm(configuration: config)
        let session = realm.syncSession
        XCTAssertNotNil(session)
        var ex = expectation(description: "initial upload")
        let token = session!.addProgressNotification(for: .upload, mode: .reportIndefinitely) { p in
            XCTAssert(p.transferredBytes >= transferred)
            XCTAssert(p.transferrableBytes >= transferrable)
            transferred = p.transferredBytes
            transferrable = p.transferrableBytes
            if p.transferredBytes > 0 && p.isTransferComplete {
                ex.fulfill()
            }
        }
        waitForExpectations(timeout: 10.0, handler: nil)
        ex = expectation(description: "write transaction upload")
        try realm.write {
            for _ in 0..<SwiftSyncTestCase.bigObjectCount {
                realm.add(SwiftHugeSyncObject.create())
            }
        }
        waitForExpectations(timeout: 10.0, handler: nil)
        token!.invalidate()
        XCTAssert(transferred >= transferrable)
    }

    // MARK: - Download Realm

    func testDownloadRealm() throws {
        let user = try logInUser(for: basicCredentials())
        if !isParent {
            populateRealm(user: user, partitionValue: #function)
            return
        }

        // Wait for the child process to upload everything.
        executeChild()

        let ex = expectation(description: "download-realm")
        let config = user.configuration(testName: #function)
        let pathOnDisk = ObjectiveCSupport.convert(object: config).pathOnDisk
        XCTAssertFalse(FileManager.default.fileExists(atPath: pathOnDisk))
        Realm.asyncOpen(configuration: config) { result in
            switch result {
            case .success(let realm):
                self.checkCount(expected: SwiftSyncTestCase.bigObjectCount, realm, SwiftHugeSyncObject.self)
            case .failure(let error):
                XCTFail("No realm on async open: \(error)")
            }
            ex.fulfill()
        }
        func fileSize(path: String) -> Int {
            if let attr = try? FileManager.default.attributesOfItem(atPath: path) {
                return attr[.size] as! Int
            }
            return 0
        }
        XCTAssertFalse(RLMHasCachedRealmForPath(pathOnDisk))
        waitForExpectations(timeout: 10.0, handler: nil)
        XCTAssertGreaterThan(fileSize(path: pathOnDisk), 0)
        XCTAssertFalse(RLMHasCachedRealmForPath(pathOnDisk))
    }

    func testDownloadRealmToCustomPath() throws {
        let user = try logInUser(for: basicCredentials())
        if !isParent {
            populateRealm(user: user, partitionValue: #function)
            return
        }

        // Wait for the child process to upload everything.
        executeChild()

        let ex = expectation(description: "download-realm")
        let customFileURL = realmURLForFile("copy")
        var config = user.configuration(testName: #function)
        config.fileURL = customFileURL
        let pathOnDisk = ObjectiveCSupport.convert(object: config).pathOnDisk
        XCTAssertEqual(pathOnDisk, customFileURL.path)
        XCTAssertFalse(FileManager.default.fileExists(atPath: pathOnDisk))
        Realm.asyncOpen(configuration: config) { result in
            switch result {
            case .success(let realm):
                self.checkCount(expected: SwiftSyncTestCase.bigObjectCount, realm, SwiftHugeSyncObject.self)
            case .failure(let error):
                XCTFail("No realm on async open: \(error)")
            }
            ex.fulfill()
        }
        func fileSize(path: String) -> Int {
            if let attr = try? FileManager.default.attributesOfItem(atPath: path) {
                return attr[.size] as! Int
            }
            return 0
        }
        XCTAssertFalse(RLMHasCachedRealmForPath(pathOnDisk))
        waitForExpectations(timeout: 10.0, handler: nil)
        XCTAssertGreaterThan(fileSize(path: pathOnDisk), 0)
        XCTAssertFalse(RLMHasCachedRealmForPath(pathOnDisk))
    }

    func testCancelDownloadRealm() throws {
        let user = try logInUser(for: basicCredentials())
        if !isParent {
            populateRealm(user: user, partitionValue: #function)
            return
        }

        // Wait for the child process to upload everything.
        executeChild()

        // Use a serial queue for asyncOpen to ensure that the first one adds
        // the completion block before the second one cancels it
        RLMSetAsyncOpenQueue(DispatchQueue(label: "io.realm.asyncOpen"))

        let ex = expectation(description: "async open")
        let config = user.configuration(testName: #function)
        Realm.asyncOpen(configuration: config) { result in
            guard case .failure = result else {
                XCTFail("No error on cancelled async open")
                return ex.fulfill()
            }
            ex.fulfill()
        }
        let task = Realm.asyncOpen(configuration: config) { _ in
            XCTFail("Cancelled completion handler was called")
        }
        task.cancel()
        waitForExpectations(timeout: 10.0, handler: nil)
    }

    func testAsyncOpenProgress() throws {
        let user = try logInUser(for: basicCredentials())
        if !isParent {
            populateRealm(user: user, partitionValue: #function)
            return
        }

        // Wait for the child process to upload everything.
        executeChild()
        let ex1 = expectation(description: "async open")
        let ex2 = expectation(description: "download progress")
        let config = user.configuration(testName: #function)
        let task = Realm.asyncOpen(configuration: config) { result in
            XCTAssertNotNil(try? result.get())
            ex1.fulfill()
        }

        task.addProgressNotification { progress in
            if progress.isTransferComplete {
                ex2.fulfill()
            }
        }

        waitForExpectations(timeout: 10.0, handler: nil)
    }

    func testAsyncOpenTimeout() throws {
        let proxy = TimeoutProxyServer(port: 5678, targetPort: 9090)
        try proxy.start()

        let appId = try RealmServer.shared.createApp()
        let appConfig = AppConfiguration(baseURL: "http://localhost:5678",
                                         transport: AsyncOpenConnectionTimeoutTransport(),
                                         localAppName: nil, localAppVersion: nil)
        let app = App(id: appId, configuration: appConfig)

        let syncTimeoutOptions = SyncTimeoutOptions()
        syncTimeoutOptions.connectTimeout = 2000
        app.syncManager.timeoutOptions = syncTimeoutOptions

        let user = try logInUser(for: basicCredentials(app: app), app: app)
        var config = user.configuration(partitionValue: #function, cancelAsyncOpenOnNonFatalErrors: true)
        config.objectTypes = []

        // Two second timeout with a one second delay should work
        autoreleasepool {
            proxy.delay = 1.0
            let ex = expectation(description: "async open")
            Realm.asyncOpen(configuration: config) { result in
                let realm = try? result.get()
                XCTAssertNotNil(realm)
                realm?.syncSession?.suspend()
                ex.fulfill()
            }
            waitForExpectations(timeout: 10.0, handler: nil)
        }

        // Two second timeout with a two second delay should fail
        autoreleasepool {
            proxy.delay = 3.0
            let ex = expectation(description: "async open")
            Realm.asyncOpen(configuration: config) { result in
                guard case .failure(let error) = result else {
                    XCTFail("Did not fail: \(result)")
                    return
                }
                if let error = error as NSError? {
                    XCTAssertEqual(error.code, Int(ETIMEDOUT))
                    XCTAssertEqual(error.domain, NSPOSIXErrorDomain)
                }
                ex.fulfill()
            }
            waitForExpectations(timeout: 20.0, handler: nil)
        }

        proxy.stop()
    }

    func testAppCredentialSupport() {
        XCTAssertEqual(ObjectiveCSupport.convert(object: Credentials.facebook(accessToken: "accessToken")),
                       RLMCredentials(facebookToken: "accessToken"))

        XCTAssertEqual(ObjectiveCSupport.convert(object: Credentials.google(serverAuthCode: "serverAuthCode")),
                       RLMCredentials(googleAuthCode: "serverAuthCode"))

        XCTAssertEqual(ObjectiveCSupport.convert(object: Credentials.apple(idToken: "idToken")),
                       RLMCredentials(appleToken: "idToken"))

        XCTAssertEqual(ObjectiveCSupport.convert(object: Credentials.emailPassword(email: "email", password: "password")),
                       RLMCredentials(email: "email", password: "password"))

        XCTAssertEqual(ObjectiveCSupport.convert(object: Credentials.jwt(token: "token")),
                       RLMCredentials(jwt: "token"))

        XCTAssertEqual(ObjectiveCSupport.convert(object: Credentials.function(payload: ["dog": ["name": "fido"]])),
                       RLMCredentials(functionPayload: ["dog": ["name" as NSString: "fido" as NSString] as NSDictionary]))

        XCTAssertEqual(ObjectiveCSupport.convert(object: Credentials.userAPIKey("key")),
                       RLMCredentials(userAPIKey: "key"))

        XCTAssertEqual(ObjectiveCSupport.convert(object: Credentials.serverAPIKey("key")),
                       RLMCredentials(serverAPIKey: "key"))

        XCTAssertEqual(ObjectiveCSupport.convert(object: Credentials.anonymous),
                       RLMCredentials.anonymous())
    }

    // MARK: - Authentication

    func testInvalidCredentials() throws {
        let email = "testInvalidCredentialsEmail"
        let credentials = basicCredentials()
        let user = try logInUser(for: credentials)
        XCTAssertEqual(user.state, .loggedIn)

        let credentials2 = Credentials.emailPassword(email: email, password: "NOT_A_VALID_PASSWORD")
        let ex = expectation(description: "Should fail to log in the user")

        self.app.login(credentials: credentials2) { result in
            guard case .failure = result else {
                XCTFail("Login should not have been successful")
                return ex.fulfill()
            }
            ex.fulfill()
        }

        waitForExpectations(timeout: 10, handler: nil)
    }

    func testCustomTokenAuthentication() {
        let user = logInUser(for: jwtCredential(withAppId: appId))
        XCTAssertEqual(user.profile.metadata["anotherName"], "Bar Foo")
        XCTAssertEqual(user.profile.metadata["name"], "Foo Bar")
        XCTAssertEqual(user.profile.metadata["occupation"], "firefighter")
    }

    // MARK: - User-specific functionality

    func testUserExpirationCallback() throws {
        let user = try logInUser(for: basicCredentials())

        // Set a callback on the user
        var blockCalled = false
        let ex = expectation(description: "Error callback should fire upon receiving an error")
        app.syncManager.errorHandler = { (error, _) in
            XCTAssertNotNil(error)
            blockCalled = true
            ex.fulfill()
        }

        // Screw up the token on the user.
        manuallySetAccessToken(for: user, value: badAccessToken())
        manuallySetRefreshToken(for: user, value: badAccessToken())
        // Try to open a Realm with the user; this will cause our errorHandler block defined above to be fired.
        XCTAssertFalse(blockCalled)
        _ = try immediatelyOpenRealm(partitionValue: "realm_id", user: user)

        waitForExpectations(timeout: 10.0, handler: nil)
    }

    private func realmURLForFile(_ fileName: String) -> URL {
        let testDir = RLMRealmPathForFile("mongodb-realm")
        let directory = URL(fileURLWithPath: testDir, isDirectory: true)
        return directory.appendingPathComponent(fileName, isDirectory: false)
    }

    // MARK: - App tests

    private func appConfig() -> AppConfiguration {
        return AppConfiguration(baseURL: "http://localhost:9090",
                                transport: nil,
                                localAppName: "auth-integration-tests",
                                localAppVersion: "20180301")
    }

    func testAppInit() {
        let appName = "translate-utwuv"

        let appWithNoConfig = App(id: appName)
        XCTAssertEqual(appWithNoConfig.allUsers.count, 0)

        let appWithConfig = App(id: appName, configuration: appConfig())
        XCTAssertEqual(appWithConfig.allUsers.count, 0)
    }

    func testAppLogin() {
        let email = "realm_tests_do_autoverify\(randomString(7))@\(randomString(7)).com"
        let password = randomString(10)

        let registerUserEx = expectation(description: "Register user")

        app.emailPasswordAuth.registerUser(email: email, password: password) { (error) in
            XCTAssertNil(error)
            registerUserEx.fulfill()
        }
        wait(for: [registerUserEx], timeout: 20.0)

        let loginEx = expectation(description: "Login user")
        var syncUser: User?

        app.login(credentials: Credentials.emailPassword(email: email, password: password)) { result in
            switch result {
            case .success(let user):
                syncUser = user
            case .failure:
                XCTFail("Should login user")
            }
            loginEx.fulfill()
        }

        wait(for: [loginEx], timeout: 20.0)

        XCTAssertEqual(syncUser?.id, app.currentUser?.id)
        XCTAssertEqual(app.allUsers.count, 1)
    }

    func testAppSwitchAndRemove() {
        let email1 = "realm_tests_do_autoverify\(randomString(7))@\(randomString(7)).com"
        let password1 = randomString(10)
        let email2 = "realm_tests_do_autoverify\(randomString(7))@\(randomString(7)).com"
        let password2 = randomString(10)

        let registerUser1Ex = expectation(description: "Register user 1")
        let registerUser2Ex = expectation(description: "Register user 2")

        app.emailPasswordAuth.registerUser(email: email1, password: password1) { (error) in
            XCTAssertNil(error)
            registerUser1Ex.fulfill()
        }

        app.emailPasswordAuth.registerUser(email: email2, password: password2) { (error) in
            XCTAssertNil(error)
            registerUser2Ex.fulfill()
        }

        wait(for: [registerUser1Ex, registerUser2Ex], timeout: 20.0)

        let login1Ex = expectation(description: "Login user 1")
        let login2Ex = expectation(description: "Login user 2")

        var syncUser1: User?
        var syncUser2: User?

        app.login(credentials: Credentials.emailPassword(email: email1, password: password1)) { result in
            if case .success(let user) = result {
                syncUser1 = user
            } else {
                XCTFail("Should login user 1")
            }
            login1Ex.fulfill()
        }

        wait(for: [login1Ex], timeout: 20.0)

        app.login(credentials: Credentials.emailPassword(email: email2, password: password2)) { result in
            if case .success(let user) = result {
                syncUser2 = user
            } else {
                XCTFail("Should login user 2")
            }
            login2Ex.fulfill()
        }

        wait(for: [login2Ex], timeout: 20.0)

        XCTAssertEqual(app.allUsers.count, 2)

        XCTAssertEqual(syncUser2!.id, app.currentUser!.id)

        app.switch(to: syncUser1!)
        XCTAssertTrue(syncUser1!.id == app.currentUser?.id)

        let removeEx = expectation(description: "Remove user 1")

        syncUser1?.remove { (error) in
            XCTAssertNil(error)
            removeEx.fulfill()
        }

        wait(for: [removeEx], timeout: 20.0)

        XCTAssertEqual(syncUser2!.id, app.currentUser!.id)
        XCTAssertEqual(app.allUsers.count, 1)
    }

    func testSafelyRemoveUser() throws {
        // A user can have its state updated asynchronously so we need to make sure
        // that remotely disabling / deleting a user is handled correctly in the
        // sync error handler.
        let loginEx = expectation(description: "login-user")
        app.login(credentials: .anonymous) { result in
            switch result {
            case .success:
                loginEx.fulfill()
            case .failure:
                XCTFail("Should login user")
            }
        }
        wait(for: [loginEx], timeout: 20.0)

        let user = app.currentUser!

        // Set a callback on the user
        var blockCalled = false
        let ex = expectation(description: "Error callback should fire upon receiving an error")
        app.syncManager.errorHandler = { (error, _) in
            XCTAssertNotNil(error)
            blockCalled = true
            ex.fulfill()
        }

        let deleteUserEx = expectation(description: "delete-user")
        RealmServer.shared.removeUserForApp(appId, userId: user.id) { result in
            switch result {
            case .success:
                break
            case .failure:
                XCTFail("Should delete User")
            }
            deleteUserEx.fulfill()
        }
        wait(for: [deleteUserEx], timeout: 20.0)

        // Try to open a Realm with the user; this will cause our errorHandler block defined above to be fired.
        XCTAssertFalse(blockCalled)
        _ = try immediatelyOpenRealm(partitionValue: #function, user: user)

        waitForExpectations(timeout: 10.0, handler: nil)
    }

    func testDeleteUser() {
        func userExistsOnServer(_ user: User) -> Bool {
            let serverEx = expectation(description: "server-user")
            var userExists = false
            RealmServer.shared.retrieveUser(appId, userId: user.id) { result in
                switch result {
                case .success(let u):
                    let u = u as! [String: Any]
                    XCTAssertEqual(u["_id"] as! String, user.id)
                    userExists = true
                case .failure:
                    userExists = false
                }
                serverEx.fulfill()
            }
            wait(for: [serverEx], timeout: 20.0)
            return userExists
        }

        let email = "realm_tests_do_autoverify\(randomString(7))@\(randomString(7)).com"
        let password = randomString(10)

        let registerUserEx = expectation(description: "Register user")

        app.emailPasswordAuth.registerUser(email: email, password: password) { (error) in
            XCTAssertNil(error)
            registerUserEx.fulfill()
        }
        wait(for: [registerUserEx], timeout: 20.0)

        let loginEx = expectation(description: "Login user")
        var syncUser: User?

        app.login(credentials: Credentials.emailPassword(email: email, password: password)) { result in
            switch result {
            case .success(let user):
                syncUser = user
            case .failure:
                XCTFail("Should login user")
            }
            loginEx.fulfill()
        }

        wait(for: [loginEx], timeout: 20.0)
        XCTAssertTrue(userExistsOnServer(syncUser!))

        XCTAssertEqual(syncUser?.id, app.currentUser?.id)
        XCTAssertEqual(app.allUsers.count, 1)

        let deleteEx = expectation(description: "Delete user")

        XCTAssertNotNil(syncUser)

        syncUser?.delete { (error) in
            XCTAssertNil(error)
            deleteEx.fulfill()
        }

        wait(for: [deleteEx], timeout: 20.0)

        XCTAssertFalse(userExistsOnServer(syncUser!))
        XCTAssertNil(app.currentUser)
        XCTAssertEqual(app.allUsers.count, 0)
    }

    func testAppLinkUser() {
        let email = "realm_tests_do_autoverify\(randomString(7))@\(randomString(7)).com"
        let password = randomString(10)

        let registerUserEx = expectation(description: "Register user")

        app.emailPasswordAuth.registerUser(email: email, password: password) { (error) in
            XCTAssertNil(error)
            registerUserEx.fulfill()
        }
        wait(for: [registerUserEx], timeout: 20.0)

        let loginEx = expectation(description: "Login user")
        var syncUser: User!

        let credentials = Credentials.emailPassword(email: email, password: password)

        app.login(credentials: Credentials.anonymous) { result in
            if case .success(let user) = result {
                syncUser = user
            } else {
                XCTFail("Should login user")
            }
            loginEx.fulfill()
        }
        wait(for: [loginEx], timeout: 20.0)

        let linkEx = expectation(description: "Link user")
        syncUser.linkUser(credentials: credentials) { result in
            switch result {
            case .success(let user):
                syncUser = user
            case .failure:
                XCTFail("Should link user")
            }
            linkEx.fulfill()
        }

        wait(for: [linkEx], timeout: 20.0)

        XCTAssertEqual(syncUser?.id, app.currentUser?.id)
        XCTAssertEqual(syncUser?.identities.count, 2)
    }

    // MARK: - Provider Clients

    func testEmailPasswordProviderClient() {
        let email = "realm_tests_do_autoverify\(randomString(7))@\(randomString(7)).com"
        let password = randomString(10)

        let registerUserEx = expectation(description: "Register user")

        app.emailPasswordAuth.registerUser(email: email, password: password) { (error) in
            XCTAssertNil(error)
            registerUserEx.fulfill()
        }
        wait(for: [registerUserEx], timeout: 20.0)

        let confirmUserEx = expectation(description: "Confirm user")

        app.emailPasswordAuth.confirmUser("atoken", tokenId: "atokenid") { (error) in
            XCTAssertNotNil(error)
            confirmUserEx.fulfill()
        }
        wait(for: [confirmUserEx], timeout: 20.0)

        let resendEmailEx = expectation(description: "Resend email confirmation")

        app.emailPasswordAuth.resendConfirmationEmail("atoken") { (error) in
            XCTAssertNotNil(error)
            resendEmailEx.fulfill()
        }
        wait(for: [resendEmailEx], timeout: 20.0)

        let retryCustomEx = expectation(description: "Retry custom confirmation")

        app.emailPasswordAuth.retryCustomConfirmation(email) { (error) in
            XCTAssertNotNil(error)
            retryCustomEx.fulfill()
        }
        wait(for: [retryCustomEx], timeout: 20.0)

        let resendResetPasswordEx = expectation(description: "Resend reset password email")

        app.emailPasswordAuth.sendResetPasswordEmail("atoken") { (error) in
            XCTAssertNotNil(error)
            resendResetPasswordEx.fulfill()
        }
        wait(for: [resendResetPasswordEx], timeout: 20.0)

        let resetPasswordEx = expectation(description: "Reset password email")

        app.emailPasswordAuth.resetPassword(to: "password", token: "atoken", tokenId: "tokenId") { (error) in
            XCTAssertNotNil(error)
            resetPasswordEx.fulfill()
        }
        wait(for: [resetPasswordEx], timeout: 20.0)

        let callResetFunctionEx = expectation(description: "Reset password function")
        app.emailPasswordAuth.callResetPasswordFunction(email: email,
                                                        password: randomString(10),
                                                        args: [[:]]) { (error) in
            XCTAssertNotNil(error)
            callResetFunctionEx.fulfill()
        }
        wait(for: [callResetFunctionEx], timeout: 20.0)
    }

    func testUserAPIKeyProviderClient() {
        let email = "realm_tests_do_autoverify\(randomString(7))@\(randomString(7)).com"
        let password = randomString(10)

        let registerUserEx = expectation(description: "Register user")

        app.emailPasswordAuth.registerUser(email: email, password: password) { (error) in
            XCTAssertNil(error)
            registerUserEx.fulfill()
        }
        wait(for: [registerUserEx], timeout: 20.0)

        let loginEx = expectation(description: "Login user")
        let credentials = Credentials.emailPassword(email: email, password: password)

        var syncUser: User?
        app.login(credentials: credentials) { result in
            switch result {
            case .success(let user):
                syncUser = user
            case .failure:
                XCTFail("Should link user")
            }
            loginEx.fulfill()
        }

        wait(for: [loginEx], timeout: 20.0)

        let createAPIKeyEx = expectation(description: "Create user api key")

        var apiKey: UserAPIKey?
        syncUser?.apiKeysAuth.createAPIKey(named: "my-api-key") { (key, error) in
            XCTAssertNotNil(key)
            XCTAssertNil(error)
            apiKey = key
            createAPIKeyEx.fulfill()
        }
        wait(for: [createAPIKeyEx], timeout: 20.0)

        let fetchAPIKeyEx = expectation(description: "Fetch user api key")
        syncUser?.apiKeysAuth.fetchAPIKey(apiKey!.objectId) { (key, error) in
            XCTAssertNotNil(key)
            XCTAssertNil(error)
            fetchAPIKeyEx.fulfill()
        }
        wait(for: [fetchAPIKeyEx], timeout: 20.0)

        let fetchAPIKeysEx = expectation(description: "Fetch user api keys")
        syncUser?.apiKeysAuth.fetchAPIKeys(completion: { (keys, error) in
            XCTAssertNotNil(keys)
            XCTAssertEqual(keys!.count, 1)
            XCTAssertNil(error)
            fetchAPIKeysEx.fulfill()
        })
        wait(for: [fetchAPIKeysEx], timeout: 20.0)

        let disableKeyEx = expectation(description: "Disable API key")
        syncUser?.apiKeysAuth.disableAPIKey(apiKey!.objectId) { (error) in
            XCTAssertNil(error)
            disableKeyEx.fulfill()
        }
        wait(for: [disableKeyEx], timeout: 20.0)

        let enableKeyEx = expectation(description: "Enable API key")
        syncUser?.apiKeysAuth.enableAPIKey(apiKey!.objectId) { (error) in
            XCTAssertNil(error)
            enableKeyEx.fulfill()
        }
        wait(for: [enableKeyEx], timeout: 20.0)

        let deleteKeyEx = expectation(description: "Delete API key")
        syncUser?.apiKeysAuth.deleteAPIKey(apiKey!.objectId) { (error) in
            XCTAssertNil(error)
            deleteKeyEx.fulfill()
        }
        wait(for: [deleteKeyEx], timeout: 20.0)
    }

    func testApiKeyAuthResultCompletion() {
        let email = "realm_tests_do_autoverify\(randomString(7))@\(randomString(7)).com"
        let password = randomString(10)

        let registerUserEx = expectation(description: "Register user")
        app.emailPasswordAuth.registerUser(email: email, password: password) { (error) in
            XCTAssertNil(error)
            registerUserEx.fulfill()
        }
        wait(for: [registerUserEx], timeout: 20.0)

        let loginEx = expectation(description: "Login user")
        let credentials = Credentials.emailPassword(email: email, password: password)
        var syncUser: User?
        app.login(credentials: credentials) { result in
            switch result {
            case .success(let user):
                syncUser = user
            case .failure:
                XCTFail("Should login")
            }
            loginEx.fulfill()
        }
        wait(for: [loginEx], timeout: 20.0)

        let createAPIKeyEx = expectation(description: "Create user api key")
        var apiKey: UserAPIKey?
        syncUser?.apiKeysAuth.createAPIKey(named: "my-api-key") { result in
            switch result {
            case .success(let userAPIKey):
                apiKey = userAPIKey
            case .failure:
                XCTFail("Should create api key")
            }
            createAPIKeyEx.fulfill()
        }
        wait(for: [createAPIKeyEx], timeout: 20.0)

        let fetchAPIKeyEx = expectation(description: "Fetch user api key")
        syncUser?.apiKeysAuth.fetchAPIKey(apiKey!.objectId as! ObjectId, { result in
            if case .failure = result {
                XCTFail("Should fetch api key")
            }
            fetchAPIKeyEx.fulfill()
        })
        wait(for: [fetchAPIKeyEx], timeout: 20.0)

        let fetchAPIKeysEx = expectation(description: "Fetch user api keys")
        syncUser?.apiKeysAuth.fetchAPIKeys { result in
            switch result {
            case .success(let userAPIKeys):
                XCTAssertEqual(userAPIKeys.count, 1)
            case .failure:
                XCTFail("Should fetch api key")
            }
            fetchAPIKeysEx.fulfill()
        }
        wait(for: [fetchAPIKeysEx], timeout: 20.0)
    }

    func testCallFunction() {
        let email = "realm_tests_do_autoverify\(randomString(7))@\(randomString(7)).com"
        let password = randomString(10)

        let registerUserEx = expectation(description: "Register user")

        app.emailPasswordAuth.registerUser(email: email, password: password) { (error) in
            XCTAssertNil(error)
            registerUserEx.fulfill()
        }
        wait(for: [registerUserEx], timeout: 20.0)

        let loginEx = expectation(description: "Login user")

        let credentials = Credentials.emailPassword(email: email, password: password)
        app.login(credentials: credentials) { result in
            switch result {
            case .success(let user):
                XCTAssertNotNil(user)
            case .failure:
                XCTFail("Should link user")
            }
            loginEx.fulfill()
        }
        wait(for: [loginEx], timeout: 20.0)

        let callFunctionEx = expectation(description: "Call function")
        app.currentUser?.functions.sum([1, 2, 3, 4, 5]) { bson, error in
            guard let bson = bson else {
                XCTFail(error!.localizedDescription)
                return
            }

            guard case let .int32(sum) = bson else {
                XCTFail(error!.localizedDescription)
                return
            }

            XCTAssertNil(error)
            XCTAssertEqual(sum, 15)
            callFunctionEx.fulfill()
        }
        wait(for: [callFunctionEx], timeout: 20.0)

        // Test function with completion handler (Result<AnyBSON, Error>) -> Void
        let callFunctionResultEx = expectation(description: "Call function")
        app.currentUser?.functions.sum([1, 2, 3, 4, 5]) { result in
            switch result {
            case .success(let bson):
                guard case let .int32(sum) = bson else {
                    XCTFail("Should be an int32")
                    return
                }
                XCTAssertEqual(sum, 15)
            case .failure(let error):
                XCTFail("Function should not fail \(error)")
            }
            callFunctionResultEx.fulfill()
        }
        wait(for: [callFunctionResultEx], timeout: 20.0)
    }

    func testPushRegistration() {
        let email = "realm_tests_do_autoverify\(randomString(7))@\(randomString(7)).com"
        let password = randomString(10)

        let registerUserEx = expectation(description: "Register user")

        app.emailPasswordAuth.registerUser(email: email, password: password) { (error) in
            XCTAssertNil(error)
            registerUserEx.fulfill()
        }
        wait(for: [registerUserEx], timeout: 20.0)

        let loginExpectation = expectation(description: "Login user")

        let credentials = Credentials.emailPassword(email: email, password: password)
        app.login(credentials: credentials) { result in
            if case .failure = result {
                XCTFail("Should link user")
            }
            loginExpectation.fulfill()
        }
        wait(for: [loginExpectation], timeout: 20.0)

        let registerDeviceExpectation = expectation(description: "Register Device")
        let client = app.pushClient(serviceName: "gcm")
        client.registerDevice(token: "some-token", user: app.currentUser!) { error in
            XCTAssertNil(error)
            registerDeviceExpectation.fulfill()
        }
        wait(for: [registerDeviceExpectation], timeout: 20.0)

        let dergisterDeviceExpectation = expectation(description: "Deregister Device")
        client.deregisterDevice(user: app.currentUser!, completion: { error in
            XCTAssertNil(error)
            dergisterDeviceExpectation.fulfill()
        })
        wait(for: [dergisterDeviceExpectation], timeout: 20.0)
    }

    func testCustomUserData() {
        let email = "realm_tests_do_autoverify\(randomString(7))@\(randomString(7)).com"
        let password = randomString(10)

        let registerUserEx = expectation(description: "Register user")

        app.emailPasswordAuth.registerUser(email: email, password: password) { (error) in
            XCTAssertNil(error)
            registerUserEx.fulfill()
        }
        wait(for: [registerUserEx], timeout: 20.0)

        let loginEx = expectation(description: "Login user")
        let credentials = Credentials.emailPassword(email: email, password: password)
        app.login(credentials: credentials) { result in
            switch result {
            case .success(let user):
                XCTAssertNotNil(user)
            case .failure:
                XCTFail("Should link user")
            }
            loginEx.fulfill()
        }
        wait(for: [loginEx], timeout: 20.0)

        let userDataEx = expectation(description: "Update user data")
        app.currentUser?.functions.updateUserData([["favourite_colour": "green", "apples": 10]]) { _, error  in
            XCTAssertNil(error)
            userDataEx.fulfill()
        }
        wait(for: [userDataEx], timeout: 20.0)

        let refreshDataEx = expectation(description: "Refresh user data")
        app.currentUser?.refreshCustomData { customData, error in
            XCTAssertNil(error)
            XCTAssertNotNil(customData)
            XCTAssertEqual(customData?["apples"] as! Int, 10)
            XCTAssertEqual(customData?["favourite_colour"] as! String, "green")
            refreshDataEx.fulfill()
        }
        wait(for: [refreshDataEx], timeout: 20.0)

        XCTAssertEqual(app.currentUser?.customData["favourite_colour"], .string("green"))
        XCTAssertEqual(app.currentUser?.customData["apples"], .int64(10))
    }

    // MARK: User Profile

    func testUserProfileInitialization() {
        let profile = UserProfile()
        XCTAssertNil(profile.name)
        XCTAssertNil(profile.maxAge)
        XCTAssertNil(profile.minAge)
        XCTAssertNil(profile.birthday)
        XCTAssertNil(profile.gender)
        XCTAssertNil(profile.firstName)
        XCTAssertNil(profile.lastName)
        XCTAssertNil(profile.pictureURL)
        XCTAssertEqual(profile.metadata, [:])
    }

    // MARK: Seed file path

    func testSeedFilePathOpenLocalToSync() throws {
        var config = Realm.Configuration()
        config.fileURL = RLMTestRealmURL()
        config.objectTypes = [SwiftHugeSyncObject.self]
        let realm = try Realm(configuration: config)
        try realm.write {
            for _ in 0..<SwiftSyncTestCase.bigObjectCount {
                realm.add(SwiftHugeSyncObject.create())
            }
        }

        let seedURL = RLMTestRealmURL().deletingLastPathComponent().appendingPathComponent("seed.realm")
        let user = try logInUser(for: basicCredentials())
        var destinationConfig = user.configuration(partitionValue: #function)
        destinationConfig.fileURL = seedURL
        destinationConfig.objectTypes = [SwiftHugeSyncObject.self]

        try realm.writeCopy(configuration: destinationConfig)

        var syncConfig = user.configuration(partitionValue: #function)
        syncConfig.seedFilePath = seedURL
        syncConfig.objectTypes = [SwiftHugeSyncObject.self]

        // Open the realm and immediately check data
        let destinationRealm = try Realm(configuration: syncConfig)
        checkCount(expected: SwiftSyncTestCase.bigObjectCount, destinationRealm, SwiftHugeSyncObject.self)

        try destinationRealm.write {
            destinationRealm.add(SwiftHugeSyncObject.create())
        }
        waitForUploads(for: destinationRealm)
        checkCount(expected: SwiftSyncTestCase.bigObjectCount + 1, destinationRealm, SwiftHugeSyncObject.self)
    }

    func testSeedFilePathOpenSyncToSync() throws {
        // user1 creates and writeCopies a realm to be opened by another user
        let user1 = try logInUser(for: basicCredentials())
        var config = user1.configuration(testName: #function)

        config.objectTypes = [SwiftHugeSyncObject.self]
        let realm = try Realm(configuration: config)
        try realm.write {
            for _ in 0..<SwiftSyncTestCase.bigObjectCount {
                realm.add(SwiftHugeSyncObject.create())
            }
        }
        waitForUploads(for: realm)

        // user2 creates a configuration that will use user1's realm as a seed
        let user2 = try logInUser(for: basicCredentials())
        XCTAssertNotEqual(user1.id, user2.id)
        var destinationConfig = user2.configuration(partitionValue: #function)
        let originalFilePath = destinationConfig.fileURL
        destinationConfig.seedFilePath = RLMTestRealmURL()
        destinationConfig.objectTypes = [SwiftHugeSyncObject.self]
        destinationConfig.fileURL = RLMTestRealmURL()

        try realm.writeCopy(configuration: destinationConfig)

        // Reset the fileURL so that we use the users folder to store the realm.
        destinationConfig.fileURL = originalFilePath

        // Open the realm and immediately check data
        let destinationRealm = try Realm(configuration: destinationConfig)
        checkCount(expected: SwiftSyncTestCase.bigObjectCount, destinationRealm, SwiftHugeSyncObject.self)

        try destinationRealm.write {
            destinationRealm.add(SwiftHugeSyncObject.create())
        }
        waitForUploads(for: destinationRealm)
        checkCount(expected: SwiftSyncTestCase.bigObjectCount + 1, destinationRealm, SwiftHugeSyncObject.self)
    }

    func testSeedFilePathOpenSyncToLocal() throws {
        let seedURL = RLMTestRealmURL().deletingLastPathComponent().appendingPathComponent("seed.realm")
        let user1 = try logInUser(for: basicCredentials())
        var syncConfig = user1.configuration(partitionValue: #function)
        syncConfig.objectTypes = [SwiftHugeSyncObject.self]

        let syncRealm = try Realm(configuration: syncConfig)

        try syncRealm.write {
            syncRealm.add(SwiftHugeSyncObject.create())
        }
        waitForUploads(for: syncRealm)
        checkCount(expected: 1, syncRealm, SwiftHugeSyncObject.self)

        var exportConfig = Realm.Configuration()
        exportConfig.fileURL = seedURL
        exportConfig.objectTypes = [SwiftHugeSyncObject.self]
        // Export for use as a local Realm.
        try syncRealm.writeCopy(configuration: exportConfig)

        var localConfig = Realm.Configuration()
        localConfig.seedFilePath = seedURL
        localConfig.fileURL = RLMDefaultRealmURL()
        localConfig.objectTypes = [SwiftHugeSyncObject.self]
        localConfig.schemaVersion = 1

        let realm = try Realm(configuration: localConfig)
        try realm.write {
            for _ in 0..<SwiftSyncTestCase.bigObjectCount {
                realm.add(SwiftHugeSyncObject.create())
            }
        }

        checkCount(expected: SwiftSyncTestCase.bigObjectCount + 1, realm, SwiftHugeSyncObject.self)
    }

    // MARK: Write Copy For Configuration

    func testWriteCopySyncedRealm() throws {
        // user1 creates and writeCopies a realm to be opened by another user
        let user1 = try logInUser(for: basicCredentials())
        var config = user1.configuration(testName: #function)

        config.objectTypes = [SwiftHugeSyncObject.self]
        let syncedRealm = try Realm(configuration: config)
        try syncedRealm.write {
            for _ in 0..<SwiftSyncTestCase.bigObjectCount {
                syncedRealm.add(SwiftHugeSyncObject.create())
            }
        }
        waitForUploads(for: syncedRealm)

        // user2 creates a configuration that will use user1's realm as a seed
        let user2 = try logInUser(for: basicCredentials())
        var destinationConfig = user2.configuration(partitionValue: #function)
        destinationConfig.objectTypes = [SwiftHugeSyncObject.self]
        destinationConfig.fileURL = RLMTestRealmURL()
        try syncedRealm.writeCopy(configuration: destinationConfig)

        // Open the realm and immediately check data
        let destinationRealm = try Realm(configuration: destinationConfig)
        checkCount(expected: SwiftSyncTestCase.bigObjectCount, destinationRealm, SwiftHugeSyncObject.self)

        // Create an object in the destination realm which does not exist in the original realm.
        let obj1 = SwiftHugeSyncObject.create()
        try destinationRealm.write {
            destinationRealm.add(obj1)
        }

        waitForUploads(for: destinationRealm)
        waitForDownloads(for: syncedRealm)

        // Check if the object created in the destination realm is synced to the original realm
        let obj2 = syncedRealm.objects(SwiftHugeSyncObject.self).where { $0._id == obj1._id }.first
        XCTAssertNotNil(obj2)
        XCTAssertEqual(obj1.data, obj2?.data)

        // Create an object in the original realm which does not exist in the destination realm.
        let obj3 = SwiftHugeSyncObject.create()
        try syncedRealm.write {
            syncedRealm.add(obj3)
        }

        waitForUploads(for: syncedRealm)
        waitForDownloads(for: destinationRealm)

        // Check if the object created in the original realm is synced to the destination realm
        let obj4 = destinationRealm.objects(SwiftHugeSyncObject.self).where { $0._id == obj3._id }.first
        XCTAssertNotNil(obj4)
        XCTAssertEqual(obj3.data, obj4?.data)
    }

    func testWriteCopyLocalRealmToSync() throws {
        var localConfig = Realm.Configuration()
        localConfig.objectTypes = [SwiftPerson.self]
        localConfig.fileURL = realmURLForFile("test.realm")

        let user = try logInUser(for: basicCredentials())
        var syncConfig = user.configuration(partitionValue: #function)
        syncConfig.objectTypes = [SwiftPerson.self]

        let localRealm = try Realm(configuration: localConfig)
        try localRealm.write {
            localRealm.add(SwiftPerson(firstName: "John", lastName: "Doe"))
        }

        try localRealm.writeCopy(configuration: syncConfig)

        let syncedRealm = try Realm(configuration: syncConfig)
        XCTAssertEqual(syncedRealm.objects(SwiftPerson.self).count, 1)
        waitForDownloads(for: syncedRealm)

        try syncedRealm.write {
            syncedRealm.add(SwiftPerson(firstName: "Jane", lastName: "Doe"))
        }

        waitForUploads(for: syncedRealm)
        let syncedResults = syncedRealm.objects(SwiftPerson.self)
        XCTAssertEqual(syncedResults.where { $0.firstName == "John" }.count, 1)
        XCTAssertEqual(syncedResults.where { $0.firstName == "Jane" }.count, 1)
    }

    func testWriteCopySynedRealmToLocal() throws {
        let user = try logInUser(for: basicCredentials())
        var syncConfig = user.configuration(partitionValue: #function)
        syncConfig.objectTypes = [SwiftPerson.self]
        let syncedRealm = try Realm(configuration: syncConfig)
        waitForDownloads(for: syncedRealm)

        try syncedRealm.write {
            syncedRealm.add(SwiftPerson(firstName: "Jane", lastName: "Doe"))
        }
        waitForUploads(for: syncedRealm)
        XCTAssertEqual(syncedRealm.objects(SwiftPerson.self).count, 1)

        var localConfig = Realm.Configuration()
        localConfig.objectTypes = [SwiftPerson.self]
        localConfig.fileURL = realmURLForFile("test.realm")
        // `realm_id` will be removed in the local realm, so we need to bump
        // the schema version.
        localConfig.schemaVersion = 1

        try syncedRealm.writeCopy(configuration: localConfig)

        let localRealm = try Realm(configuration: localConfig)
        try localRealm.write {
            localRealm.add(SwiftPerson(firstName: "John", lastName: "Doe"))
        }

        let results = localRealm.objects(SwiftPerson.self)
        XCTAssertEqual(results.where { $0.firstName == "John" }.count, 1)
        XCTAssertEqual(results.where { $0.firstName == "Jane" }.count, 1)
    }

    func testWriteCopyLocalRealmForSyncWithExistingData() throws {
        let initialUser = try logInUser(for: basicCredentials())
        var initialSyncConfig = initialUser.configuration(partitionValue: #function)
        initialSyncConfig.objectTypes = [SwiftPerson.self]

        // Make sure objects with confliciting primary keys sync ok.
        let conflictingObjectId = ObjectId.generate()
        let person = SwiftPerson(value: ["_id": conflictingObjectId,
                                         "firstName": "Foo", "lastName": "Bar"])
        let initialRealm = try Realm(configuration: initialSyncConfig)
        try initialRealm.write {
            initialRealm.add(person)
            initialRealm.add(SwiftPerson(firstName: "Foo2", lastName: "Bar2"))
        }
        waitForUploads(for: initialRealm)

        var localConfig = Realm.Configuration()
        localConfig.objectTypes = [SwiftPerson.self]
        localConfig.fileURL = realmURLForFile("test.realm")

        let user = try logInUser(for: basicCredentials())
        var syncConfig = user.configuration(partitionValue: #function)
        syncConfig.objectTypes = [SwiftPerson.self]

        let localRealm = try Realm(configuration: localConfig)
        // `person2` will override what was previously stored on the server.
        let person2 = SwiftPerson(value: ["_id": conflictingObjectId,
                                          "firstName": "John", "lastName": "Doe"])
        try localRealm.write {
            localRealm.add(person2)
            localRealm.add(SwiftPerson(firstName: "Foo3", lastName: "Bar3"))
        }

        try localRealm.writeCopy(configuration: syncConfig)

        let syncedRealm = try Realm(configuration: syncConfig)
        waitForDownloads(for: syncedRealm)
        XCTAssertTrue(syncedRealm.objects(SwiftPerson.self).count == 3)

        try syncedRealm.write {
            syncedRealm.add(SwiftPerson(firstName: "Jane", lastName: "Doe"))
        }

        waitForUploads(for: syncedRealm)
        let syncedResults = syncedRealm.objects(SwiftPerson.self)
        XCTAssertEqual(syncedResults.where {
            $0.firstName == "John" &&
            $0.lastName == "Doe" &&
            $0._id == conflictingObjectId
        }.count, 1)
        XCTAssertTrue(syncedRealm.objects(SwiftPerson.self).count == 4)
    }

    func testWriteCopyFailBeforeSynced() {
        var didFail = false
        do {
            let user1 = try logInUser(for: basicCredentials())
            var user1Config = user1.configuration(partitionValue: #function)
            user1Config.objectTypes = [SwiftPerson.self]
            let user1Realm = try Realm(configuration: user1Config)
            // Suspend the session so that changes cannot be uploaded
            user1Realm.syncSession?.suspend()
            try user1Realm.write {
                user1Realm.add(SwiftPerson())
            }

            let user2 = try logInUser(for: basicCredentials())
            XCTAssertNotEqual(user1.id, user2.id)
            var user2Config = user2.configuration(partitionValue: #function)
            user2Config.objectTypes = [SwiftPerson.self]
            let pathOnDisk = ObjectiveCSupport.convert(object: user2Config).pathOnDisk
            XCTAssertFalse(FileManager.default.fileExists(atPath: pathOnDisk))

            let realm = try Realm(configuration: user1Config)
            realm.syncSession?.suspend()
            try realm.write {
                realm.add(SwiftPerson())
            }
            // Changes have yet to be uploaded so expect an exception
            try realm.writeCopy(configuration: user2Config)
            XCTFail("writeCopy() should have thrown an error")
        } catch {
            XCTAssertEqual(error.localizedDescription, "Could not write file as not all client changes are integrated in server")
            didFail = true
        }
        XCTAssertTrue(didFail)
    }
}

class AnyRealmValueSyncTests: SwiftSyncTestCase {
    /// The purpose of this test is to confirm that when an Object is set on a mixed Column and an old
    /// version of an app does not have that Realm Object / Schema we can still access that object via
    /// `AnyRealmValue.dynamicSchema`.
    func testMissingSchema() throws {
        let user = try logInUser(for: basicCredentials())

        if !isParent {
            // Imagine this is v2 of an app with 3 classes
            var config = user.configuration(partitionValue: #function)
            config.objectTypes = [SwiftPerson.self, SwiftAnyRealmValueObject.self, SwiftMissingObject.self]
            let realm = try openRealm(configuration: config)
            try realm.write {
                let so1 = SwiftPerson()
                so1.firstName = "Rick"
                so1.lastName = "Sanchez"
                let so2 = SwiftPerson()
                so2.firstName = "Squidward"
                so2.lastName = "Tentacles"

                let syncObj2 = SwiftMissingObject()
                syncObj2.objectCol = so1
                syncObj2.anyCol = .object(so1)

                let syncObj = SwiftMissingObject()
                syncObj.objectCol = so1
                syncObj.anyCol = .object(syncObj2)
                let obj = SwiftAnyRealmValueObject()
                obj.anyCol = .object(syncObj)
                obj.otherAnyCol = .object(so2)
                realm.add(obj)
            }
            waitForUploads(for: realm)
            return
        }
        executeChild()

        // Imagine this is v1 of an app with just 2 classes, `SwiftMissingObject`
        // did not exist when this version was shipped,
        // but v2 managed to sync `SwiftMissingObject` to this Realm.
        var config = user.configuration(partitionValue: #function)
        config.objectTypes = [SwiftAnyRealmValueObject.self, SwiftPerson.self]
        let realm = try openRealm(configuration: config)
        let obj = realm.objects(SwiftAnyRealmValueObject.self).first
        // SwiftMissingObject.anyCol -> SwiftMissingObject.anyCol -> SwiftPerson.firstName
        let anyCol = ((obj!.anyCol.dynamicObject?.anyCol as? Object)?["anyCol"] as? Object)
        XCTAssertEqual((anyCol?["firstName"] as? String), "Rick")
        try realm.write {
            anyCol?["firstName"] = "Morty"
        }
        XCTAssertEqual((anyCol?["firstName"] as? String), "Morty")
        let objectCol = (obj!.anyCol.dynamicObject?.objectCol as? Object)
        XCTAssertEqual((objectCol?["firstName"] as? String), "Morty")
    }
}

// XCTest doesn't care about the @available on the class and will try to run
// the tests even on older versions. Putting this check inside `defaultTestSuite`
// results in a warning about it being redundant due to the enclosing check, so
// it needs to be out of line.
func hasCombine() -> Bool {
    if #available(OSX 10.15, watchOS 6.0, iOS 13.0, iOSApplicationExtension 13.0, OSXApplicationExtension 10.15, tvOS 13.0, *) {
        return true
    }
    return false
}

@available(OSX 10.15, watchOS 6.0, iOS 13.0, iOSApplicationExtension 13.0, OSXApplicationExtension 10.15, tvOS 13.0, *)
extension Publisher {
    func expectValue(_ testCase: XCTestCase, _ expectation: XCTestExpectation, receiveValue: ((Self.Output) -> Void)? = nil) -> AnyCancellable {
        return self.sink(receiveCompletion: { result in
            if case .failure(let error) = result {
                XCTFail("Unexpected failure: \(error)")
            }
        }, receiveValue: { value in
            receiveValue?(value)
            expectation.fulfill()
        })
    }

    func await(_ testCase: XCTestCase, timeout: TimeInterval = 20.0, receiveValue: ((Self.Output) -> Void)? = nil) {
        let expectation = testCase.expectation(description: "Async combine pipeline")
        let cancellable = self.expectValue(testCase, expectation, receiveValue: receiveValue)
        testCase.wait(for: [expectation], timeout: timeout)
        cancellable.cancel()
    }

    @discardableResult
    func await(_ testCase: XCTestCase, timeout: TimeInterval = 20.0) -> Self.Output {
        let expectation = testCase.expectation(description: "Async combine pipeline")
        var value: Self.Output?
        let cancellable = self.expectValue(testCase, expectation, receiveValue: { value = $0 })
        testCase.wait(for: [expectation], timeout: timeout)
        cancellable.cancel()
        return value!
    }

    func awaitFailure(_ testCase: XCTestCase, timeout: TimeInterval = 20.0,
                      _ errorHandler: ((Self.Failure) -> Void)? = nil) {
        let expectation = testCase.expectation(description: "Async combine pipeline should fail")
        let cancellable = self.sink(receiveCompletion: { result in
            if case .failure(let error) = result {
                errorHandler?(error)
                expectation.fulfill()
            }
        }, receiveValue: { value in
            XCTFail("Should have failed but got \(value)")
        })
        testCase.wait(for: [expectation], timeout: timeout)
        cancellable.cancel()
    }
}

@available(OSX 10.15, watchOS 6.0, iOS 13.0, iOSApplicationExtension 13.0, OSXApplicationExtension 10.15, tvOS 13.0, *)
@objc(CombineObjectServerTests)
class CombineObjectServerTests: SwiftSyncTestCase {
    override class var defaultTestSuite: XCTestSuite {
        if hasCombine() {
            return super.defaultTestSuite
        }
        return XCTestSuite(name: "\(type(of: self))")
    }

    var subscriptions: Set<AnyCancellable> = []

    override func tearDown() {
        subscriptions.forEach { $0.cancel() }
        subscriptions = []
        super.tearDown()
    }

    func setupMongoCollection() throws -> MongoCollection {
        let user = try logInUser(for: basicCredentials())
        let mongoClient = user.mongoClient("mongodb1")
        let database = mongoClient.database(named: "test_data")
        let collection = database.collection(withName: "Dog")
        removeAllFromCollection(collection)
        return collection
    }

    // swiftlint:disable multiple_closures_with_trailing_closure
    func testWatchCombine() throws {
        let sema = DispatchSemaphore(value: 0)
        let sema2 = DispatchSemaphore(value: 0)
        let openSema = DispatchSemaphore(value: 0)
        let openSema2 = DispatchSemaphore(value: 0)
        let collection = try setupMongoCollection()
        let document: Document = ["name": "fido", "breed": "cane corso"]

        let watchEx1 = expectation(description: "Watch 3 document events")
        watchEx1.expectedFulfillmentCount = 3
        let watchEx2 = expectation(description: "Watch 3 document events")
        watchEx2.expectedFulfillmentCount = 3

        collection.watch()
            .onOpen {
                openSema.signal()
            }
            .subscribe(on: DispatchQueue.global())
            .receive(on: DispatchQueue.global())
            .sink(receiveCompletion: { _ in }) { _ in
                watchEx1.fulfill()
                XCTAssertFalse(Thread.isMainThread)
                sema.signal()
            }.store(in: &subscriptions)

        collection.watch()
            .onOpen {
                openSema2.signal()
            }
            .subscribe(on: DispatchQueue.main)
            .receive(on: DispatchQueue.main)
            .sink(receiveCompletion: { _ in }) { _ in
                watchEx2.fulfill()
                XCTAssertTrue(Thread.isMainThread)
                sema2.signal()
            }.store(in: &subscriptions)

        DispatchQueue.global().async {
            openSema.wait()
            openSema2.wait()
            for _ in 0..<3 {
                collection.insertOne(document) { result in
                    if case .failure(let error) = result {
                        XCTFail("Failed to insert: \(error)")
                    }
                }
                sema.wait()
                sema2.wait()
            }
            DispatchQueue.main.async {
                self.subscriptions.forEach { $0.cancel() }
            }
        }
        wait(for: [watchEx1, watchEx2], timeout: 60.0)
    }

    func testWatchCombineWithFilterIds() throws {
        let sema1 = DispatchSemaphore(value: 0)
        let sema2 = DispatchSemaphore(value: 0)
        let openSema1 = DispatchSemaphore(value: 0)
        let openSema2 = DispatchSemaphore(value: 0)
        let collection = try setupMongoCollection()
        let document: Document = ["name": "fido", "breed": "cane corso"]
        let document2: Document = ["name": "rex", "breed": "cane corso"]
        let document3: Document = ["name": "john", "breed": "cane corso"]
        let document4: Document = ["name": "ted", "breed": "bullmastiff"]
        var objectIds = [ObjectId]()

        let insertManyEx = expectation(description: "Insert many documents")
        collection.insertMany([document, document2, document3, document4]) { result in
            switch result {
            case .success(let objIds):
                XCTAssertEqual(objIds.count, 4)
                objectIds = objIds.map { $0.objectIdValue! }
            case .failure:
                XCTFail("Should insert")
            }
            insertManyEx.fulfill()
        }
        wait(for: [insertManyEx], timeout: 20.0)

        let watchEx1 = expectation(description: "Watch 3 document events")
        watchEx1.expectedFulfillmentCount = 3
        let watchEx2 = expectation(description: "Watch 3 document events")
        watchEx2.expectedFulfillmentCount = 3

        collection.watch(filterIds: [objectIds[0]])
            .onOpen {
                openSema1.signal()
            }
            .subscribe(on: DispatchQueue.main)
            .receive(on: DispatchQueue.main)
            .sink(receiveCompletion: { _ in }) { changeEvent in
                XCTAssertTrue(Thread.isMainThread)
                guard let doc = changeEvent.documentValue else {
                    return
                }

                let objectId = doc["fullDocument"]??.documentValue!["_id"]??.objectIdValue!
                if objectId == objectIds[0] {
                    watchEx1.fulfill()
                    sema1.signal()
                }
            }.store(in: &subscriptions)

        collection.watch(filterIds: [objectIds[1]])
            .onOpen {
                openSema2.signal()
            }
            .subscribe(on: DispatchQueue.global())
            .receive(on: DispatchQueue.global())
            .sink(receiveCompletion: { _ in }) { (changeEvent) in
                XCTAssertFalse(Thread.isMainThread)
                guard let doc = changeEvent.documentValue else {
                    return
                }

                let objectId = doc["fullDocument"]??.documentValue!["_id"]??.objectIdValue!
                if objectId == objectIds[1] {
                    watchEx2.fulfill()
                    sema2.signal()
                }
            }.store(in: &subscriptions)

        DispatchQueue.global().async {
            openSema1.wait()
            openSema2.wait()
            for i in 0..<3 {
                let name: AnyBSON = .string("fido-\(i)")
                collection.updateOneDocument(filter: ["_id": AnyBSON.objectId(objectIds[0])],
                                             update: ["name": name, "breed": "king charles"]) { result in
                    if case .failure(let error) = result {
                        XCTFail("Failed to update: \(error)")
                    }
                }
                collection.updateOneDocument(filter: ["_id": AnyBSON.objectId(objectIds[1])],
                                             update: ["name": name, "breed": "king charles"]) { result in
                    if case .failure(let error) = result {
                        XCTFail("Failed to update: \(error)")
                    }
                }
                sema1.wait()
                sema2.wait()
            }
            DispatchQueue.main.async {
                self.subscriptions.forEach { $0.cancel() }
            }
        }
        wait(for: [watchEx1, watchEx2], timeout: 60.0)
    }

    func testWatchCombineWithMatchFilter() throws {
        let sema1 = DispatchSemaphore(value: 0)
        let sema2 = DispatchSemaphore(value: 0)
        let openSema1 = DispatchSemaphore(value: 0)
        let openSema2 = DispatchSemaphore(value: 0)
        let collection = try setupMongoCollection()
        let document: Document = ["name": "fido", "breed": "cane corso"]
        let document2: Document = ["name": "rex", "breed": "cane corso"]
        let document3: Document = ["name": "john", "breed": "cane corso"]
        let document4: Document = ["name": "ted", "breed": "bullmastiff"]
        var objectIds = [ObjectId]()

        let insertManyEx = expectation(description: "Insert many documents")
        collection.insertMany([document, document2, document3, document4]) { result in
            switch result {
            case .success(let objIds):
                XCTAssertEqual(objIds.count, 4)
                objectIds = objIds.map { $0.objectIdValue! }
            case .failure(let error):
                XCTFail("Failed to insert: \(error)")
            }
            insertManyEx.fulfill()
        }
        wait(for: [insertManyEx], timeout: 20.0)

        let watchEx1 = expectation(description: "Watch 3 document events")
        watchEx1.expectedFulfillmentCount = 3
        let watchEx2 = expectation(description: "Watch 3 document events")
        watchEx2.expectedFulfillmentCount = 3

        collection.watch(matchFilter: ["fullDocument._id": AnyBSON.objectId(objectIds[0])])
            .onOpen {
                openSema1.signal()
            }
            .subscribe(on: DispatchQueue.main)
            .receive(on: DispatchQueue.main)
            .sink(receiveCompletion: { _ in }) { changeEvent in
                XCTAssertTrue(Thread.isMainThread)
                guard let doc = changeEvent.documentValue else {
                    return
                }

                let objectId = doc["fullDocument"]??.documentValue!["_id"]??.objectIdValue!
                if objectId == objectIds[0] {
                    watchEx1.fulfill()
                    sema1.signal()
                }
        }.store(in: &subscriptions)

        collection.watch(matchFilter: ["fullDocument._id": AnyBSON.objectId(objectIds[1])])
            .onOpen {
                openSema2.signal()
            }
            .subscribe(on: DispatchQueue.global())
            .receive(on: DispatchQueue.global())
            .sink(receiveCompletion: { _ in }) { changeEvent in
                XCTAssertFalse(Thread.isMainThread)
                guard let doc = changeEvent.documentValue else {
                    return
                }

                let objectId = doc["fullDocument"]??.documentValue!["_id"]??.objectIdValue!
                if objectId == objectIds[1] {
                    watchEx2.fulfill()
                    sema2.signal()
                }
        }.store(in: &subscriptions)

        DispatchQueue.global().async {
            openSema1.wait()
            openSema2.wait()
            for i in 0..<3 {
                let name: AnyBSON = .string("fido-\(i)")
                collection.updateOneDocument(filter: ["_id": AnyBSON.objectId(objectIds[0])],
                                             update: ["name": name, "breed": "king charles"]) { result in
                    if case .failure = result {
                        XCTFail("Should update")
                    }
                }
                collection.updateOneDocument(filter: ["_id": AnyBSON.objectId(objectIds[1])],
                                             update: ["name": name, "breed": "king charles"]) { result in
                    if case .failure = result {
                        XCTFail("Should update")
                    }
                }
                sema1.wait()
                sema2.wait()
            }
            DispatchQueue.main.async {
                self.subscriptions.forEach { $0.cancel() }
            }
        }
        wait(for: [watchEx1, watchEx2], timeout: 60.0)
    }

    // MARK: - Combine promises

    func testEmailPasswordAuthenticationCombine() {
        let email = "realm_tests_do_autoverify\(randomString(7))@\(randomString(7)).com"
        let password = randomString(10)
        let auth = app.emailPasswordAuth

        auth.registerUser(email: email, password: password).await(self)
        auth.confirmUser("atoken", tokenId: "atokenid").awaitFailure(self)
        auth.resendConfirmationEmail(email: "atoken").awaitFailure(self)
        auth.retryCustomConfirmation(email: email).awaitFailure(self)
        auth.sendResetPasswordEmail(email: "atoken").awaitFailure(self)
        auth.resetPassword(to: "password", token: "atoken", tokenId: "tokenId").awaitFailure(self)
        auth.callResetPasswordFunction(email: email, password: randomString(10), args: [[:]]).awaitFailure(self)
    }

    func testAppLoginCombine() {
        let email = "realm_tests_do_autoverify\(randomString(7))@\(randomString(7)).com"
        let password = randomString(10)

        let loginEx = expectation(description: "Login user")
        let appEx = expectation(description: "App changes triggered")
        var triggered = 0
        app.objectWillChange.sink { _ in
            triggered += 1
            if triggered == 2 {
                appEx.fulfill()
            }
        }.store(in: &subscriptions)

        app.emailPasswordAuth.registerUser(email: email, password: password)
            .flatMap { self.app.login(credentials: .emailPassword(email: email, password: password)) }
            .sink(receiveCompletion: { result in
                if case let .failure(error) = result {
                    XCTFail("Should have completed login chain: \(error.localizedDescription)")
                }
            }, receiveValue: { user in
                user.objectWillChange.sink { user in
                    XCTAssert(!user.isLoggedIn)
                    loginEx.fulfill()
                }.store(in: &self.subscriptions)
                XCTAssertEqual(user.id, self.app.currentUser?.id)
                user.logOut { _ in } // logout user and make sure it is observed
            })
            .store(in: &subscriptions)
        wait(for: [loginEx, appEx], timeout: 30.0)
        XCTAssertEqual(self.app.allUsers.count, 1)
        XCTAssertEqual(triggered, 2)
    }

    func testAsyncOpenCombine() {
        if isParent {
            let email = "realm_tests_do_autoverify\(randomString(7))@\(randomString(7)).com"
            let password = randomString(10)
            app.emailPasswordAuth.registerUser(email: email, password: password)
                .flatMap { self.app.login(credentials: .emailPassword(email: email, password: password)) }
                .flatMap { user in
                    Realm.asyncOpen(configuration: user.configuration(testName: #function))
                }
                .await(self, timeout: 30.0) { realm in
                    try! realm.write {
                        realm.add(SwiftHugeSyncObject.create())
                        realm.add(SwiftHugeSyncObject.create())
                    }
                    let progressEx = self.expectation(description: "Should upload")
                    let token = realm.syncSession!.addProgressNotification(for: .upload, mode: .forCurrentlyOutstandingWork) {
                        if $0.isTransferComplete {
                            progressEx.fulfill()
                        }
                    }
                    self.wait(for: [progressEx], timeout: 30.0)
                    token?.invalidate()
                }
            executeChild()
        } else {
            let chainEx = expectation(description: "Should chain realm login => realm async open")
            let progressEx = expectation(description: "Should receive progress notification")
            app.login(credentials: .anonymous)
                .flatMap {
                    Realm.asyncOpen(configuration: $0.configuration(testName: #function)).onProgressNotification {
                        if $0.isTransferComplete {
                            progressEx.fulfill()
                        }
                    }
                }
                .expectValue(self, chainEx) { realm in
                    XCTAssertEqual(realm.objects(SwiftHugeSyncObject.self).count, 2)
                }.store(in: &subscriptions)
            wait(for: [chainEx, progressEx], timeout: 30.0)
        }
    }

    func testAsyncOpenStandaloneCombine() throws {
        try autoreleasepool {
            let realm = try Realm()
            try realm.write {
                (0..<10000).forEach { _ in realm.add(SwiftPerson(firstName: "Charlie", lastName: "Bucket")) }
            }
        }

        Realm.asyncOpen().await(self) { realm in
            XCTAssertEqual(realm.objects(SwiftPerson.self).count, 10000)
        }
    }

    func testRefreshCustomDataCombine() {
        let email = "realm_tests_do_autoverify\(randomString(7))@\(randomString(7)).com"
        let password = randomString(10)

        app.emailPasswordAuth.registerUser(email: email, password: password).await(self)

        let credentials = Credentials.emailPassword(email: email, password: password)
        app.login(credentials: credentials)
            .await(self) { user in
                XCTAssertNotNil(user)
            }

        let userDataEx = expectation(description: "Update user data")
        app.currentUser?.functions.updateUserData([["favourite_colour": "green", "apples": 10]]) { _, error  in
            XCTAssertNil(error)
            userDataEx.fulfill()
        }
        wait(for: [userDataEx], timeout: 20.0)

        app.currentUser?.refreshCustomData()
            .await(self) { customData in
                XCTAssertEqual(customData["apples"] as! Int, 10)
                XCTAssertEqual(customData["favourite_colour"] as! String, "green")
            }

        XCTAssertEqual(app.currentUser?.customData["favourite_colour"], .string("green"))
        XCTAssertEqual(app.currentUser?.customData["apples"], .int64(10))
    }

    func testDeleteUserCombine() {
        let email = "realm_tests_do_autoverify\(randomString(7))@\(randomString(7)).com"
        let password = randomString(10)

        let deleteEx = expectation(description: "Delete user")
        let appEx = expectation(description: "App changes triggered")
        var triggered = 0
        app.objectWillChange.sink { _ in
            triggered += 1
            if triggered == 2 {
                appEx.fulfill()
            }
        }.store(in: &subscriptions)

        app.emailPasswordAuth.registerUser(email: email, password: password)
            .flatMap { self.app.login(credentials: .emailPassword(email: email, password: password)) }
            .flatMap { $0.delete() }
            .sink(receiveCompletion: { completion in
                if case let .failure(error) = completion {
                    XCTFail("Should have completed login chain: \(error.localizedDescription)")
                }
            }, receiveValue: {
                deleteEx.fulfill()
            })
            .store(in: &subscriptions)
        wait(for: [deleteEx, appEx], timeout: 30.0)
        XCTAssertEqual(self.app.allUsers.count, 0)
        XCTAssertEqual(triggered, 2)
    }

    func testMongoCollectionInsertCombine() throws {
        let collection = try setupMongoCollection()
        let document: Document = ["name": "fido", "breed": "cane corso"]
        let document2: Document = ["name": "rex", "breed": "tibetan mastiff"]

        collection.insertOne(document).await(self)
        collection.insertMany([document, document2])
            .await(self) { objectIds in
                XCTAssertEqual(objectIds.count, 2)
            }
        collection.find(filter: [:])
            .await(self) { findResult in
                XCTAssertEqual(findResult.map({ $0["name"]??.stringValue }), ["fido", "fido", "rex"])
            }
    }

    func testMongoCollectionFindCombine() throws {
        let collection = try setupMongoCollection()
        let document: Document = ["name": "fido", "breed": "cane corso"]
        let document2: Document = ["name": "rex", "breed": "tibetan mastiff"]
        let document3: Document = ["name": "rex", "breed": "tibetan mastiff", "coat": ["fawn", "brown", "white"]]
        let findOptions = FindOptions(1, nil, nil)

        collection.find(filter: [:], options: findOptions)
            .await(self) { findResult in
                XCTAssertEqual(findResult.count, 0)
            }
        collection.insertMany([document, document2, document3]).await(self)
        collection.find(filter: [:])
            .await(self) { findResult in
                XCTAssertEqual(findResult.map({ $0["name"]??.stringValue }), ["fido", "rex", "rex"])
            }
        collection.find(filter: [:], options: findOptions)
            .await(self) { findResult in
                XCTAssertEqual(findResult.count, 1)
                XCTAssertEqual(findResult[0]["name"]??.stringValue, "fido")
            }
        collection.find(filter: document3, options: findOptions)
            .await(self) { findResult in
                XCTAssertEqual(findResult.count, 1)
            }
        collection.findOneDocument(filter: document).await(self)

        collection.findOneDocument(filter: document, options: findOptions).await(self)
    }

    func testMongoCollectionCountAndAggregateCombine() throws {
        let collection = try setupMongoCollection()
        let document: Document = ["name": "fido", "breed": "cane corso"]

        collection.insertMany([document]).await(self)
        collection.aggregate(pipeline: [["$match": ["name": "fido"]], ["$group": ["_id": "$name"]]])
            .await(self)
        collection.count(filter: document).await(self) { count in
            XCTAssertEqual(count, 1)
        }
        collection.count(filter: document, limit: 1).await(self) { count in
            XCTAssertEqual(count, 1)
        }
    }

    func testMongoCollectionDeleteOneCombine() throws {
        let collection = try setupMongoCollection()
        let document: Document = ["name": "fido", "breed": "cane corso"]
        let document2: Document = ["name": "rex", "breed": "cane corso"]

        collection.deleteOneDocument(filter: document).await(self) { count in
            XCTAssertEqual(count, 0)
        }
        collection.insertMany([document, document2]).await(self)
        collection.deleteOneDocument(filter: document).await(self) { count in
            XCTAssertEqual(count, 1)
        }
    }

    func testMongoCollectionDeleteManyCombine() throws {
        let collection = try setupMongoCollection()
        let document: Document = ["name": "fido", "breed": "cane corso"]
        let document2: Document = ["name": "rex", "breed": "cane corso"]

        collection.deleteManyDocuments(filter: document).await(self) { count in
            XCTAssertEqual(count, 0)
        }
        collection.insertMany([document, document2]).await(self)
        collection.deleteManyDocuments(filter: ["breed": "cane corso"]).await(self) { count in
            XCTAssertEqual(count, 2)
        }
    }

    func testMongoCollectionUpdateOneCombine() throws {
        let collection = try setupMongoCollection()
        let document: Document = ["name": "fido", "breed": "cane corso"]
        let document2: Document = ["name": "rex", "breed": "cane corso"]
        let document3: Document = ["name": "john", "breed": "cane corso"]
        let document4: Document = ["name": "ted", "breed": "bullmastiff"]
        let document5: Document = ["name": "bill", "breed": "great dane"]

        collection.insertMany([document, document2, document3, document4]).await(self)
        collection.updateOneDocument(filter: document, update: document2).await(self) { updateResult in
            XCTAssertEqual(updateResult.matchedCount, 1)
            XCTAssertEqual(updateResult.modifiedCount, 1)
            XCTAssertNil(updateResult.objectId)
        }

        collection.updateOneDocument(filter: document5, update: document2, upsert: true).await(self) { updateResult in
            XCTAssertEqual(updateResult.matchedCount, 0)
            XCTAssertEqual(updateResult.modifiedCount, 0)
            XCTAssertNotNil(updateResult.objectId)
        }
    }

    func testMongoCollectionUpdateManyCombine() throws {
        let collection = try setupMongoCollection()
        let document: Document = ["name": "fido", "breed": "cane corso"]
        let document2: Document = ["name": "rex", "breed": "cane corso"]
        let document3: Document = ["name": "john", "breed": "cane corso"]
        let document4: Document = ["name": "ted", "breed": "bullmastiff"]
        let document5: Document = ["name": "bill", "breed": "great dane"]

        collection.insertMany([document, document2, document3, document4]).await(self)
        collection.updateManyDocuments(filter: document, update: document2).await(self) { updateResult in
            XCTAssertEqual(updateResult.matchedCount, 1)
            XCTAssertEqual(updateResult.modifiedCount, 1)
            XCTAssertNil(updateResult.objectId)
        }
        collection.updateManyDocuments(filter: document5, update: document2, upsert: true).await(self) { updateResult in
            XCTAssertEqual(updateResult.matchedCount, 0)
            XCTAssertEqual(updateResult.modifiedCount, 0)
            XCTAssertNotNil(updateResult.objectId)
        }
    }

    func testMongoCollectionFindAndUpdateCombine() throws {
        let collection = try setupMongoCollection()
        let document: Document = ["name": "fido", "breed": "cane corso"]
        let document2: Document = ["name": "rex", "breed": "cane corso"]
        let document3: Document = ["name": "john", "breed": "cane corso"]

        collection.findOneAndUpdate(filter: document, update: document2).await(self)

        let options1 = FindOneAndModifyOptions(["name": 1], ["_id": 1], true, true)
        collection.findOneAndUpdate(filter: document2, update: document3, options: options1).await(self) { updateResult in
            guard let updateResult = updateResult else {
                XCTFail("Should find")
                return
            }
            XCTAssertEqual(updateResult["name"]??.stringValue, "john")
        }

        let options2 = FindOneAndModifyOptions(["name": 1], ["_id": 1], true, true)
        collection.findOneAndUpdate(filter: document, update: document2, options: options2).await(self) { updateResult in
            guard let updateResult = updateResult else {
                XCTFail("Should find")
                return
            }
            XCTAssertEqual(updateResult["name"]??.stringValue, "rex")
        }
    }

    func testMongoCollectionFindAndReplaceCombine() throws {
        let collection = try setupMongoCollection()
        let document: Document = ["name": "fido", "breed": "cane corso"]
        let document2: Document = ["name": "rex", "breed": "cane corso"]
        let document3: Document = ["name": "john", "breed": "cane corso"]

        collection.findOneAndReplace(filter: document, replacement: document2).await(self) { updateResult in
            XCTAssertNil(updateResult)
        }

        let options1 = FindOneAndModifyOptions(["name": 1], ["_id": 1], true, true)
        collection.findOneAndReplace(filter: document2, replacement: document3, options: options1).await(self) { updateResult in
            guard let updateResult = updateResult else {
                XCTFail("Should find")
                return
            }
            XCTAssertEqual(updateResult["name"]??.stringValue, "john")
        }

        let options2 = FindOneAndModifyOptions(["name": 1], ["_id": 1], true, false)
        collection.findOneAndReplace(filter: document, replacement: document2, options: options2).await(self) { updateResult in
            XCTAssertNil(updateResult)
        }
    }

    func testMongoCollectionFindAndDeleteCombine() throws {
        let collection = try setupMongoCollection()
        let document: Document = ["name": "fido", "breed": "cane corso"]
        collection.insertMany([document]).await(self)

        collection.findOneAndDelete(filter: document).await(self) { updateResult in
            XCTAssertNotNil(updateResult)
        }
        collection.findOneAndDelete(filter: document).await(self) { updateResult in
            XCTAssertNil(updateResult)
        }

        collection.insertMany([document]).await(self)
        let options1 = FindOneAndModifyOptions(projection: ["name": 1], sort: ["_id": 1], upsert: false, shouldReturnNewDocument: false)
        collection.findOneAndDelete(filter: document, options: options1).await(self) { deleteResult in
            XCTAssertNotNil(deleteResult)
        }
        collection.findOneAndDelete(filter: document, options: options1).await(self) { deleteResult in
            XCTAssertNil(deleteResult)
        }

        collection.insertMany([document]).await(self)
        let options2 = FindOneAndModifyOptions(["name": 1], ["_id": 1])
        collection.findOneAndDelete(filter: document, options: options2).await(self) { deleteResult in
            XCTAssertNotNil(deleteResult)
        }
        collection.findOneAndDelete(filter: document, options: options2).await(self) { deleteResult in
            XCTAssertNil(deleteResult)
        }

        collection.insertMany([document]).await(self)
        collection.find(filter: [:]).await(self) { updateResult in
            XCTAssertEqual(updateResult.count, 1)
        }
    }

    func testCallFunctionCombine() {
        let email = "realm_tests_do_autoverify\(randomString(7))@\(randomString(7)).com"
        let password = randomString(10)

        app.emailPasswordAuth.registerUser(email: email, password: password).await(self)

        let credentials = Credentials.emailPassword(email: email, password: password)
        app.login(credentials: credentials).await(self) { user in
            XCTAssertNotNil(user)
        }

        app.currentUser?.functions.sum([1, 2, 3, 4, 5]).await(self) { bson in
            guard case let .int32(sum) = bson else {
                XCTFail("Should be int32")
                return
            }
            XCTAssertEqual(sum, 15)
        }

        app.currentUser?.functions.updateUserData([["favourite_colour": "green", "apples": 10]]).await(self) { bson in
            guard case let .bool(upd) = bson else {
                XCTFail("Should be bool")
                return
            }
            XCTAssertTrue(upd)
        }
    }

    func testAPIKeyAuthCombine() {
        let email = "realm_tests_do_autoverify\(randomString(7))@\(randomString(7)).com"
        let password = randomString(10)

        app.emailPasswordAuth.registerUser(email: email, password: password).await(self)

        var syncUser: User?
        app.login(credentials: Credentials.emailPassword(email: email, password: password)).await(self) { user in
            syncUser = user
        }

        var apiKey: UserAPIKey?
        syncUser?.apiKeysAuth.createAPIKey(named: "my-api-key").await(self) { userApiKey in
            apiKey = userApiKey
        }

        var objId: ObjectId? = try? ObjectId(string: apiKey!.objectId.stringValue)
        syncUser?.apiKeysAuth.fetchAPIKey(objId!).await(self) { userApiKey in
            apiKey = userApiKey
        }

        syncUser?.apiKeysAuth.fetchAPIKeys().await(self) { userApiKeys in
            XCTAssertEqual(userApiKeys.count, 1)
        }

        objId = try? ObjectId(string: apiKey!.objectId.stringValue)
        syncUser?.apiKeysAuth.disableAPIKey(objId!).await(self)
        syncUser?.apiKeysAuth.enableAPIKey(objId!).await(self)
        syncUser?.apiKeysAuth.deleteAPIKey(objId!).await(self)
    }

    func testPushRegistrationCombine() {
        let email = "realm_tests_do_autoverify\(randomString(7))@\(randomString(7)).com"
        let password = randomString(10)

        app.emailPasswordAuth.registerUser(email: email, password: password).await(self)
        app.login(credentials: Credentials.emailPassword(email: email, password: password)).await(self)

        let client = app.pushClient(serviceName: "gcm")
        client.registerDevice(token: "some-token", user: app.currentUser!).await(self)
        client.deregisterDevice(user: app.currentUser!).await(self)
    }
}

#if swift(>=5.6) && canImport(_Concurrency)

@available(macOS 12.0, *)
class AsyncAwaitObjectServerTests: SwiftSyncTestCase {
    override class var defaultTestSuite: XCTestSuite {
        // async/await is currently incompatible with thread sanitizer and will
        // produce many false positives
        // https://bugs.swift.org/browse/SR-15444
        if RLMThreadSanitizerEnabled() {
            return XCTestSuite(name: "\(type(of: self))")
        }
        return super.defaultTestSuite
    }

    @MainActor func testAsyncOpenStandalone() async throws {
        try autoreleasepool {
            let configuration = Realm.Configuration(objectTypes: [SwiftPerson.self])
            let realm = try Realm(configuration: configuration)
            try realm.write {
                (0..<10).forEach { _ in realm.add(SwiftPerson(firstName: "Charlie", lastName: "Bucket")) }
            }
        }
        let configuration = Realm.Configuration(objectTypes: [SwiftPerson.self])
        let realm = try await Realm(configuration: configuration)
        XCTAssertEqual(realm.objects(SwiftPerson.self).count, 10)
    }

    @MainActor func testAsyncOpenSync() async throws {
        let user = try await self.app.login(credentials: basicCredentials())
        let realm = try await Realm(configuration: user.configuration(testName: #function))
        try realm.write {
            realm.add(SwiftHugeSyncObject.create())
            realm.add(SwiftHugeSyncObject.create())
        }
        waitForUploads(for: realm)

        let user2 = try await app.login(credentials: .anonymous)
        let realm2 = try await Realm(configuration: user2.configuration(testName: #function),
                                    downloadBeforeOpen: .once)
        XCTAssertEqual(realm2.objects(SwiftHugeSyncObject.self).count, 2)
    }

    @MainActor func testAsyncOpenDownloadBehaviorNever() async throws {
        // Populate the Realm on the server
        let user1 = try await self.app.login(credentials: basicCredentials())
        let realm1 = try await Realm(configuration: user1.configuration(testName: #function))
        try realm1.write {
            realm1.add(SwiftHugeSyncObject.create())
            realm1.add(SwiftHugeSyncObject.create())
        }
        waitForUploads(for: realm1)

        // Should not have any objects as it just opens immediately without waiting
        let user2 = try await app.login(credentials: .anonymous)
        let realm2 = try await Realm(configuration: user2.configuration(testName: #function),
                                    downloadBeforeOpen: .never)
        XCTAssertEqual(realm2.objects(SwiftHugeSyncObject.self).count, 0)
    }

    @MainActor func testAsyncOpenDownloadBehaviorOnce() async throws {
        // Populate the Realm on the server
        let user1 = try await self.app.login(credentials: basicCredentials())
        let realm1 = try await Realm(configuration: user1.configuration(testName: #function))
        try realm1.write {
            realm1.add(SwiftHugeSyncObject.create())
            realm1.add(SwiftHugeSyncObject.create())
        }
        waitForUploads(for: realm1)

        // Should have the objects
        let user2 = try await app.login(credentials: .anonymous)
        let realm2 = try await Realm(configuration: user2.configuration(testName: #function),
                                     downloadBeforeOpen: .once)
        XCTAssertEqual(realm2.objects(SwiftHugeSyncObject.self).count, 2)
        realm2.syncSession?.suspend()

        // Add some more objects
        try realm1.write {
            realm1.add(SwiftHugeSyncObject.create())
            realm1.add(SwiftHugeSyncObject.create())
        }
        waitForUploads(for: realm1)

        // Will not wait for the new objects to download
        let realm3 = try await Realm(configuration: user2.configuration(testName: #function),
                                     downloadBeforeOpen: .once)
        XCTAssertEqual(realm3.objects(SwiftHugeSyncObject.self).count, 2)
    }


    @MainActor func testAsyncOpenDownloadBehaviorAlways() async throws {
        // Populate the Realm on the server
        let user1 = try await self.app.login(credentials: basicCredentials())
        let realm1 = try await Realm(configuration: user1.configuration(testName: #function))
        try realm1.write {
            realm1.add(SwiftHugeSyncObject.create())
            realm1.add(SwiftHugeSyncObject.create())
        }
        waitForUploads(for: realm1)

        // Should have the objects
        let user2 = try await app.login(credentials: .anonymous)
        let realm2 = try await Realm(configuration: user2.configuration(testName: #function),
                                     downloadBeforeOpen: .always)
        XCTAssertEqual(realm2.objects(SwiftHugeSyncObject.self).count, 2)
        realm2.syncSession?.suspend()

        // Add some more objects
        try realm1.write {
            realm1.add(SwiftHugeSyncObject.create())
            realm1.add(SwiftHugeSyncObject.create())
        }
        waitForUploads(for: realm1)

        // Should wait for the new objects to download
        let realm3 = try await Realm(configuration: user2.configuration(testName: #function),
                                     downloadBeforeOpen: .always)
        XCTAssertEqual(realm3.objects(SwiftHugeSyncObject.self).count, 4)
    }

    func testCallResetPasswordAsyncAwait() async throws {
        let email = "realm_tests_do_autoverify\(randomString(7))@\(randomString(7)).com"
        let password = randomString(10)
        try await app.emailPasswordAuth.registerUser(email: email, password: password)
        do {
            try await app.emailPasswordAuth.callResetPasswordFunction(email: email,
                                                                      password: randomString(10),
                                                                      args: [[:]])
            XCTFail("Call reset password function should fail")
        } catch {
            XCTAssertNotNil(error)
        }
    }

    func testAppLinkUserAsyncAwait() async throws {
        let email = "realm_tests_do_autoverify\(randomString(7))@\(randomString(7)).com"
        let password = randomString(10)
        try await app.emailPasswordAuth.registerUser(email: email, password: password)

        let syncUser = try await self.app.login(credentials: Credentials.anonymous)
        XCTAssertNotNil(syncUser)

        let credentials = Credentials.emailPassword(email: email, password: password)
        let linkedUser = try await syncUser.linkUser(credentials: credentials)
        XCTAssertNotNil(linkedUser)
        XCTAssertEqual(linkedUser.id, app.currentUser?.id)
        XCTAssertEqual(linkedUser.identities.count, 2)
    }

    func testUserCallFunctionAsyncAwait() async throws {
        let user = try await self.app.login(credentials: basicCredentials())
        guard case let .int32(sum) = try await user.functions.sum([1, 2, 3, 4, 5]) else {
            return XCTFail("Should be int32")
        }
        XCTAssertEqual(sum, 15)
    }

    // MARK: - Objective-C async await
    func testPushRegistrationAsyncAwait() async throws {
        let email = "realm_tests_do_autoverify\(randomString(7))@\(randomString(7)).com"
        let password = randomString(10)
        try await app.emailPasswordAuth.registerUser(email: email, password: password)

        _ = try await app.login(credentials: Credentials.emailPassword(email: email, password: password))

        let client = app.pushClient(serviceName: "gcm")
        try await client.registerDevice(token: "some-token", user: app.currentUser!)
        try await client.deregisterDevice(user: app.currentUser!)
        XCTAssertTrue(true)
    }

    func testEmailPasswordProviderClientAsyncAwait() async throws {
        let email = "realm_tests_do_autoverify\(randomString(7))@\(randomString(7)).com"
        let password = randomString(10)
        try await app.emailPasswordAuth.registerUser(email: email, password: password)

        do {
            try await app.emailPasswordAuth.confirmUser("atoken", tokenId: "atokenid")
        } catch {
            XCTAssertNotNil(error)
        }

        do {
            try await app.emailPasswordAuth.resendConfirmationEmail(email)
            XCTFail("Confirm user function should fail")
        } catch {
            XCTAssertNotNil(error)
        }

        do {
            try await app.emailPasswordAuth.retryCustomConfirmation(email)
        } catch {
            XCTAssertNotNil(error)
        }

        do {
            try await app.emailPasswordAuth.sendResetPasswordEmail("atoken")
        } catch {
            XCTAssertNotNil(error)
        }
    }

    func testUserAPIKeyProviderClientAsyncAwait() async throws {
        let email = "realm_tests_do_autoverify\(randomString(7))@\(randomString(7)).com"
        let password = randomString(10)
        try await app.emailPasswordAuth.registerUser(email: email, password: password)

        let credentials = Credentials.emailPassword(email: email, password: password)
        let syncUser = try await self.app.login(credentials: credentials)
        let apiKey = try await syncUser.apiKeysAuth.createAPIKey(named: "my-api-key")
        XCTAssertNotNil(apiKey)

        let fetchedApiKey = try await syncUser.apiKeysAuth.fetchAPIKey(apiKey.objectId)
        XCTAssertNotNil(fetchedApiKey)

        let fetchedApiKeys = try await syncUser.apiKeysAuth.fetchAPIKeys()
        XCTAssertNotNil(fetchedApiKeys)
        XCTAssertEqual(fetchedApiKeys.count, 1)

        try await syncUser.apiKeysAuth.disableAPIKey(apiKey.objectId)
        try await syncUser.apiKeysAuth.enableAPIKey(apiKey.objectId)
        try await syncUser.apiKeysAuth.deleteAPIKey(apiKey.objectId)

        let newFetchedApiKeys = try await syncUser.apiKeysAuth.fetchAPIKeys()
        XCTAssertNotNil(newFetchedApiKeys)
        XCTAssertEqual(newFetchedApiKeys.count, 0)
    }

    func testCustomUserDataAsyncAwait() async throws {
        let email = "realm_tests_do_autoverify\(randomString(7))@\(randomString(7)).com"
        let password = randomString(10)
        try await app.emailPasswordAuth.registerUser(email: email, password: password)

        let user = try await self.app.login(credentials: .anonymous)
        XCTAssertNotNil(user)

        _ = try await user.functions.updateUserData([
            ["favourite_colour": "green", "apples": 10]
        ])

        try await app.currentUser?.refreshCustomData()
        XCTAssertEqual(app.currentUser?.customData["favourite_colour"], .string("green"))
        XCTAssertEqual(app.currentUser?.customData["apples"], .int64(10))
    }

    func testDeleteUserAsyncAwait() async throws {
        let email = "realm_tests_do_autoverify\(randomString(7))@\(randomString(7)).com"
        let password = randomString(10)
        let credentials: Credentials = .emailPassword(email: email, password: password)
        try await app.emailPasswordAuth.registerUser(email: email, password: password)

        let user = try await self.app.login(credentials: credentials)
        XCTAssertNotNil(user)

        XCTAssertNotNil(app.currentUser)
        try await user.delete()

        XCTAssertNil(app.currentUser)
        XCTAssertEqual(app.allUsers.count, 0)
    }
}

#endif // swift(>=5.6)
#endif // os(macOS)<|MERGE_RESOLUTION|>--- conflicted
+++ resolved
@@ -41,21 +41,6 @@
         return collection
     }
 
-<<<<<<< HEAD
-    func removeAllFromCollection(_ collection: MongoCollection) {
-        let ex = expectation(description: "delete objects")
-        collection.deleteManyDocuments(filter: [:]) { result in
-            switch result {
-            case .success:
-                ex.fulfill()
-            case .failure(let error):
-                XCTFail("Error: \(error.localizedDescription)")
-            }
-        }
-        wait(for: [ex], timeout: 60.0)
-    }
-=======
->>>>>>> 95ebae96
     /// It should be possible to successfully open a Realm configured for sync.
     func testBasicSwiftSync() throws {
         let user = try logInUser(for: basicCredentials())
