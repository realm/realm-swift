--- conflicted
+++ resolved
@@ -938,11 +938,7 @@
         let createAPIKeyEx = expectation(description: "Create user api key")
 
         var apiKey: UserAPIKey?
-<<<<<<< HEAD
-        syncUser?.apiKeysAuth().createApiKey(named: "my-api-key") { (key, error) in
-=======
-        syncUser?.apiKeyAuth().createAPIKey(named: "my-api-key") { (key, error) in
->>>>>>> a482e883
+        syncUser?.apiKeysAuth().createAPIKey(named: "my-api-key") { (key, error) in
             XCTAssertNotNil(key)
             XCTAssertNil(error)
             apiKey = key
@@ -951,11 +947,7 @@
         wait(for: [createAPIKeyEx], timeout: 4.0)
 
         let fetchAPIKeyEx = expectation(description: "Fetch user api key")
-<<<<<<< HEAD
-        syncUser?.apiKeysAuth().fetchApiKey(apiKey!.objectId) { (key, error) in
-=======
-        syncUser?.apiKeyAuth().fetchAPIKey(apiKey!.objectId) { (key, error) in
->>>>>>> a482e883
+        syncUser?.apiKeysAuth().fetchAPIKey(apiKey!.objectId) { (key, error) in
             XCTAssertNotNil(key)
             XCTAssertNil(error)
             fetchAPIKeyEx.fulfill()
@@ -963,11 +955,7 @@
         wait(for: [fetchAPIKeyEx], timeout: 4.0)
 
         let fetchAPIKeysEx = expectation(description: "Fetch user api keys")
-<<<<<<< HEAD
-        syncUser?.apiKeysAuth().fetchApiKeys(completion: { (keys, error) in
-=======
-        syncUser?.apiKeyAuth().fetchAPIKeys(completion: { (keys, error) in
->>>>>>> a482e883
+        syncUser?.apiKeysAuth().fetchAPIKeys(completion: { (keys, error) in
             XCTAssertNotNil(keys)
             XCTAssertEqual(keys!.count, 1)
             XCTAssertNil(error)
@@ -976,33 +964,21 @@
         wait(for: [fetchAPIKeysEx], timeout: 4.0)
 
         let disableKeyEx = expectation(description: "Disable API key")
-<<<<<<< HEAD
-        syncUser?.apiKeysAuth().disableApiKey(apiKey!.objectId) { (error) in
-=======
-        syncUser?.apiKeyAuth().disableAPIKey(apiKey!.objectId) { (error) in
->>>>>>> a482e883
+        syncUser?.apiKeysAuth().disableAPIKey(apiKey!.objectId) { (error) in
             XCTAssertNil(error)
             disableKeyEx.fulfill()
         }
         wait(for: [disableKeyEx], timeout: 4.0)
 
         let enableKeyEx = expectation(description: "Enable API key")
-<<<<<<< HEAD
-        syncUser?.apiKeysAuth().enableApiKey(apiKey!.objectId) { (error) in
-=======
-        syncUser?.apiKeyAuth().enableAPIKey(apiKey!.objectId) { (error) in
->>>>>>> a482e883
+        syncUser?.apiKeysAuth().enableAPIKey(apiKey!.objectId) { (error) in
             XCTAssertNil(error)
             enableKeyEx.fulfill()
         }
         wait(for: [enableKeyEx], timeout: 4.0)
 
         let deleteKeyEx = expectation(description: "Delete API key")
-<<<<<<< HEAD
-        syncUser?.apiKeysAuth().deleteApiKey(apiKey!.objectId) { (error) in
-=======
-        syncUser?.apiKeyAuth().deleteAPIKey(apiKey!.objectId) { (error) in
->>>>>>> a482e883
+        syncUser?.apiKeysAuth().deleteAPIKey(apiKey!.objectId) { (error) in
             XCTAssertNil(error)
             deleteKeyEx.fulfill()
         }
