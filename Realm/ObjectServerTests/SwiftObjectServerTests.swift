--- conflicted
+++ resolved
@@ -2115,7 +2115,6 @@
     }
 }
 
-<<<<<<< HEAD
 class AnyRealmValueSyncTests: SwiftSyncTestCase {
     /// The purpose of this test is to confirm that when an Object is set on a mixed Column and an old
     /// version of an app does not have that Realm Object / Schema we can still access that object via
@@ -2176,10 +2175,6 @@
     }
 }
 
-#if REALM_HAVE_COMBINE || !SWIFT_PACKAGE
-
-=======
->>>>>>> d6f68b8f
 // XCTest doesn't care about the @available on the class and will try to run
 // the tests even on older versions. Putting this check inside `defaultTestSuite`
 // results in a warning about it being redundant due to the enclosing check, so
