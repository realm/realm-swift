////////////////////////////////////////////////////////////////////////////
//
// Copyright 2016 Realm Inc.
//
// Licensed under the Apache License, Version 2.0 (the "License");
// you may not use this file except in compliance with the License.
// You may obtain a copy of the License at
//
// http://www.apache.org/licenses/LICENSE-2.0
//
// Unless required by applicable law or agreed to in writing, software
// distributed under the License is distributed on an "AS IS" BASIS,
// WITHOUT WARRANTIES OR CONDITIONS OF ANY KIND, either express or implied.
// See the License for the specific language governing permissions and
// limitations under the License.
//
////////////////////////////////////////////////////////////////////////////

import Combine
import RealmSwift
import XCTest

// Used by testOfflineClientReset
// The naming here is nonstandard as the sync-1.x.realm test file comes from the .NET unit tests.
// swiftlint:disable identifier_name

class SwiftPerson: Object {
    @objc dynamic var _id: ObjectId? = ObjectId.generate()
    @objc dynamic var firstName: String = ""
    @objc dynamic var lastName: String = ""
    @objc dynamic var age: Int = 30

    convenience init(firstName: String, lastName: String) {
        self.init()
        self.firstName = firstName
        self.lastName = lastName
    }

    override class func primaryKey() -> String? {
        return "_id"
    }
}

class SwiftObjectServerTests: SwiftSyncTestCase {
    /// It should be possible to successfully open a Realm configured for sync.
    func testBasicSwiftSync() {
        do {
            let user = try synchronouslyLogInUser(for: basicCredentials())
            let realm = try synchronouslyOpenRealm(partitionValue: self.appId, user: user)
            XCTAssert(realm.isEmpty, "Freshly synced Realm was not empty...")
        } catch {
            XCTFail("Got an error: \(error)")
        }
    }

    func testBasicSwiftSyncWithNilPartitionValue() {
        do {
            let user = try synchronouslyLogInUser(for: basicCredentials())
            let realm = try synchronouslyOpenRealm(partitionValue: nil, user: user)
            XCTAssert(realm.isEmpty, "Freshly synced Realm was not empty...")
        } catch {
            XCTFail("Got an error: \(error)")
        }
    }

    /// If client B adds objects to a Realm, client A should see those new objects.
    func testSwiftAddObjects() {
        do {
            let user = try synchronouslyLogInUser(for: basicCredentials())
            let realm = try synchronouslyOpenRealm(partitionValue: self.appId, user: user)
            if isParent {
                waitForDownloads(for: realm)
                checkCount(expected: 0, realm, SwiftPerson.self)
                executeChild()
                waitForDownloads(for: realm)
                checkCount(expected: 3, realm, SwiftPerson.self)
            } else {
                // Add objects
                try realm.write {
                    realm.add(SwiftPerson(firstName: "Ringo", lastName: "Starr"))
                    realm.add(SwiftPerson(firstName: "John", lastName: "Lennon"))
                    realm.add(SwiftPerson(firstName: "Paul", lastName: "McCartney"))
                }
                waitForUploads(for: realm)
                checkCount(expected: 3, realm, SwiftPerson.self)
            }
        } catch {
            XCTFail("Got an error: \(error) (process: \(isParent ? "parent" : "child"))")
        }
    }

    func testSwiftAddObjectsWithNilPartitionValue() {
        do {
            let user = try synchronouslyLogInUser(for: basicCredentials())
            let realm = try synchronouslyOpenRealm(partitionValue: nil, user: user)
            if isParent {
                waitForDownloads(for: realm)
                checkCount(expected: 0, realm, SwiftPerson.self)
                executeChild()
                waitForDownloads(for: realm)
                checkCount(expected: 3, realm, SwiftPerson.self)
            } else {
                // Add objects
                try realm.write {
                    realm.add(SwiftPerson(firstName: "Ringo", lastName: "Starr"))
                    realm.add(SwiftPerson(firstName: "John", lastName: "Lennon"))
                    realm.add(SwiftPerson(firstName: "Paul", lastName: "McCartney"))
                }
                waitForUploads(for: realm)
                checkCount(expected: 3, realm, SwiftPerson.self)
            }
        } catch {
            XCTFail("Got an error: \(error) (process: \(isParent ? "parent" : "child"))")
        }
    }

    /// If client B removes objects from a Realm, client A should see those changes.
    func testSwiftDeleteObjects() {
        do {
            let user = try synchronouslyLogInUser(for: basicCredentials())
            let realm = try synchronouslyOpenRealm(partitionValue: self.appId, user: user)
            if isParent {
                try realm.write {
                    realm.add(SwiftPerson(firstName: "Ringo", lastName: "Starr"))
                    realm.add(SwiftPerson(firstName: "John", lastName: "Lennon"))
                    realm.add(SwiftPerson(firstName: "Paul", lastName: "McCartney"))
                }
                waitForUploads(for: realm)
                checkCount(expected: 3, realm, SwiftPerson.self)
                executeChild()
            } else {
                waitForDownloads(for: realm)
                checkCount(expected: 3, realm, SwiftPerson.self)
                try realm.write {
                    realm.deleteAll()
                }
                waitForUploads(for: realm)
                checkCount(expected: 0, realm, SwiftPerson.self)
            }
        } catch {
            XCTFail("Got an error: \(error) (process: \(isParent ? "parent" : "child"))")
        }
    }

    /// A client should be able to open multiple Realms and add objects to each of them.
    func testMultipleRealmsAddObjects() {
        let partitionValueA = self.appId
        let partitionValueB = "bar"
        let partitionValueC = "baz"

        do {
            let user = try synchronouslyLogInUser(for: basicCredentials())

            let realmA = try Realm(configuration: user.configuration(partitionValue: partitionValueA))
            let realmB = try Realm(configuration: user.configuration(partitionValue: partitionValueB))
            let realmC = try Realm(configuration: user.configuration(partitionValue: partitionValueC))

            if self.isParent {
                waitForDownloads(for: realmA)
                waitForDownloads(for: realmB)
                waitForDownloads(for: realmC)

                checkCount(expected: 0, realmA, SwiftPerson.self)
                checkCount(expected: 0, realmB, SwiftPerson.self)
                checkCount(expected: 0, realmC, SwiftPerson.self)
                executeChild()

                waitForDownloads(for: realmA)
                waitForDownloads(for: realmB)
                waitForDownloads(for: realmC)

                checkCount(expected: 3, realmA, SwiftPerson.self)
                checkCount(expected: 2, realmB, SwiftPerson.self)
                checkCount(expected: 5, realmC, SwiftPerson.self)

                XCTAssertEqual(realmA.objects(SwiftPerson.self).filter("firstName == %@", "Ringo").count,
                               1)
                XCTAssertEqual(realmB.objects(SwiftPerson.self).filter("firstName == %@", "Ringo").count,
                               0)
            } else {
                // Add objects.
                try realmA.write {
                    realmA.add(SwiftPerson(firstName: "Ringo", lastName: "Starr"))
                    realmA.add(SwiftPerson(firstName: "John", lastName: "Lennon"))
                    realmA.add(SwiftPerson(firstName: "Paul", lastName: "McCartney"))
                }
                try realmB.write {
                    realmB.add(SwiftPerson(firstName: "John", lastName: "Lennon"))
                    realmB.add(SwiftPerson(firstName: "Paul", lastName: "McCartney"))
                }
                try realmC.write {
                    realmC.add(SwiftPerson(firstName: "Ringo", lastName: "Starr"))
                    realmC.add(SwiftPerson(firstName: "John", lastName: "Lennon"))
                    realmC.add(SwiftPerson(firstName: "Paul", lastName: "McCartney"))
                    realmC.add(SwiftPerson(firstName: "George", lastName: "Harrison"))
                    realmC.add(SwiftPerson(firstName: "Pete", lastName: "Best"))
                }

                waitForUploads(for: realmA)
                waitForUploads(for: realmB)
                waitForUploads(for: realmC)

                checkCount(expected: 3, realmA, SwiftPerson.self)
                checkCount(expected: 2, realmB, SwiftPerson.self)
                checkCount(expected: 5, realmC, SwiftPerson.self)
            }
        } catch {
            XCTFail(error.localizedDescription)
        }
    }

    func testConnectionState() {
        do {
            let user = try synchronouslyLogInUser(for: basicCredentials())
            let realm = try synchronouslyOpenRealm(partitionValue: self.appId, user: user)
            let session = realm.syncSession!

            func wait(forState desiredState: SyncSession.ConnectionState) {
                let ex = expectation(description: "Wait for connection state: \(desiredState)")
                let token = session.observe(\SyncSession.connectionState, options: .initial) { s, _ in
                    if s.connectionState == desiredState {
                        ex.fulfill()
                    }
                }
                waitForExpectations(timeout: 5.0)
                token.invalidate()
            }

            wait(forState: .connected)

            session.suspend()
            wait(forState: .disconnected)

            session.resume()
            wait(forState: .connecting)
            wait(forState: .connected)
        } catch {
            XCTFail("Got an error: \(error) (process: \(isParent ? "parent" : "child"))")
        }
    }

    // MARK: - Client reset

    func testClientReset() {
        do {
            let user = try synchronouslyLogInUser(for: basicCredentials())
            let realm = try synchronouslyOpenRealm(partitionValue: self.appId, user: user)

            var theError: SyncError?
            let ex = expectation(description: "Waiting for error handler to be called...")
            app.syncManager.errorHandler = { (error, session) in
                if let error = error as? SyncError {
                    theError = error
                } else {
                    XCTFail("Error \(error) was not a sync error. Something is wrong.")
                }
                ex.fulfill()
            }
            user.simulateClientResetError(forSession: self.appId)
            waitForExpectations(timeout: 10, handler: nil)
            XCTAssertNotNil(theError)
            guard let error = theError else { return }
            XCTAssertTrue(error.code == SyncError.Code.clientResetError)
            guard let resetInfo = error.clientResetInfo() else {
                XCTAssertNotNil(error.clientResetInfo())
                return
            }
            XCTAssertTrue(resetInfo.0.contains("mongodb-realm/\(self.appId)/recovered-realms/recovered_realm"))
            XCTAssertNotNil(realm)
        } catch {
            XCTFail("Got an error: \(error) (process: \(isParent ? "parent" : "child"))")
        }
    }

    func testClientResetManualInitiation() {
        do {
            let user = try synchronouslyLogInUser(for: basicCredentials())
            var theError: SyncError?

            try autoreleasepool {
                let realm = try synchronouslyOpenRealm(partitionValue: self.appId, user: user)
                let ex = expectation(description: "Waiting for error handler to be called...")
                app.syncManager.errorHandler = { (error, session) in
                    if let error = error as? SyncError {
                        theError = error
                    } else {
                        XCTFail("Error \(error) was not a sync error. Something is wrong.")
                    }
                    ex.fulfill()
                }
                user.simulateClientResetError(forSession: self.appId)
                waitForExpectations(timeout: 10, handler: nil)
                XCTAssertNotNil(theError)
                XCTAssertNotNil(realm)
            }
            guard let error = theError else { return }
            let (path, errorToken) = error.clientResetInfo()!
            XCTAssertFalse(FileManager.default.fileExists(atPath: path))
            SyncSession.immediatelyHandleError(errorToken, syncManager: self.app.syncManager)
            XCTAssertTrue(FileManager.default.fileExists(atPath: path))
        } catch {
            XCTFail("Got an error: \(error) (process: \(isParent ? "parent" : "child"))")
        }
    }


    // MARK: - Progress notifiers

    let bigObjectCount = 2

    func populateRealm(user: User, partitionValue: String) {
        do {

            let user = try synchronouslyLogInUser(for: basicCredentials())
            let realm = try synchronouslyOpenRealm(partitionValue: partitionValue, user: user)
            try! realm.write {
                for _ in 0..<bigObjectCount {
                    realm.add(SwiftPerson(firstName: "Arthur",
                                          lastName: "Jones"))
                }
            }
            waitForUploads(for: realm)
            checkCount(expected: bigObjectCount, realm, SwiftPerson.self)
        } catch {
            XCTFail("Got an error: \(error) (process: \(isParent ? "parent" : "child"))")
        }
    }

    // FIXME: Dependancy on Stitch deployment
    #if false
    func testStreamingDownloadNotifier() {
        do {
            let user = try synchronouslyLogInUser(for: basicCredentials())
            if !isParent {
                populateRealm(user: user, partitionKey: "realm_id")
                //return
            }

            var callCount = 0
            var transferred = 0
            var transferrable = 0
            let realm = try synchronouslyOpenRealm(partitionValue: "realm_id", user: user)

            let session = realm.syncSession
            XCTAssertNotNil(session)
            let ex = expectation(description: "streaming-downloads-expectation")
            var hasBeenFulfilled = false

            let token = session!.addProgressNotification(for: .download, mode: .forCurrentlyOutstandingWork) { p in
                callCount += 1
                XCTAssert(p.transferredBytes >= transferred)
                XCTAssert(p.transferrableBytes >= transferrable)
                transferred = p.transferredBytes
                transferrable = p.transferrableBytes
                if p.transferredBytes > 0 && p.isTransferComplete && !hasBeenFulfilled {
                    ex.fulfill()
                    hasBeenFulfilled = true
                }
            }

            // Wait for the child process to upload all the data.
            executeChild()

            waitForExpectations(timeout: 60.0, handler: nil)
            token!.invalidate()
            XCTAssert(callCount > 1)
            XCTAssert(transferred >= transferrable)
        } catch {
            XCTFail("Got an error: \(error) (process: \(isParent ? "parent" : "child"))")
        }
    }
    #endif

    func testStreamingUploadNotifier() {
        do {
            var transferred = 0
            var transferrable = 0
            let user = try synchronouslyLogInUser(for: basicCredentials())
            let realm = try synchronouslyOpenRealm(partitionValue: self.appId, user: user)
            let session = realm.syncSession
            XCTAssertNotNil(session)
            var ex = expectation(description: "initial upload")
            let token = session!.addProgressNotification(for: .upload, mode: .reportIndefinitely) { p in
                XCTAssert(p.transferredBytes >= transferred)
                XCTAssert(p.transferrableBytes >= transferrable)
                transferred = p.transferredBytes
                transferrable = p.transferrableBytes
                if p.transferredBytes > 0 && p.isTransferComplete {
                    ex.fulfill()
                }
            }
            waitForExpectations(timeout: 10.0, handler: nil)
            ex = expectation(description: "write transaction upload")
            try realm.write {
                for _ in 0..<bigObjectCount {
                    realm.add(SwiftPerson(firstName: "John", lastName: "Lennon"))
                }
            }
            waitForExpectations(timeout: 10.0, handler: nil)
            token!.invalidate()
            XCTAssert(transferred >= transferrable)
        } catch {
            XCTFail("Got an error: \(error) (process: \(isParent ? "parent" : "child"))")
        }
    }

    // MARK: - Download Realm

    func testDownloadRealm() {
        do {
            let user = try synchronouslyLogInUser(for: basicCredentials())
            if !isParent {
                populateRealm(user: user, partitionValue: self.appId)
                return
            }

            // Wait for the child process to upload everything.
            executeChild()

            let ex = expectation(description: "download-realm")
            let config = user.configuration(partitionValue: self.appId)
            let pathOnDisk = ObjectiveCSupport.convert(object: config).pathOnDisk
            XCTAssertFalse(FileManager.default.fileExists(atPath: pathOnDisk))
            Realm.asyncOpen(configuration: config) { realm, error in
                XCTAssertNil(error)
                guard let realm = realm else {
                    XCTFail("No realm on async open")
                    ex.fulfill()
                    return
                }
                self.checkCount(expected: self.bigObjectCount, realm, SwiftPerson.self)
                ex.fulfill()
            }
            func fileSize(path: String) -> Int {
                if let attr = try? FileManager.default.attributesOfItem(atPath: path) {
                    return attr[.size] as! Int
                }
                return 0
            }
            XCTAssertFalse(RLMHasCachedRealmForPath(pathOnDisk))
            waitForExpectations(timeout: 10.0, handler: nil)
            XCTAssertGreaterThan(fileSize(path: pathOnDisk), 0)
            XCTAssertFalse(RLMHasCachedRealmForPath(pathOnDisk))
        } catch {
            XCTFail("Got an error: \(error) (process: \(isParent ? "parent" : "child"))")
        }
    }

    func testDownloadRealmToCustomPath() {
        do {
            let user = try synchronouslyLogInUser(for: basicCredentials())
            if !isParent {
                populateRealm(user: user, partitionValue: self.appId)
                return
            }

            // Wait for the child process to upload everything.
            executeChild()

            let ex = expectation(description: "download-realm")
            let customFileURL = realmURLForFile("copy")
            var config = user.configuration(partitionValue: self.appId)
            config.fileURL = customFileURL
            let pathOnDisk = ObjectiveCSupport.convert(object: config).pathOnDisk
            XCTAssertEqual(pathOnDisk, customFileURL.path)
            XCTAssertFalse(FileManager.default.fileExists(atPath: pathOnDisk))
            Realm.asyncOpen(configuration: config) { realm, error in
                XCTAssertNil(error)
                self.checkCount(expected: self.bigObjectCount, realm!, SwiftPerson.self)
                ex.fulfill()
            }
            func fileSize(path: String) -> Int {
                if let attr = try? FileManager.default.attributesOfItem(atPath: path) {
                    return attr[.size] as! Int
                }
                return 0
            }
            XCTAssertFalse(RLMHasCachedRealmForPath(pathOnDisk))
            waitForExpectations(timeout: 10.0, handler: nil)
            XCTAssertGreaterThan(fileSize(path: pathOnDisk), 0)
            XCTAssertFalse(RLMHasCachedRealmForPath(pathOnDisk))
        } catch {
            XCTFail("Got an error: \(error) (process: \(isParent ? "parent" : "child"))")
        }
    }

    func testCancelDownloadRealm() {
        do {
            let user = try synchronouslyLogInUser(for: basicCredentials())
            if !isParent {
                populateRealm(user: user, partitionValue: self.appId)
                return
            }

            // Wait for the child process to upload everything.
            executeChild()

            // Use a serial queue for asyncOpen to ensure that the first one adds
            // the completion block before the second one cancels it
            RLMSetAsyncOpenQueue(DispatchQueue(label: "io.realm.asyncOpen"))

            let ex = expectation(description: "async open")
            let config = user.configuration(partitionValue: self.appId)
            Realm.asyncOpen(configuration: config) { _, error in
                XCTAssertNotNil(error)
                ex.fulfill()
            }
            let task = Realm.asyncOpen(configuration: config) { _, _ in
                XCTFail("Cancelled completion handler was called")
            }
            task.cancel()
            waitForExpectations(timeout: 10.0, handler: nil)
        } catch {
            XCTFail("Got an error: \(error) (process: \(isParent ? "parent" : "child"))")
        }
    }

    // FIXME: Dependancy on Stitch deployment
    #if false
    func testAsyncOpenProgress() {
        app().sharedManager().logLevel = .all
        do {
            let user = try synchronouslyLogInUser(for: basicCredentials())
            if !isParent {
                populateRealm(user: user, partitionKey: "realm_id")
                return
            }

            // Wait for the child process to upload everything.
            executeChild()
            let ex1 = expectation(description: "async open")
            let ex2 = expectation(description: "download progress")
            let config = user.configuration(partitionValue: "realm_id")
            let task = Realm.asyncOpen(configuration: config) { _, error in
                XCTAssertNil(error)
                ex1.fulfill()
            }

            task.addProgressNotification { progress in
                if progress.isTransferComplete {
                    ex2.fulfill()
                }
            }

            waitForExpectations(timeout: 10.0, handler: nil)
        } catch {
            XCTFail("Got an error: \(error) (process: \(isParent ? "parent" : "child"))")
        }
    }

    func testAsyncOpenTimeout() {
        let syncTimeoutOptions = SyncTimeoutOptions()
        syncTimeoutOptions.connectTimeout = 3000
        app().sharedManager().timeoutOptions = syncTimeoutOptions

        // The server proxy adds a 2 second delay, so a 3 second timeout should succeed
        autoreleasepool {
            do {
                let user = try synchronouslyLogInUser(for: basicCredentials())
                let config = user.configuration(partitionValue: "realm_id")
                let ex = expectation(description: "async open")
                Realm.asyncOpen(configuration: config) { _, error in
                    XCTAssertNil(error)
                    ex.fulfill()
                }
                waitForExpectations(timeout: 10.0, handler: nil)
                try synchronouslyLogOutUser(user)
            } catch {
                XCTFail("Got an error: \(error) (process: \(isParent ? "parent" : "child"))")
            }
        }

        self.resetSyncManager()
        self.setupSyncManager()

        // and a 1 second timeout should fail
        autoreleasepool {
            do {
                let user = try synchronouslyLogInUser(for: basicCredentials())
                let config = user.configuration(partitionValue: "realm_id")

                syncTimeoutOptions.connectTimeout = 1000
                app().sharedManager().timeoutOptions = syncTimeoutOptions

                let ex = expectation(description: "async open")
                Realm.asyncOpen(configuration: config) { _, error in
                    XCTAssertNotNil(error)
                    if let error = error as NSError? {
                        XCTAssertEqual(error.code, Int(ETIMEDOUT))
                        XCTAssertEqual(error.domain, NSPOSIXErrorDomain)
                    }
                    ex.fulfill()
                }
                waitForExpectations(timeout: 4.0, handler: nil)
                try synchronouslyLogOutUser(user)
            } catch {
                XCTFail("Got an error: \(error) (process: \(isParent ? "parent" : "child"))")
            }
        }
    }
    #endif

    func testAppCredentialSupport() {
        XCTAssertEqual(ObjectiveCSupport.convert(object: Credentials.facebook(accessToken: "accessToken")), RLMCredentials(facebookToken: "accessToken"))

        XCTAssertEqual(ObjectiveCSupport.convert(object: Credentials.google(serverAuthCode: "serverAuthCode")), RLMCredentials(googleAuthCode: "serverAuthCode"))

        XCTAssertEqual(ObjectiveCSupport.convert(object: Credentials.apple(idToken: "idToken")), RLMCredentials(appleToken: "idToken"))

        XCTAssertEqual(ObjectiveCSupport.convert(object: Credentials.emailPassword(email: "email", password: "password")), RLMCredentials(email: "email", password: "password"))

        XCTAssertEqual(ObjectiveCSupport.convert(object: Credentials.jwt(token: "token")), RLMCredentials(jwt: "token"))

        XCTAssertEqual(ObjectiveCSupport.convert(object: Credentials.function(payload: ["dog": ["name": "fido"]])),
                       RLMCredentials(functionPayload: ["dog": ["name" as NSString: "fido" as NSString] as NSDictionary]))

        XCTAssertEqual(ObjectiveCSupport.convert(object: Credentials.userAPIKey("key")), RLMCredentials(userAPIKey: "key"))

        XCTAssertEqual(ObjectiveCSupport.convert(object: Credentials.serverAPIKey("key")), RLMCredentials(serverAPIKey: "key"))

        XCTAssertEqual(ObjectiveCSupport.convert(object: Credentials.anonymous), RLMCredentials.anonymous())
    }

    // MARK: - Authentication

    func testInvalidCredentials() {
        do {
            let email = "testInvalidCredentialsEmail"
            let credentials = basicCredentials()
            let user = try synchronouslyLogInUser(for: credentials)
            XCTAssertEqual(user.state, .loggedIn)

            let credentials2 = Credentials.emailPassword(email: email, password: "NOT_A_VALID_PASSWORD")
            let ex = expectation(description: "Should log in the user properly")

            self.app.login(credentials: credentials2, completion: { user2, error in
                XCTAssertNil(user2)
                XCTAssertNotNil(error)
                ex.fulfill()
            })

            waitForExpectations(timeout: 10, handler: nil)
        } catch {
            XCTFail("Got an error: \(error) (process: \(isParent ? "parent" : "child"))")
        }
    }

    // MARK: - User-specific functionality

    func testUserExpirationCallback() {
        do {
            let user = try synchronouslyLogInUser(for: basicCredentials())

            // Set a callback on the user
            var blockCalled = false
            let ex = expectation(description: "Error callback should fire upon receiving an error")
            app.syncManager.errorHandler = { (error, _) in
                XCTAssertNotNil(error)
                blockCalled = true
                ex.fulfill()
            }

            // Screw up the token on the user.
            manuallySetAccessToken(for: user, value: badAccessToken())
            manuallySetRefreshToken(for: user, value: badAccessToken())
            // Try to open a Realm with the user; this will cause our errorHandler block defined above to be fired.
            XCTAssertFalse(blockCalled)
            _ = try immediatelyOpenRealm(partitionValue: "realm_id", user: user)

            waitForExpectations(timeout: 10.0, handler: nil)
        } catch {
            XCTFail("Got an error: \(error) (process: \(isParent ? "parent" : "child"))")
        }
    }

    private func realmURLForFile(_ fileName: String) -> URL {
        let testDir = RLMRealmPathForFile("mongodb-realm")
        let directory = URL(fileURLWithPath: testDir, isDirectory: true)
        return directory.appendingPathComponent(fileName, isDirectory: false)
    }

    // MARK: - App tests

    let appName = "translate-utwuv"

    private func appConfig() -> AppConfiguration {

        return AppConfiguration(baseURL: "http://localhost:9090",
                                transport: nil,
                                localAppName: "auth-integration-tests",
                                localAppVersion: "20180301")
    }

    func testAppInit() {
        let appWithNoConfig = App(id: appName)
        XCTAssertEqual(appWithNoConfig.allUsers.count, 0)

        let appWithConfig = App(id: appName, configuration: appConfig())
        XCTAssertEqual(appWithConfig.allUsers.count, 0)
    }

    func testAppLogin() {

        let email = "realm_tests_do_autoverify\(randomString(7))@\(randomString(7)).com"
        let password = randomString(10)

        let registerUserEx = expectation(description: "Register user")

        app.emailPasswordAuth.registerUser(email: email, password: password) { (error) in
            XCTAssertNil(error)
            registerUserEx.fulfill()
        }
        wait(for: [registerUserEx], timeout: 4.0)

        let loginEx = expectation(description: "Login user")
        var syncUser: User?

        app.login(credentials: Credentials.emailPassword(email: email, password: password)) { (user, error) in
            XCTAssertNil(error)
            syncUser = user
            loginEx.fulfill()
        }

        wait(for: [loginEx], timeout: 4.0)

        XCTAssertEqual(syncUser?.id, app.currentUser?.id)
        XCTAssertEqual(app.allUsers.count, 1)
    }

    func testAppSwitchAndRemove() {

        let email1 = "realm_tests_do_autoverify\(randomString(7))@\(randomString(7)).com"
        let password1 = randomString(10)
        let email2 = "realm_tests_do_autoverify\(randomString(7))@\(randomString(7)).com"
        let password2 = randomString(10)

        let registerUser1Ex = expectation(description: "Register user 1")
        let registerUser2Ex = expectation(description: "Register user 2")

        app.emailPasswordAuth.registerUser(email: email1, password: password1) { (error) in
            XCTAssertNil(error)
            registerUser1Ex.fulfill()
        }

        app.emailPasswordAuth.registerUser(email: email2, password: password2) { (error) in
            XCTAssertNil(error)
            registerUser2Ex.fulfill()
        }

        wait(for: [registerUser1Ex, registerUser2Ex], timeout: 4.0)

        let login1Ex = expectation(description: "Login user 1")
        let login2Ex = expectation(description: "Login user 2")

        var syncUser1: User?
        var syncUser2: User?

        app.login(credentials: Credentials.emailPassword(email: email1, password: password1)) { (user, error) in
            XCTAssertNil(error)
            syncUser1 = user
            login1Ex.fulfill()
        }

        wait(for: [login1Ex], timeout: 4.0)

        app.login(credentials: Credentials.emailPassword(email: email2, password: password2)) { (user, error) in
            XCTAssertNil(error)
            syncUser2 = user
            login2Ex.fulfill()
        }

        wait(for: [login2Ex], timeout: 4.0)

        XCTAssertEqual(app.allUsers.count, 2)

        XCTAssertEqual(syncUser2!.id, app.currentUser!.id)

        app.switch(to: syncUser1!)
        XCTAssertTrue(syncUser1!.id == app.currentUser?.id)

        let removeEx = expectation(description: "Remove user 1")

        syncUser1?.remove { (error) in
            XCTAssertNil(error)
            removeEx.fulfill()
        }

        wait(for: [removeEx], timeout: 4.0)

        XCTAssertEqual(syncUser2!.id, app.currentUser!.id)
        XCTAssertEqual(app.allUsers.count, 1)
    }

    func testAppLinkUser() {

        let email = "realm_tests_do_autoverify\(randomString(7))@\(randomString(7)).com"
        let password = randomString(10)

        let registerUserEx = expectation(description: "Register user")

        app.emailPasswordAuth.registerUser(email: email, password: password) { (error) in
            XCTAssertNil(error)
            registerUserEx.fulfill()
        }
        wait(for: [registerUserEx], timeout: 4.0)

        let loginEx = expectation(description: "Login user")
        var syncUser: User?

        let credentials = Credentials.emailPassword(email: email, password: password)

        app.login(credentials: Credentials.anonymous) { (user, error) in
            XCTAssertNil(error)
            syncUser = user
            loginEx.fulfill()
        }

        wait(for: [loginEx], timeout: 4.0)

        let linkEx = expectation(description: "Link user")

        syncUser?.linkUser(credentials: credentials) { (user, error) in
            XCTAssertNil(error)
            syncUser = user
            linkEx.fulfill()
        }

        wait(for: [linkEx], timeout: 4.0)

        XCTAssertEqual(syncUser?.id, app.currentUser?.id)
        XCTAssertEqual(syncUser?.identities.count, 2)
    }

    // MARK: - Provider Clients

    func testEmailPasswordProviderClient() {

        let email = "realm_tests_do_autoverify\(randomString(7))@\(randomString(7)).com"
        let password = randomString(10)

        let registerUserEx = expectation(description: "Register user")

        app.emailPasswordAuth.registerUser(email: email, password: password) { (error) in
            XCTAssertNil(error)
            registerUserEx.fulfill()
        }
        wait(for: [registerUserEx], timeout: 4.0)

        let confirmUserEx = expectation(description: "Confirm user")

        app.emailPasswordAuth.confirmUser("atoken", tokenId: "atokenid") { (error) in
            XCTAssertNotNil(error)
            confirmUserEx.fulfill()
        }
        wait(for: [confirmUserEx], timeout: 4.0)

        let resendEmailEx = expectation(description: "Resend email confirmation")

        app.emailPasswordAuth.resendConfirmationEmail("atoken") { (error) in
            XCTAssertNotNil(error)
            resendEmailEx.fulfill()
        }
        wait(for: [resendEmailEx], timeout: 4.0)

        let resendResetPasswordEx = expectation(description: "Resend reset password email")

        app.emailPasswordAuth.sendResetPasswordEmail("atoken") { (error) in
            XCTAssertNotNil(error)
            resendResetPasswordEx.fulfill()
        }
        wait(for: [resendResetPasswordEx], timeout: 4.0)

        let resetPasswordEx = expectation(description: "Reset password email")

        app.emailPasswordAuth.resetPassword(to: "password", token: "atoken", tokenId: "tokenId") { (error) in
            XCTAssertNotNil(error)
            resetPasswordEx.fulfill()
        }
        wait(for: [resetPasswordEx], timeout: 4.0)

        let callResetFunctionEx = expectation(description: "Reset password function")
        app.emailPasswordAuth.callResetPasswordFunction(email: email,
                                                                       password: randomString(10),
                                                                       args: [[:]]) { (error) in
            XCTAssertNotNil(error)
            callResetFunctionEx.fulfill()
        }
        wait(for: [callResetFunctionEx], timeout: 4.0)
    }

    func testUserAPIKeyProviderClient() {

        let email = "realm_tests_do_autoverify\(randomString(7))@\(randomString(7)).com"
        let password = randomString(10)

        let registerUserEx = expectation(description: "Register user")

        app.emailPasswordAuth.registerUser(email: email, password: password) { (error) in
            XCTAssertNil(error)
            registerUserEx.fulfill()
        }
        wait(for: [registerUserEx], timeout: 4.0)

        let loginEx = expectation(description: "Login user")
        let credentials = Credentials.emailPassword(email: email, password: password)

        var syncUser: User?
        app.login(credentials: credentials) { (user, error) in
            XCTAssertNil(error)
            syncUser = user
            loginEx.fulfill()
        }

        wait(for: [loginEx], timeout: 4.0)

        let createAPIKeyEx = expectation(description: "Create user api key")

        var apiKey: UserAPIKey?
        syncUser?.apiKeysAuth.createAPIKey(named: "my-api-key") { (key, error) in
            XCTAssertNotNil(key)
            XCTAssertNil(error)
            apiKey = key
            createAPIKeyEx.fulfill()
        }
        wait(for: [createAPIKeyEx], timeout: 4.0)

        let fetchAPIKeyEx = expectation(description: "Fetch user api key")
        syncUser?.apiKeysAuth.fetchAPIKey(apiKey!.objectId) { (key, error) in
            XCTAssertNotNil(key)
            XCTAssertNil(error)
            fetchAPIKeyEx.fulfill()
        }
        wait(for: [fetchAPIKeyEx], timeout: 4.0)

        let fetchAPIKeysEx = expectation(description: "Fetch user api keys")
        syncUser?.apiKeysAuth.fetchAPIKeys(completion: { (keys, error) in
            XCTAssertNotNil(keys)
            XCTAssertEqual(keys!.count, 1)
            XCTAssertNil(error)
            fetchAPIKeysEx.fulfill()
        })
        wait(for: [fetchAPIKeysEx], timeout: 4.0)

        let disableKeyEx = expectation(description: "Disable API key")
        syncUser?.apiKeysAuth.disableAPIKey(apiKey!.objectId) { (error) in
            XCTAssertNil(error)
            disableKeyEx.fulfill()
        }
        wait(for: [disableKeyEx], timeout: 4.0)

        let enableKeyEx = expectation(description: "Enable API key")
        syncUser?.apiKeysAuth.enableAPIKey(apiKey!.objectId) { (error) in
            XCTAssertNil(error)
            enableKeyEx.fulfill()
        }
        wait(for: [enableKeyEx], timeout: 4.0)

        let deleteKeyEx = expectation(description: "Delete API key")
        syncUser?.apiKeysAuth.deleteAPIKey(apiKey!.objectId) { (error) in
            XCTAssertNil(error)
            deleteKeyEx.fulfill()
        }
        wait(for: [deleteKeyEx], timeout: 4.0)
    }

    func testApiKeyAuthResultCompletion() {
        let email = "realm_tests_do_autoverify\(randomString(7))@\(randomString(7)).com"
        let password = randomString(10)

        let registerUserEx = expectation(description: "Register user")
        app.emailPasswordAuth.registerUser(email: email, password: password) { (error) in
            XCTAssertNil(error)
            registerUserEx.fulfill()
        }
        wait(for: [registerUserEx], timeout: 4.0)

        let loginEx = expectation(description: "Login user")
        let credentials = Credentials.emailPassword(email: email, password: password)
        var syncUser: User?
        app.login(credentials: credentials) { result in
            switch result {
            case .success(let user):
                syncUser = user
            case .failure(_):
                XCTFail()
            }
            loginEx.fulfill()
        }
        wait(for: [loginEx], timeout: 4.0)

        let createAPIKeyEx = expectation(description: "Create user api key")
        var apiKey: UserAPIKey?
        syncUser?.apiKeysAuth.createAPIKey(named: "my-api-key") { result in
            switch result {
            case .success(let userAPIKey):
                apiKey = userAPIKey
            case .failure(_):
                XCTFail()
            }
            createAPIKeyEx.fulfill()
        }
        wait(for: [createAPIKeyEx], timeout: 4.0)

        let fetchAPIKeyEx = expectation(description: "Fetch user api key")
<<<<<<< HEAD
        syncUser?.apiKeysAuth.fetchAPIKey(apiKey!.objectId as! ObjectId, { result in
=======
        syncUser?.apiKeysAuth.fetchAPIKey(apiKey!.objectId) { result in
>>>>>>> b6c9b424
            if case .failure = result {
                XCTFail()
            }
            fetchAPIKeyEx.fulfill()
<<<<<<< HEAD
        })
        wait(for: [fetchAPIKeyEx], timeout: 4.0)

        let fetchAPIKeysEx = expectation(description: "Fetch user api keys")
        syncUser?.apiKeysAuth.fetchAPIKeys { result in
=======
        }
        wait(for: [fetchAPIKeyEx], timeout: 4.0)

        let fetchAPIKeysEx = expectation(description: "Fetch user api keys")
        syncUser?.apiKeysAuth.fetchAPIKeys(completion: { result in
>>>>>>> b6c9b424
            switch result {
            case .success(let userAPIKeys):
                XCTAssertEqual(userAPIKeys.count, 1)
            case .failure(_):
                XCTFail()
            }
            fetchAPIKeysEx.fulfill()
<<<<<<< HEAD
        }
=======
        })
>>>>>>> b6c9b424
        wait(for: [fetchAPIKeysEx], timeout: 4.0)
    }
    
    func testCallFunction() {
        let email = "realm_tests_do_autoverify\(randomString(7))@\(randomString(7)).com"
        let password = randomString(10)

        let registerUserEx = expectation(description: "Register user")

        app.emailPasswordAuth.registerUser(email: email, password: password) { (error) in
            XCTAssertNil(error)
            registerUserEx.fulfill()
        }
        wait(for: [registerUserEx], timeout: 4.0)

        let loginEx = expectation(description: "Login user")

        let credentials = Credentials.emailPassword(email: email, password: password)
        var syncUser: User?
        app.login(credentials: credentials) { (user, error) in
            syncUser = user
            XCTAssertNil(error)
            loginEx.fulfill()
        }
        wait(for: [loginEx], timeout: 4.0)

        let callFunctionEx = expectation(description: "Call function")
        syncUser?.functions.sum([1, 2, 3, 4, 5]) { bson, error in
            guard let bson = bson else {
                XCTFail(error!.localizedDescription)
                return
            }

            guard case let .int64(sum) = bson else {
                XCTFail(error!.localizedDescription)
                return
            }

            XCTAssertNil(error)
            XCTAssertEqual(sum, 15)
            callFunctionEx.fulfill()
        }
        wait(for: [callFunctionEx], timeout: 4.0)
    }

    func testPushRegistration() {
        let email = "realm_tests_do_autoverify\(randomString(7))@\(randomString(7)).com"
        let password = randomString(10)

        let registerUserEx = expectation(description: "Register user")

        app.emailPasswordAuth.registerUser(email: email, password: password) { (error) in
            XCTAssertNil(error)
            registerUserEx.fulfill()
        }
        wait(for: [registerUserEx], timeout: 4.0)

        let loginExpectation = expectation(description: "Login user")

        let credentials = Credentials.emailPassword(email: email, password: password)
        app.login(credentials: credentials) { (_, error) in
            XCTAssertNil(error)
            loginExpectation.fulfill()
        }
        wait(for: [loginExpectation], timeout: 4.0)

        let registerDeviceExpectation = expectation(description: "Register Device")
        let client = app.pushClient(serviceName: "gcm")
        client.registerDevice(token: "some-token", user: app.currentUser!) { error in
            XCTAssertNil(error)
            registerDeviceExpectation.fulfill()
        }
        wait(for: [registerDeviceExpectation], timeout: 4.0)

        let dergisterDeviceExpectation = expectation(description: "Deregister Device")
        client.deregisterDevice(user: app.currentUser!, completion: { error in
            XCTAssertNil(error)
            dergisterDeviceExpectation.fulfill()
        })
        wait(for: [dergisterDeviceExpectation], timeout: 4.0)
    }

    func testCustomUserData() {
        let email = "realm_tests_do_autoverify\(randomString(7))@\(randomString(7)).com"
        let password = randomString(10)

        let registerUserEx = expectation(description: "Register user")

        app.emailPasswordAuth.registerUser(email: email, password: password) { (error) in
            XCTAssertNil(error)
            registerUserEx.fulfill()
        }
        wait(for: [registerUserEx], timeout: 4.0)

        let loginEx = expectation(description: "Login user")
        let credentials = Credentials.emailPassword(email: email, password: password)
        var syncUser: User?
        app.login(credentials: credentials) { (user, error) in
            syncUser = user
            XCTAssertNil(error)
            loginEx.fulfill()
        }
        wait(for: [loginEx], timeout: 4.0)

        let userDataEx = expectation(description: "Update user data")
        syncUser?.functions.updateUserData([["favourite_colour": "green", "apples": 10]]) { _, error  in
            XCTAssertNil(error)
            userDataEx.fulfill()
        }
        wait(for: [userDataEx], timeout: 4.0)

        let refreshDataEx = expectation(description: "Refresh user data")
        syncUser?.refreshCustomData { customData, error in
            XCTAssertNil(error)
            XCTAssertNotNil(customData)
            XCTAssertEqual(customData?["apples"] as! Int, 10)
            XCTAssertEqual(customData?["favourite_colour"] as! String, "green")
            refreshDataEx.fulfill()
        }
        wait(for: [refreshDataEx], timeout: 4.0)

        XCTAssertEqual(app.currentUser?.customData["favourite_colour"], .string("green"))
        XCTAssertEqual(app.currentUser?.customData["apples"], .int64(10))
    }

    // MARK: - Mongo Client

    func testMongoClient() {
        let user = try! synchronouslyLogInUser(for: Credentials.anonymous)
        let mongoClient = user.mongoClient("mongodb1")
        XCTAssertEqual(mongoClient.name, "mongodb1")
        let database = mongoClient.database(named: "test_data")
        XCTAssertEqual(database.name, "test_data")
        let collection = database.collection(withName: "Dog")
        XCTAssertEqual(collection.name, "Dog")
    }

    func removeAllFromCollection(_ collection: MongoCollection) {
        let deleteEx = expectation(description: "Delete all from Mongo collection")
        collection.deleteManyDocuments(filter: [:]) { result in
            if case .failure = result {
                XCTFail()
            }
            deleteEx.fulfill()
        }
        wait(for: [deleteEx], timeout: 4.0)
    }

    func setupMongoCollection() -> MongoCollection {
        let user = try! synchronouslyLogInUser(for: basicCredentials())
        let mongoClient = user.mongoClient("mongodb1")
        let database = mongoClient.database(named: "test_data")
        let collection = database.collection(withName: "Dog")
        removeAllFromCollection(collection)
        return collection
    }

    func testMongoOptions() {
        let findOptions = FindOptions(1, nil, nil)
        let findOptions1 = FindOptions(5, ["name": 1], ["_id": 1])
        let findOptions2 = FindOptions(5, ["names": ["fido", "bob", "rex"]], ["_id": 1])

        XCTAssertEqual(findOptions.limit, 1)
        XCTAssertEqual(findOptions.projection, nil)
        XCTAssertEqual(findOptions.sort, nil)

        XCTAssertEqual(findOptions1.limit, 5)
        XCTAssertEqual(findOptions1.projection, ["name": 1])
        XCTAssertEqual(findOptions1.sort, ["_id": 1])
        XCTAssertEqual(findOptions2.projection, ["names": ["fido", "bob", "rex"]])

        let findModifyOptions = FindOneAndModifyOptions(["name": 1], ["_id": 1], true, true)
        XCTAssertEqual(findModifyOptions.projection, ["name": 1])
        XCTAssertEqual(findModifyOptions.sort, ["_id": 1])
        XCTAssertTrue(findModifyOptions.upsert)
        XCTAssertTrue(findModifyOptions.shouldReturnNewDocument)
    }

    func testMongoInsert() {
        let collection = setupMongoCollection()
        let document: Document = ["name": "fido", "breed": "cane corso"]
        let document2: Document = ["name": "rex", "breed": "tibetan mastiff"]

        let insertOneEx1 = expectation(description: "Insert one document")
        collection.insertOne(document) { (objectId, error) in
            XCTAssertNotNil(objectId)
            XCTAssertNil(error)
            insertOneEx1.fulfill()
        }
        wait(for: [insertOneEx1], timeout: 4.0)

        let insertManyEx1 = expectation(description: "Insert many documents")
        collection.insertMany([document, document2]) { (objectIds, error) in
            XCTAssertNotNil(objectIds)
            XCTAssertEqual(objectIds?.count, 2)
            XCTAssertNil(error)
            insertManyEx1.fulfill()
        }
        wait(for: [insertManyEx1], timeout: 4.0)

        let findEx1 = expectation(description: "Find documents")
        collection.find(filter: [:]) { (result, error) in
            XCTAssertNotNil(result)
            XCTAssertNil(error)
            XCTAssertEqual(result?.count, 3)
            XCTAssertEqual(result![0]["name"] as! String, "fido")
            XCTAssertEqual(result![1]["name"] as! String, "fido")
            XCTAssertEqual(result![2]["name"] as! String, "rex")
            findEx1.fulfill()
        }
        wait(for: [findEx1], timeout: 4.0)
    }

    func testMongoFind() {
        let collection = setupMongoCollection()

        let document: Document = ["name": "fido", "breed": "cane corso"]
        let document2: Document = ["name": "rex", "breed": "tibetan mastiff"]
        let document3: Document = ["name": "rex", "breed": "tibetan mastiff", "coat": ["fawn", "brown", "white"]]
        let findOptions = FindOptions(1, nil, nil)

        let insertManyEx1 = expectation(description: "Insert many documents")
        collection.insertMany([document, document2, document3]) { (objectIds, error) in
            XCTAssertNotNil(objectIds)
            XCTAssertEqual(objectIds?.count, 3)
            XCTAssertNil(error)
            insertManyEx1.fulfill()
        }
        wait(for: [insertManyEx1], timeout: 4.0)

        let findEx1 = expectation(description: "Find documents")
        collection.find(filter: [:]) { (result, error) in
            XCTAssertNotNil(result)
            XCTAssertNil(error)
            XCTAssertEqual(result?.count, 3)
            XCTAssertEqual(result![0]["name"] as! String, "fido")
            XCTAssertEqual(result![1]["name"] as! String, "rex")
            XCTAssertEqual(result![2]["name"] as! String, "rex")
            findEx1.fulfill()
        }
        wait(for: [findEx1], timeout: 4.0)

        let findEx2 = expectation(description: "Find documents")
        collection.find(filter: [:], options: findOptions) { (result, error) in
            XCTAssertNotNil(result)
            XCTAssertNil(error)
            XCTAssertEqual(result?.count, 1)
            XCTAssertEqual(result![0]["name"] as! String, "fido")
            findEx2.fulfill()
        }
        wait(for: [findEx2], timeout: 4.0)

        let findEx3 = expectation(description: "Find documents")
        collection.find(filter: document3, options: findOptions) { (result, error) in
            XCTAssertNotNil(result)
            XCTAssertNil(error)
            XCTAssertEqual(result?.count, 1)
            findEx3.fulfill()
        }
        wait(for: [findEx3], timeout: 4.0)

        let findOneEx1 = expectation(description: "Find one document")
        collection.findOneDocument(filter: document) { (result, error) in
            XCTAssertNotNil(result)
            XCTAssertNil(error)
            findOneEx1.fulfill()
        }
        wait(for: [findOneEx1], timeout: 4.0)

        let findOneEx2 = expectation(description: "Find one document")
        collection.findOneDocument(filter: document, options: findOptions) { (result, error) in
            XCTAssertNotNil(result)
            XCTAssertNil(error)
            findOneEx2.fulfill()
        }
        wait(for: [findOneEx2], timeout: 4.0)
    }

    func testMongoFindAndReplace() {
        let collection = setupMongoCollection()
        let document: Document = ["name": "fido", "breed": "cane corso"]
        let document2: Document = ["name": "rex", "breed": "cane corso"]
        let document3: Document = ["name": "john", "breed": "cane corso"]

        let findOneReplaceEx1 = expectation(description: "Find one document and replace")
        collection.findOneAndReplace(filter: document, replacement: document2) { (result, error) in
            // no doc found, both should be nil
            XCTAssertNil(result)
            XCTAssertNil(error)
            findOneReplaceEx1.fulfill()
        }
        wait(for: [findOneReplaceEx1], timeout: 4.0)

        let options1 = FindOneAndModifyOptions(["name": 1], ["_id": 1], true, true)
        let findOneReplaceEx2 = expectation(description: "Find one document and replace")
        collection.findOneAndReplace(filter: document2, replacement: document3, options: options1) { (result, error) in
            XCTAssertNotNil(result)
            XCTAssertNil(error)
            XCTAssertEqual(result!["name"] as! String, "john")
            findOneReplaceEx2.fulfill()
        }
        wait(for: [findOneReplaceEx2], timeout: 4.0)

        let options2 = FindOneAndModifyOptions(["name": 1], ["_id": 1], true, false)
        let findOneReplaceEx3 = expectation(description: "Find one document and replace")
        collection.findOneAndReplace(filter: document, replacement: document2, options: options2) { (result, error) in
            // upsert but do not return document
            XCTAssertNil(result)
            XCTAssertNil(error)
            findOneReplaceEx3.fulfill()
        }
        wait(for: [findOneReplaceEx3], timeout: 4.0)
    }

    func testMongoFindAndUpdate() {
        let collection = setupMongoCollection()
        let document: Document = ["name": "fido", "breed": "cane corso"]
        let document2: Document = ["name": "rex", "breed": "cane corso"]
        let document3: Document = ["name": "john", "breed": "cane corso"]

        let findOneUpdateEx1 = expectation(description: "Find one document and update")
        collection.findOneAndUpdate(filter: document, update: document2) { (result, error) in
            // no doc found, both should be nil
            XCTAssertNil(result)
            XCTAssertNil(error)
            findOneUpdateEx1.fulfill()
        }
        wait(for: [findOneUpdateEx1], timeout: 4.0)

        let options1 = FindOneAndModifyOptions(["name": 1], ["_id": 1], true, true)
        let findOneUpdateEx2 = expectation(description: "Find one document and update")
        collection.findOneAndUpdate(filter: document2, update: document3, options: options1) { (result, error) in
            XCTAssertNotNil(result)
            XCTAssertNil(error)
            XCTAssertEqual(result!["name"] as! String, "john")
            findOneUpdateEx2.fulfill()
        }
        wait(for: [findOneUpdateEx2], timeout: 4.0)

        let options2 = FindOneAndModifyOptions(["name": 1], ["_id": 1], true, true)
        let findOneUpdateEx3 = expectation(description: "Find one document and update")
        collection.findOneAndUpdate(filter: document, update: document2, options: options2) { (result, error) in
            XCTAssertNotNil(result)
            XCTAssertNil(error)
            XCTAssertEqual(result!["name"] as! String, "rex")
            findOneUpdateEx3.fulfill()
        }
        wait(for: [findOneUpdateEx3], timeout: 4.0)
    }

    func testMongoFindAndDelete() {
        let collection = setupMongoCollection()
        let document: Document = ["name": "fido", "breed": "cane corso"]

        let insertManyEx = expectation(description: "Insert many documents")
        collection.insertMany([document]) { (objectIds, error) in
            XCTAssertNotNil(objectIds)
            XCTAssertEqual(objectIds?.count, 1)
            XCTAssertNil(error)
            insertManyEx.fulfill()
        }
        wait(for: [insertManyEx], timeout: 4.0)

        let findOneDeleteEx1 = expectation(description: "Find one document and delete")
        collection.findOneAndDelete(filter: document) { (document, error) in
            // Document does not exist, but should not return an error because of that
            XCTAssertNotNil(document)
            XCTAssertNil(error)
            findOneDeleteEx1.fulfill()
        }
        wait(for: [findOneDeleteEx1], timeout: 4.0)

        // FIXME: It seems there is a possible server bug that does not handle
        // `projection` in `FindOneAndModifyOptions` correctly. The returned error is:
        // "expected pre-image to match projection matcher"
        // https://jira.mongodb.org/browse/REALMC-6878
        /*
        let options1 = FindOneAndModifyOptions(["name": 1], ["_id": 1], false, false)
        let findOneDeleteEx2 = expectation(description: "Find one document and delete")
        collection.findOneAndDelete(filter: document, options: options1) { (document, error) in
            // Document does not exist, but should not return an error because of that
            XCTAssertNil(document)
            XCTAssertNil(error)
            findOneDeleteEx2.fulfill()
        }
        wait(for: [findOneDeleteEx2], timeout: 4.0)
        */

        // FIXME: It seems there is a possible server bug that does not handle
        // `projection` in `FindOneAndModifyOptions` correctly. The returned error is:
        // "expected pre-image to match projection matcher"
        // https://jira.mongodb.org/browse/REALMC-6878
        /*
        let options2 = FindOneAndModifyOptions(["name": 1], ["_id": 1])
        let findOneDeleteEx3 = expectation(description: "Find one document and delete")
        collection.findOneAndDelete(filter: document, options: options2) { (document, error) in
            XCTAssertNotNil(document)
            XCTAssertEqual(document!["name"] as! String, "fido")
            XCTAssertNil(error)
            findOneDeleteEx3.fulfill()
        }
        wait(for: [findOneDeleteEx3], timeout: 4.0)
        */

        let findEx = expectation(description: "Find documents")
        collection.find(filter: [:]) { (result, error) in
            XCTAssertNotNil(result)
            XCTAssertNil(error)
            XCTAssertEqual(result?.count, 0)
            findEx.fulfill()
        }
        wait(for: [findEx], timeout: 4.0)
    }

    func testMongoUpdateOne() {
        let collection = setupMongoCollection()
        let document: Document = ["name": "fido", "breed": "cane corso"]
        let document2: Document = ["name": "rex", "breed": "cane corso"]
        let document3: Document = ["name": "john", "breed": "cane corso"]
        let document4: Document = ["name": "ted", "breed": "bullmastiff"]
        let document5: Document = ["name": "bill", "breed": "great dane"]

        let insertManyEx = expectation(description: "Insert many documents")
        collection.insertMany([document, document2, document3, document4]) { (objectIds, error) in
            XCTAssertNotNil(objectIds)
            XCTAssertEqual(objectIds?.count, 4)
            XCTAssertNil(error)
            insertManyEx.fulfill()
        }
        wait(for: [insertManyEx], timeout: 4.0)

        let updateEx1 = expectation(description: "Update one document")
        collection.updateOneDocument(filter: document, update: document2) { (updateResult, error) in
            XCTAssertEqual(updateResult?.matchedCount, 1)
            XCTAssertEqual(updateResult?.modifiedCount, 1)
            XCTAssertNil(updateResult?.objectId)
            XCTAssertNil(error)
            updateEx1.fulfill()
        }
        wait(for: [updateEx1], timeout: 4.0)

        let updateEx2 = expectation(description: "Update one document")
        collection.updateOneDocument(filter: document5, update: document2, upsert: true) { (updateResult, error) in
            XCTAssertEqual(updateResult?.matchedCount, 0)
            XCTAssertEqual(updateResult?.modifiedCount, 0)
            XCTAssertNotNil(updateResult?.objectId)
            XCTAssertNil(error)
            updateEx2.fulfill()
        }
        wait(for: [updateEx2], timeout: 4.0)
    }

    func testMongoUpdateMany() {
        let collection = setupMongoCollection()
        let document: Document = ["name": "fido", "breed": "cane corso"]
        let document2: Document = ["name": "rex", "breed": "cane corso"]
        let document3: Document = ["name": "john", "breed": "cane corso"]
        let document4: Document = ["name": "ted", "breed": "bullmastiff"]
        let document5: Document = ["name": "bill", "breed": "great dane"]

        let insertManyEx = expectation(description: "Insert many documents")
        collection.insertMany([document, document2, document3, document4]) { (objectIds, error) in
            XCTAssertNotNil(objectIds)
            XCTAssertEqual(objectIds?.count, 4)
            XCTAssertNil(error)
            insertManyEx.fulfill()
        }
        wait(for: [insertManyEx], timeout: 4.0)

        let updateEx1 = expectation(description: "Update one document")
        collection.updateManyDocuments(filter: document, update: document2) { (updateResult, error) in
            XCTAssertEqual(updateResult?.matchedCount, 1)
            XCTAssertEqual(updateResult?.modifiedCount, 1)
            XCTAssertNil(updateResult?.objectId)
            XCTAssertNil(error)
            updateEx1.fulfill()
        }
        wait(for: [updateEx1], timeout: 4.0)

        let updateEx2 = expectation(description: "Update one document")
        collection.updateManyDocuments(filter: document5, update: document2, upsert: true) { (updateResult, error) in
            XCTAssertEqual(updateResult?.matchedCount, 0)
            XCTAssertEqual(updateResult?.modifiedCount, 0)
            XCTAssertNotNil(updateResult?.objectId)
            XCTAssertNil(error)
            updateEx2.fulfill()
        }
        wait(for: [updateEx2], timeout: 4.0)
    }

    func testMongoDeleteOne() {
        let collection = setupMongoCollection()
        let document: Document = ["name": "fido", "breed": "cane corso"]
        let document2: Document = ["name": "rex", "breed": "cane corso"]

        let deleteEx1 = expectation(description: "Delete 0 documents")
        collection.deleteOneDocument(filter: document) { (count, error) in
            XCTAssertEqual(count, 0)
            XCTAssertNil(error)
            deleteEx1.fulfill()
        }
        wait(for: [deleteEx1], timeout: 4.0)

        let insertManyEx = expectation(description: "Insert many documents")
        collection.insertMany([document, document2]) { (objectIds, error) in
            XCTAssertNotNil(objectIds)
            XCTAssertEqual(objectIds?.count, 2)
            XCTAssertNil(error)
            insertManyEx.fulfill()
        }
        wait(for: [insertManyEx], timeout: 4.0)

        let deleteEx2 = expectation(description: "Delete one document")
        collection.deleteOneDocument(filter: document) { (count, error) in
            XCTAssertEqual(count, 1)
            XCTAssertNil(error)
            deleteEx2.fulfill()
        }
        wait(for: [deleteEx2], timeout: 4.0)
    }

    func testMongoDeleteMany() {
        let collection = setupMongoCollection()
        let document: Document = ["name": "fido", "breed": "cane corso"]
        let document2: Document = ["name": "rex", "breed": "cane corso"]

        let deleteEx1 = expectation(description: "Delete 0 documents")
        collection.deleteManyDocuments(filter: document) { (count, error) in
            XCTAssertEqual(count, 0)
            XCTAssertNil(error)
            deleteEx1.fulfill()
        }
        wait(for: [deleteEx1], timeout: 4.0)

        let insertManyEx = expectation(description: "Insert many documents")
        collection.insertMany([document, document2]) { (objectIds, error) in
            XCTAssertNotNil(objectIds)
            XCTAssertEqual(objectIds?.count, 2)
            XCTAssertNil(error)
            insertManyEx.fulfill()
        }
        wait(for: [insertManyEx], timeout: 4.0)

        let deleteEx2 = expectation(description: "Delete one document")
        collection.deleteManyDocuments(filter: ["breed": "cane corso"]) { (count, error) in
            XCTAssertEqual(count, 2)
            XCTAssertNil(error)
            deleteEx2.fulfill()
        }
        wait(for: [deleteEx2], timeout: 4.0)
    }

    func testMongoCountAndAggregate() {
        let collection = setupMongoCollection()
        let document: Document = ["name": "fido", "breed": "cane corso"]

        let insertManyEx1 = expectation(description: "Insert many documents")
        collection.insertMany([document]) { (objectIds, error) in
            XCTAssertNotNil(objectIds)
            XCTAssertEqual(objectIds?.count, 1)
            XCTAssertNil(error)
            insertManyEx1.fulfill()
        }
        wait(for: [insertManyEx1], timeout: 4.0)

        collection.aggregate(pipeline: [["$match": ["name": "fido"]], ["$group": ["_id": "$name"]]]) { (result, error) in
            XCTAssertNotNil(result)
            XCTAssertNil(error)
        }

        let countEx1 = expectation(description: "Count documents")
        collection.count(filter: document) { (count, error) in
            XCTAssertNotNil(count)
            XCTAssertNil(error)
            countEx1.fulfill()
        }
        wait(for: [countEx1], timeout: 4.0)

        let countEx2 = expectation(description: "Count documents")
        collection.count(filter: document, limit: 1) { (count, error) in
            XCTAssertNotNil(count)
            XCTAssertNil(error)
            XCTAssertEqual(count, 1)
            countEx2.fulfill()
        }
        wait(for: [countEx2], timeout: 4.0)
    }

    func testMongoInsertResultCompletion() {
        let collection = setupMongoCollection()
        let document: Document = ["name": "fido", "breed": "cane corso"]
        let document2: Document = ["name": "rex", "breed": "tibetan mastiff"]

        let insertOneEx1 = expectation(description: "Insert one document")
        collection.insertOne(document) { result in
            if case .failure = result {
                XCTFail()
            }
            insertOneEx1.fulfill()
        }
        wait(for: [insertOneEx1], timeout: 4.0)

        let insertManyEx1 = expectation(description: "Insert many documents")
        collection.insertMany([document, document2]) { result in
            switch result {
            case .success(let objectIds):
                XCTAssertEqual(objectIds.count, 2)
            case .failure(_):
                XCTFail()
            }
            insertManyEx1.fulfill()
        }
        wait(for: [insertManyEx1], timeout: 4.0)

        let findEx1 = expectation(description: "Find documents")
        collection.find(filter: [:]) { result in
            switch result {
            case .success(let documents):
                XCTAssertEqual(documents.count, 3)
                XCTAssertEqual(documents[0]["name"]??.stringValue, "fido")
                XCTAssertEqual(documents[1]["name"]??.stringValue, "fido")
                XCTAssertEqual(documents[2]["name"]??.stringValue, "rex")
            case .failure(_):
                XCTFail()
            }
            findEx1.fulfill()
        }
        wait(for: [findEx1], timeout: 4.0)
    }

    func testMongoFindResultCompletion() {
        let collection = setupMongoCollection()

        let document: Document = ["name": "fido", "breed": "cane corso"]
        let document2: Document = ["name": "rex", "breed": "tibetan mastiff"]
        let document3: Document = ["name": "rex", "breed": "tibetan mastiff", "coat": ["fawn", "brown", "white"]]
        let findOptions = FindOptions(1, nil, nil)

        let insertManyEx1 = expectation(description: "Insert many documents")
        collection.insertMany([document, document2, document3]) { result in
            switch result {
            case .success(let objectIds):
                XCTAssertEqual(objectIds.count, 3)
            case .failure(_):
                XCTFail()
            }
            insertManyEx1.fulfill()
        }
        wait(for: [insertManyEx1], timeout: 4.0)

        let findEx1 = expectation(description: "Find documents")
        collection.find(filter: [:]) { result in
                switch result {
                case .success(let documents):
                    XCTAssertEqual(documents.count, 3)
                    XCTAssertEqual(documents[0]["name"]??.stringValue, "fido")
                    XCTAssertEqual(documents[1]["name"]??.stringValue, "rex")
                    XCTAssertEqual(documents[2]["name"]??.stringValue, "rex")
                case .failure(_):
                    XCTFail()
                }
            findEx1.fulfill()
        }
        wait(for: [findEx1], timeout: 4.0)

        let findEx2 = expectation(description: "Find documents")
        collection.find(filter: [:], options: findOptions) { result in
            switch result {
            case .success(let document):
                XCTAssertEqual(document.count, 1)
                XCTAssertEqual(document[0]["name"]??.stringValue, "fido")
            case .failure(_):
                XCTFail()
            }
            findEx2.fulfill()
        }
        wait(for: [findEx2], timeout: 4.0)

        let findEx3 = expectation(description: "Find documents")
        collection.find(filter: document3, options: findOptions) { result in
            switch result {
            case .success(let documents):
                XCTAssertEqual(documents.count, 1)
            case .failure(_):
                XCTFail()
            }
            findEx3.fulfill()
        }
        wait(for: [findEx3], timeout: 4.0)

        let findOneEx1 = expectation(description: "Find one document")
        collection.findOneDocument(filter: document) { result in
            switch result {
            case .success(let document):
                XCTAssertNotNil(document)
            case .failure(_):
                XCTFail()
            }
            findOneEx1.fulfill()
        }
        wait(for: [findOneEx1], timeout: 4.0)

        let findOneEx2 = expectation(description: "Find one document")
        collection.findOneDocument(filter: document, options: findOptions) { result in
            switch result {
            case .success(let document):
                XCTAssertNotNil(document)
            case .failure(_):
                XCTFail()
            }
            findOneEx2.fulfill()
        }
        wait(for: [findOneEx2], timeout: 4.0)
    }

    func testMongoFindAndReplaceResultCompletion() {
        let collection = setupMongoCollection()
        let document: Document = ["name": "fido", "breed": "cane corso"]
        let document2: Document = ["name": "rex", "breed": "cane corso"]
        let document3: Document = ["name": "john", "breed": "cane corso"]

        let findOneReplaceEx1 = expectation(description: "Find one document and replace")
        collection.findOneAndReplace(filter: document, replacement: document2) { result in
            switch result {
            case .success(let document):
                // no doc found, both should be nil
                XCTAssertNil(document)
            case .failure(_):
                XCTFail()
            }
            findOneReplaceEx1.fulfill()
        }
        wait(for: [findOneReplaceEx1], timeout: 4.0)

        let options1 = FindOneAndModifyOptions(["name": 1], ["_id": 1], true, true)
        let findOneReplaceEx2 = expectation(description: "Find one document and replace")
        collection.findOneAndReplace(filter: document2, replacement: document3, options: options1) { result in
            switch result {
            case .success(let document):
                XCTAssertEqual(document!["name"]??.stringValue, "john")
            case .failure(_):
                XCTFail()
            }
            findOneReplaceEx2.fulfill()
        }
        wait(for: [findOneReplaceEx2], timeout: 4.0)

        let options2 = FindOneAndModifyOptions(["name": 1], ["_id": 1], true, false)
        let findOneReplaceEx3 = expectation(description: "Find one document and replace")
        collection.findOneAndReplace(filter: document, replacement: document2, options: options2) { result in
            switch result {
            case .success(let document):
                // upsert but do not return document
                XCTAssertNil(document)
            case .failure(_):
                XCTFail()
            }
            findOneReplaceEx3.fulfill()
        }
        wait(for: [findOneReplaceEx3], timeout: 4.0)
    }

    func testMongoFindAndUpdateResultCompletion() {
        let collection = setupMongoCollection()
        let document: Document = ["name": "fido", "breed": "cane corso"]
        let document2: Document = ["name": "rex", "breed": "cane corso"]
        let document3: Document = ["name": "john", "breed": "cane corso"]

        let findOneUpdateEx1 = expectation(description: "Find one document and update")
        collection.findOneAndUpdate(filter: document, update: document2) { result in
            switch result {
            case .success(let document):
                // no doc found, both should be nil
                XCTAssertNil(document)
            case .failure(_):
                XCTFail()
            }
            findOneUpdateEx1.fulfill()
        }
        wait(for: [findOneUpdateEx1], timeout: 4.0)

        let options1 = FindOneAndModifyOptions(["name": 1], ["_id": 1], true, true)
        let findOneUpdateEx2 = expectation(description: "Find one document and update")
        collection.findOneAndUpdate(filter: document2, update: document3, options: options1) { result in
            switch result {
            case .success(let document):
                XCTAssertNotNil(document)
                XCTAssertEqual(document!["name"]??.stringValue, "john")
            case .failure(_):
                XCTFail()
            }
            findOneUpdateEx2.fulfill()
        }
        wait(for: [findOneUpdateEx2], timeout: 4.0)

        let options2 = FindOneAndModifyOptions(["name": 1], ["_id": 1], true, true)
        let findOneUpdateEx3 = expectation(description: "Find one document and update")
        collection.findOneAndUpdate(filter: document, update: document2, options: options2) { result in
            switch result {
            case .success(let document):
                XCTAssertNotNil(document)
                XCTAssertEqual(document!["name"]??.stringValue, "rex")
            case .failure(_):
                XCTFail()
            }
            findOneUpdateEx3.fulfill()
        }
        wait(for: [findOneUpdateEx3], timeout: 4.0)
    }

    func testMongoFindAndDeleteResultCompletion() {
        let collection = setupMongoCollection()
        let document: Document = ["name": "fido", "breed": "cane corso"]

        let insertManyEx = expectation(description: "Insert many documents")
        collection.insertMany([document]) { result in
            switch result {
            case .success(let objectIds):
                XCTAssertEqual(objectIds.count, 1)
            case .failure(_):
                XCTFail()
            }
            insertManyEx.fulfill()
        }
        wait(for: [insertManyEx], timeout: 4.0)

        let findOneDeleteEx1 = expectation(description: "Find one document and delete")
        collection.findOneAndDelete(filter: document) { result in
            switch result {
            case .success(let document):
                // Document does not exist, but should not return an error because of that
                XCTAssertNotNil(document)
            case .failure(_):
                XCTFail()
            }
            findOneDeleteEx1.fulfill()
        }
        wait(for: [findOneDeleteEx1], timeout: 4.0)

        // FIXME: It seems there is a possible server bug that does not handle
        // `projection` in `FindOneAndModifyOptions` correctly. The returned error is:
        // "expected pre-image to match projection matcher"
        // https://jira.mongodb.org/browse/REALMC-6878
        /*
        let options1 = FindOneAndModifyOptions(["name": 1], ["_id": 1], false, false)
        let findOneDeleteEx2 = expectation(description: "Find one document and delete")
        collection.findOneAndDelete(filter: document, options: options1) { (document, error) in
            // Document does not exist, but should not return an error because of that
            XCTAssertNil(document)
            XCTAssertNil(error)
            findOneDeleteEx2.fulfill()
        }
        wait(for: [findOneDeleteEx2], timeout: 4.0)
        */

        // FIXME: It seems there is a possible server bug that does not handle
        // `projection` in `FindOneAndModifyOptions` correctly. The returned error is:
        // "expected pre-image to match projection matcher"
        // https://jira.mongodb.org/browse/REALMC-6878
        /*
        let options2 = FindOneAndModifyOptions(["name": 1], ["_id": 1])
        let findOneDeleteEx3 = expectation(description: "Find one document and delete")
        collection.findOneAndDelete(filter: document, options: options2) { (document, error) in
            XCTAssertNotNil(document)
            XCTAssertEqual(document!["name"] as! String, "fido")
            XCTAssertNil(error)
            findOneDeleteEx3.fulfill()
        }
        wait(for: [findOneDeleteEx3], timeout: 4.0)
        */

        let findEx = expectation(description: "Find documents")
        collection.find(filter: [:]) { result in
            switch result {
            case .success(let documents):
                XCTAssertEqual(documents.count, 0)
            case .failure(_):
                XCTFail()
            }
            findEx.fulfill()
        }
        wait(for: [findEx], timeout: 4.0)
    }

    func testMongoUpdateOneResultCompletion() {
        let collection = setupMongoCollection()
        let document: Document = ["name": "fido", "breed": "cane corso"]
        let document2: Document = ["name": "rex", "breed": "cane corso"]
        let document3: Document = ["name": "john", "breed": "cane corso"]
        let document4: Document = ["name": "ted", "breed": "bullmastiff"]
        let document5: Document = ["name": "bill", "breed": "great dane"]

        let insertManyEx = expectation(description: "Insert many documents")
        collection.insertMany([document, document2, document3, document4]) { result in
            switch result {
            case .success(let objectIds):
                XCTAssertEqual(objectIds.count, 4)
            case .failure(_):
                XCTFail()
            }
            insertManyEx.fulfill()
        }
        wait(for: [insertManyEx], timeout: 4.0)

        let updateEx1 = expectation(description: "Update one document")
        collection.updateOneDocument(filter: document, update: document2) { result in
            switch result {
            case .success(let updateResult):
                XCTAssertEqual(updateResult.matchedCount, 1)
                XCTAssertEqual(updateResult.modifiedCount, 1)
                XCTAssertNil(updateResult.objectId)
            case .failure(_):
                XCTFail()
            }
            updateEx1.fulfill()
        }
        wait(for: [updateEx1], timeout: 4.0)

        let updateEx2 = expectation(description: "Update one document")
        collection.updateOneDocument(filter: document5, update: document2, upsert: true) { result in
            switch result {
            case .success(let updateResult):
                XCTAssertEqual(updateResult.matchedCount, 0)
                XCTAssertEqual(updateResult.modifiedCount, 0)
                XCTAssertNotNil(updateResult.objectId)
            case .failure(_):
                XCTFail()
            }
            updateEx2.fulfill()
        }
        wait(for: [updateEx2], timeout: 4.0)
    }

    func testMongoUpdateManyResultCompletion() {
        let collection = setupMongoCollection()
        let document: Document = ["name": "fido", "breed": "cane corso"]
        let document2: Document = ["name": "rex", "breed": "cane corso"]
        let document3: Document = ["name": "john", "breed": "cane corso"]
        let document4: Document = ["name": "ted", "breed": "bullmastiff"]
        let document5: Document = ["name": "bill", "breed": "great dane"]

        let insertManyEx = expectation(description: "Insert many documents")
        collection.insertMany([document, document2, document3, document4]) { result in
            switch result {
            case .success(let objectIds):
                XCTAssertEqual(objectIds.count, 4)
            case .failure(_):
                XCTFail()
            }
            insertManyEx.fulfill()
        }
        wait(for: [insertManyEx], timeout: 4.0)

        let updateEx1 = expectation(description: "Update one document")
        collection.updateManyDocuments(filter: document, update: document2) { result in
            switch result {
            case .success(let updateResult):
                XCTAssertEqual(updateResult.matchedCount, 1)
                XCTAssertEqual(updateResult.modifiedCount, 1)
                XCTAssertNil(updateResult.objectId)
            case .failure(_):
                XCTFail()
            }
            updateEx1.fulfill()
        }
        wait(for: [updateEx1], timeout: 4.0)

        let updateEx2 = expectation(description: "Update one document")
        collection.updateManyDocuments(filter: document5, update: document2, upsert: true) { result in
            switch result {
            case .success(let updateResult):
                XCTAssertEqual(updateResult.matchedCount, 0)
                XCTAssertEqual(updateResult.modifiedCount, 0)
                XCTAssertNotNil(updateResult.objectId)
            case .failure(_):
                XCTFail()
            }
            updateEx2.fulfill()
        }
        wait(for: [updateEx2], timeout: 4.0)
    }

    func testMongoDeleteOneResultCompletion() {
        let collection = setupMongoCollection()
        let document: Document = ["name": "fido", "breed": "cane corso"]
        let document2: Document = ["name": "rex", "breed": "cane corso"]

        let deleteEx1 = expectation(description: "Delete 0 documents")
        collection.deleteOneDocument(filter: document) { result in
            switch result {
            case .success(let count):
                XCTAssertEqual(count, 0)
            case .failure(_):
                XCTFail()
            }
            deleteEx1.fulfill()
        }
        wait(for: [deleteEx1], timeout: 4.0)

        let insertManyEx = expectation(description: "Insert many documents")
        collection.insertMany([document, document2]) { result in
            switch result {
            case .success(let objectIds):
                XCTAssertEqual(objectIds.count, 2)
            case .failure(_):
                XCTFail()
            }
            insertManyEx.fulfill()
        }
        wait(for: [insertManyEx], timeout: 4.0)

        let deleteEx2 = expectation(description: "Delete one document")
        collection.deleteOneDocument(filter: document) { result in
            switch result {
            case .success(let count):
                XCTAssertEqual(count, 1)
            case .failure(_):
                XCTFail()
            }
            deleteEx2.fulfill()
        }
        wait(for: [deleteEx2], timeout: 4.0)
    }

    func testMongoDeleteManyResultCompletion() {
        let collection = setupMongoCollection()
        let document: Document = ["name": "fido", "breed": "cane corso"]
        let document2: Document = ["name": "rex", "breed": "cane corso"]

        let deleteEx1 = expectation(description: "Delete 0 documents")
        collection.deleteManyDocuments(filter: document) { result in
            switch result {
            case .success(let count):
                XCTAssertEqual(count, 0)
            case .failure(_):
                XCTFail()
            }
            deleteEx1.fulfill()
        }
        wait(for: [deleteEx1], timeout: 4.0)

        let insertManyEx = expectation(description: "Insert many documents")
        collection.insertMany([document, document2]) { result in
            switch result {
            case .success(let objectIds):
                XCTAssertEqual(objectIds.count, 2)
            case .failure(_):
                XCTFail()
            }
            insertManyEx.fulfill()
        }
        wait(for: [insertManyEx], timeout: 4.0)

        let deleteEx2 = expectation(description: "Delete one document")
        collection.deleteManyDocuments(filter: ["breed": "cane corso"]) { result in
            switch result {
            case .success(let count):
                XCTAssertEqual(count, 2)
            case .failure(_):
                XCTFail()
            }
            deleteEx2.fulfill()
        }
        wait(for: [deleteEx2], timeout: 4.0)
    }

    func testMongoCountAndAggregateResultCompletion() {
        let collection = setupMongoCollection()
        let document: Document = ["name": "fido", "breed": "cane corso"]

        let insertManyEx1 = expectation(description: "Insert many documents")
        collection.insertMany([document]) { result in
            switch result {
            case .success(let objectIds):
                XCTAssertEqual(objectIds.count, 1)
            case .failure(_):
                XCTFail()
            }
            insertManyEx1.fulfill()
        }
        wait(for: [insertManyEx1], timeout: 4.0)

        collection.aggregate(pipeline: [["$match": ["name": "fido"]], ["$group": ["_id": "$name"]]]) { result in
            switch result {
            case .success(let documents):
                XCTAssertNotNil(documents)
            case .failure(_):
                XCTFail()
            }
        }

        let countEx1 = expectation(description: "Count documents")
        collection.count(filter: document) { result in
            switch result {
            case .success(let count):
                XCTAssertNotNil(count)
            case .failure(_):
                XCTFail()
            }
            countEx1.fulfill()
        }
        wait(for: [countEx1], timeout: 4.0)

        let countEx2 = expectation(description: "Count documents")
        collection.count(filter: document, limit: 1) { result in
            switch result {
            case .success(let count):
                XCTAssertEqual(count, 1)
            case .failure(_):
                XCTFail()
            }
            countEx2.fulfill()
        }
        wait(for: [countEx2], timeout: 4.0)
    }

    func testWatch() {
        performWatchTest(nil)
    }

    func testWatchAsync() {
        let queue = DispatchQueue.init(label: "io.realm.watchQueue", attributes: .concurrent)
        performWatchTest(queue)
    }

    func performWatchTest(_ queue: DispatchQueue?) {
        let collection = setupMongoCollection()
        let document: Document = ["name": "fido", "breed": "cane corso"]

        var watchEx = expectation(description: "Watch 3 document events")
        let watchTestUtility = WatchTestUtility(targetEventCount: 3, expectation: &watchEx)

        let changeStream: ChangeStream?
        if let queue = queue {
            changeStream = collection.watch(delegate: watchTestUtility, queue: queue)
        } else {
            changeStream = collection.watch(delegate: watchTestUtility)
        }

        DispatchQueue.global().async {
            watchTestUtility.isOpenSemaphore.wait()
            for _ in 0..<3 {
                collection.insertOne(document) { result in
                    if case .failure = result {
                        XCTFail()
                    }
                }
                watchTestUtility.semaphore.wait()
            }
            changeStream?.close()
        }
        wait(for: [watchEx], timeout: 60.0)
    }

    func testWatchWithMatchFilter() {
        performWatchWithMatchFilterTest(nil)
    }

    func testWatchWithMatchFilterAsync() {
        let queue = DispatchQueue.init(label: "io.realm.watchQueue", attributes: .concurrent)
        performWatchWithMatchFilterTest(queue)
    }

    func performWatchWithMatchFilterTest(_ queue: DispatchQueue?) {
        let collection = setupMongoCollection()
        let document: Document = ["name": "fido", "breed": "cane corso"]
        let document2: Document = ["name": "rex", "breed": "cane corso"]
        let document3: Document = ["name": "john", "breed": "cane corso"]
        let document4: Document = ["name": "ted", "breed": "bullmastiff"]
        var objectIds = [ObjectId]()
        let insertManyEx = expectation(description: "Insert many documents")
        collection.insertMany([document, document2, document3, document4]) { result in
            switch result {
            case .success(let objIds):
                XCTAssertEqual(objIds.count, 4)
<<<<<<< HEAD
            objectIds = objIds.map { $0!.objectIdValue! }
=======
                objectIds = objIds.map {try! ObjectId(string: $0.stringValue)}
>>>>>>> b6c9b424
            case .failure(_):
                XCTFail()
            }
            insertManyEx.fulfill()
        }
        wait(for: [insertManyEx], timeout: 4.0)

        var watchEx = expectation(description: "Watch 3 document events")
        let watchTestUtility = WatchTestUtility(targetEventCount: 3, matchingObjectId: objectIds.first!, expectation: &watchEx)

        let changeStream: ChangeStream?
        if let queue = queue {
            changeStream = collection.watch(matchFilter: ["fullDocument._id": AnyBSON.objectId(objectIds[0])],
                                            delegate: watchTestUtility,
                                            queue: queue)
        } else {
            changeStream = collection.watch(matchFilter: ["fullDocument._id": AnyBSON.objectId(objectIds[0])],
                                            delegate: watchTestUtility)
        }

        DispatchQueue.global().async {
            watchTestUtility.isOpenSemaphore.wait()
            for i in 0..<3 {
                let name: AnyBSON = .string("fido-\(i)")
                collection.updateOneDocument(filter: ["_id": AnyBSON.objectId(objectIds[0])],
                                             update: ["name": name, "breed": "king charles"]) { result in
                    if case .failure = result {
                        XCTFail()
                    }
                }
                collection.updateOneDocument(filter: ["_id": AnyBSON.objectId(objectIds[1])],
                                             update: ["name": name, "breed": "king charles"]) { result in
                    if case .failure = result {
                        XCTFail()
                    }
                }
                watchTestUtility.semaphore.wait()
            }
            changeStream?.close()
        }
        wait(for: [watchEx], timeout: 60.0)
    }

    func testWatchWithFilterIds() {
        performWatchWithFilterIdsTest(nil)
    }

    func testWatchWithFilterIdsAsync() {
        let queue = DispatchQueue.init(label: "io.realm.watchQueue", attributes: .concurrent)
        performWatchWithFilterIdsTest(queue)
    }

    func performWatchWithFilterIdsTest(_ queue: DispatchQueue?) {
        let collection = setupMongoCollection()
        let document: Document = ["name": "fido", "breed": "cane corso"]
        let document2: Document = ["name": "rex", "breed": "cane corso"]
        let document3: Document = ["name": "john", "breed": "cane corso"]
        let document4: Document = ["name": "ted", "breed": "bullmastiff"]
        var objectIds = [ObjectId]()

        let insertManyEx = expectation(description: "Insert many documents")
        collection.insertMany([document, document2, document3, document4]) { result in
            switch result {
            case .success(let objIds):
                XCTAssertEqual(objIds.count, 4)
<<<<<<< HEAD
                objectIds = objIds.map { $0!.objectIdValue! }
=======
                objectIds = objIds.map {try! ObjectId(string: $0.stringValue)}
>>>>>>> b6c9b424
            case .failure(_):
                XCTFail()
            }
            insertManyEx.fulfill()
        }
        wait(for: [insertManyEx], timeout: 4.0)

        var watchEx = expectation(description: "Watch 3 document events")
        let watchTestUtility = WatchTestUtility(targetEventCount: 3,
                                                matchingObjectId: objectIds.first!,
                                                expectation: &watchEx)
        let changeStream: ChangeStream?
        if let queue = queue {
            changeStream = collection.watch(filterIds: [objectIds[0]], delegate: watchTestUtility, queue: queue)
        } else {
            changeStream = collection.watch(filterIds: [objectIds[0]], delegate: watchTestUtility)
        }

        DispatchQueue.global().async {
            watchTestUtility.isOpenSemaphore.wait()
            for i in 0..<3 {
                let name: AnyBSON = .string("fido-\(i)")
                collection.updateOneDocument(filter: ["_id": AnyBSON.objectId(objectIds[0])],
                                             update: ["name": name, "breed": "king charles"]) { result in
                    if case .failure = result {
                        XCTFail()
                    }
                }
                collection.updateOneDocument(filter: ["_id": AnyBSON.objectId(objectIds[1])],
                                             update: ["name": name, "breed": "king charles"]) { result in
                    if case .failure = result {
                        XCTFail()
                    }
                }
                watchTestUtility.semaphore.wait()
            }
            changeStream?.close()
        }
        wait(for: [watchEx], timeout: 60.0)
    }

    func testWatchMultipleFilterStreams() {
        performMultipleWatchStreamsTest(nil)
    }

    func testWatchMultipleFilterStreamsAsync() {
        let queue = DispatchQueue.init(label: "io.realm.watchQueue", attributes: .concurrent)
        performMultipleWatchStreamsTest(queue)
    }

    func performMultipleWatchStreamsTest(_ queue: DispatchQueue?) {
        let collection = setupMongoCollection()
        let document: Document = ["name": "fido", "breed": "cane corso"]
        let document2: Document = ["name": "rex", "breed": "cane corso"]
        let document3: Document = ["name": "john", "breed": "cane corso"]
        let document4: Document = ["name": "ted", "breed": "bullmastiff"]
        var objectIds = [ObjectId]()

        let insertManyEx = expectation(description: "Insert many documents")
        collection.insertMany([document, document2, document3, document4]) { result in
            switch result {
            case .success(let objIds):
                XCTAssertEqual(objIds.count, 4)
<<<<<<< HEAD
                objectIds = objIds.map { $0!.objectIdValue! }
=======
                objectIds = objIds.map {try! ObjectId(string: $0.stringValue)}
>>>>>>> b6c9b424
            case .failure(_):
                XCTFail()
            }
            insertManyEx.fulfill()
        }
        wait(for: [insertManyEx], timeout: 4.0)

        var watchEx = expectation(description: "Watch 5 document events")
        watchEx.expectedFulfillmentCount = 2

        let watchTestUtility1 = WatchTestUtility(targetEventCount: 3,
                                                 matchingObjectId: objectIds[0],
                                                 expectation: &watchEx)

        let watchTestUtility2 = WatchTestUtility(targetEventCount: 3,
                                                 matchingObjectId: objectIds[1],
                                                 expectation: &watchEx)

        let changeStream1: ChangeStream?
        let changeStream2: ChangeStream?

        if let queue = queue {
            changeStream1 = collection.watch(filterIds: [objectIds[0]], delegate: watchTestUtility1, queue: queue)
            changeStream2 = collection.watch(filterIds: [objectIds[1]], delegate: watchTestUtility2, queue: queue)
        } else {
            changeStream1 = collection.watch(filterIds: [objectIds[0]], delegate: watchTestUtility1)
            changeStream2 = collection.watch(filterIds: [objectIds[1]], delegate: watchTestUtility2)
        }

        DispatchQueue.global().async {
            watchTestUtility1.isOpenSemaphore.wait()
            watchTestUtility2.isOpenSemaphore.wait()
            for i in 0..<5 {
                let name: AnyBSON = .string("fido-\(i)")
                collection.updateOneDocument(filter: ["_id": AnyBSON.objectId(objectIds[0])],
                                             update: ["name": name, "breed": "king charles"]) { result in
                    if case .failure = result {
                        XCTFail()
                    }
                }
                collection.updateOneDocument(filter: ["_id": AnyBSON.objectId(objectIds[1])],
                                             update: ["name": name, "breed": "king charles"]) { result in
                    if case .failure = result {
                        XCTFail()
                    }
                }
                watchTestUtility1.semaphore.wait()
                watchTestUtility2.semaphore.wait()
                if i == 2 {
                    changeStream1?.close()
                    changeStream2?.close()
                }
            }
        }
        wait(for: [watchEx], timeout: 60.0)
    }
}

// XCTest doesn't care about the @available on the class and will try to run
// the tests even on older versions. Putting this check inside `defaultTestSuite`
// results in a warning about it being redundant due to the enclosing check, so
// it needs to be out of line.
func hasCombine() -> Bool {
    if #available(OSX 10.15, watchOS 6.0, iOS 13.0, iOSApplicationExtension 13.0, OSXApplicationExtension 10.15, tvOS 13.0, *) {
        return true
    }
    return false
}

@available(OSX 10.15, watchOS 6.0, iOS 13.0, iOSApplicationExtension 13.0, OSXApplicationExtension 10.15, tvOS 13.0, *)
class CombineObjectServerTests: SwiftSyncTestCase {
    override class var defaultTestSuite: XCTestSuite {
        if hasCombine() {
            return super.defaultTestSuite
        }
        return XCTestSuite(name: "\(type(of: self))")
    }

    func setupMongoCollection() -> MongoCollection {
        let user = try! synchronouslyLogInUser(for: basicCredentials())
        let mongoClient = user.mongoClient("mongodb1")
        let database = mongoClient.database(named: "test_data")
        let collection = database.collection(withName: "Dog")
        removeAllFromCollection(collection)
        return collection
    }

    func removeAllFromCollection(_ collection: MongoCollection) {
        let deleteEx = expectation(description: "Delete all from Mongo collection")
        collection.deleteManyDocuments(filter: [:]) { result in
            if case .failure = result {
                XCTFail()
            }
            deleteEx.fulfill()
        }
        wait(for: [deleteEx], timeout: 4.0)
    }

    // swiftlint:disable multiple_closures_with_trailing_closure
    func testWatchCombine() {
        let sema = DispatchSemaphore(value: 0)
        let sema2 = DispatchSemaphore(value: 0)
        let openSema = DispatchSemaphore(value: 0)
        let openSema2 = DispatchSemaphore(value: 0)
        let collection = setupMongoCollection()
        let document: Document = ["name": "fido", "breed": "cane corso"]

        let watchEx1 = expectation(description: "Watch 3 document events")
        watchEx1.expectedFulfillmentCount = 3
        let watchEx2 = expectation(description: "Watch 3 document events")
        watchEx2.expectedFulfillmentCount = 3

        var subscriptions: Set<AnyCancellable> = []

        collection.watch()
            .onOpen {
                openSema.signal()
            }
            .subscribe(on: DispatchQueue.global())
            .receive(on: DispatchQueue.global())
            .sink(receiveCompletion: { _ in }) { _ in
                watchEx1.fulfill()
                XCTAssertFalse(Thread.isMainThread)
                sema.signal()
            }.store(in: &subscriptions)

        collection.watch()
            .onOpen {
                openSema2.signal()
            }
            .subscribe(on: DispatchQueue.main)
            .receive(on: DispatchQueue.main)
            .sink(receiveCompletion: { _ in }) { _ in
                watchEx2.fulfill()
                XCTAssertTrue(Thread.isMainThread)
                sema2.signal()
            }.store(in: &subscriptions)

        DispatchQueue.global().async {
            openSema.wait()
            openSema2.wait()
            for i in 0..<3 {
                collection.insertOne(document) { result in
                    if case .failure = result {
                        XCTFail()
                    }
                }
                sema.wait()
                sema2.wait()
                if i == 2 {
                    subscriptions.forEach { $0.cancel() }
                }
            }
        }
        wait(for: [watchEx1, watchEx2], timeout: 60.0)
    }

    func testWatchCombineWithFilterIds() {
        let sema1 = DispatchSemaphore(value: 0)
        let sema2 = DispatchSemaphore(value: 0)
        let openSema1 = DispatchSemaphore(value: 0)
        let openSema2 = DispatchSemaphore(value: 0)
        let collection = setupMongoCollection()
        let document: Document = ["name": "fido", "breed": "cane corso"]
        let document2: Document = ["name": "rex", "breed": "cane corso"]
        let document3: Document = ["name": "john", "breed": "cane corso"]
        let document4: Document = ["name": "ted", "breed": "bullmastiff"]
        var objectIds = [ObjectId]()

        let insertManyEx = expectation(description: "Insert many documents")
        collection.insertMany([document, document2, document3, document4]) { result in
            switch result {
            case .success(let objIds):
                XCTAssertEqual(objIds.count, 4)
<<<<<<< HEAD
                objectIds = objIds.map { $0!.objectIdValue! }
=======
                objectIds = objIds.map {try! ObjectId(string: $0.stringValue)}
>>>>>>> b6c9b424
            case .failure(_):
                XCTFail()
            }
            insertManyEx.fulfill()
        }
        wait(for: [insertManyEx], timeout: 4.0)

        let watchEx1 = expectation(description: "Watch 3 document events")
        watchEx1.expectedFulfillmentCount = 3
        let watchEx2 = expectation(description: "Watch 3 document events")
        watchEx2.expectedFulfillmentCount = 3
        var subscriptions: Set<AnyCancellable> = []

        collection.watch(filterIds: [objectIds[0]])
            .onOpen {
                openSema1.signal()
            }
            .subscribe(on: DispatchQueue.main)
            .receive(on: DispatchQueue.main)
            .sink(receiveCompletion: { _ in }) { changeEvent in
                XCTAssertTrue(Thread.isMainThread)
                guard let doc = changeEvent.documentValue else {
                    return
                }

                let objectId = doc["fullDocument"]??.documentValue!["_id"]??.objectIdValue!
                if objectId == objectIds[0] {
                    watchEx1.fulfill()
                    sema1.signal()
                }
        }.store(in: &subscriptions)

        collection.watch(filterIds: [objectIds[1]])
            .onOpen {
                openSema2.signal()
            }
            .subscribe(on: DispatchQueue.global())
            .receive(on: DispatchQueue.global())
            .sink(receiveCompletion: { _ in }) { (changeEvent) in
                XCTAssertFalse(Thread.isMainThread)
                guard let doc = changeEvent.documentValue else {
                    return
                }

                let objectId = doc["fullDocument"]??.documentValue!["_id"]??.objectIdValue!
                if objectId == objectIds[1] {
                    watchEx2.fulfill()
                    sema2.signal()
                }
        }.store(in: &subscriptions)

        DispatchQueue.global().async {
            openSema1.wait()
            openSema2.wait()
            for i in 0..<3 {
                let name: AnyBSON = .string("fido-\(i)")
                collection.updateOneDocument(filter: ["_id": AnyBSON.objectId(objectIds[0])],
                                             update: ["name": name, "breed": "king charles"]) { result in
                    if case .failure = result {
                        XCTFail()
                    }
                }
                collection.updateOneDocument(filter: ["_id": AnyBSON.objectId(objectIds[1])],
                                             update: ["name": name, "breed": "king charles"]) { result in
                    if case .failure = result {
                        XCTFail()
                    }
                }
                sema1.wait()
                sema2.wait()
                if i == 2 {
                    subscriptions.forEach { $0.cancel() }
                }
            }
        }
        wait(for: [watchEx1, watchEx2], timeout: 60.0)
    }

    func testWatchCombineWithMatchFilter() {
        let sema1 = DispatchSemaphore(value: 0)
        let sema2 = DispatchSemaphore(value: 0)
        let openSema1 = DispatchSemaphore(value: 0)
        let openSema2 = DispatchSemaphore(value: 0)
        let collection = setupMongoCollection()
        let document: Document = ["name": "fido", "breed": "cane corso"]
        let document2: Document = ["name": "rex", "breed": "cane corso"]
        let document3: Document = ["name": "john", "breed": "cane corso"]
        let document4: Document = ["name": "ted", "breed": "bullmastiff"]
        var objectIds = [ObjectId]()

        let insertManyEx = expectation(description: "Insert many documents")
        collection.insertMany([document, document2, document3, document4]) { result in
            switch result {
            case .success(let objIds):
                XCTAssertEqual(objIds.count, 4)
<<<<<<< HEAD
                objectIds = objIds.map { $0!.objectIdValue! }
=======
                objectIds = objIds.map {try! ObjectId(string: $0.stringValue)}
>>>>>>> b6c9b424
            case .failure(_):
                XCTFail()
            }
            insertManyEx.fulfill()
        }
        wait(for: [insertManyEx], timeout: 4.0)

        let watchEx1 = expectation(description: "Watch 3 document events")
        watchEx1.expectedFulfillmentCount = 3
        let watchEx2 = expectation(description: "Watch 3 document events")
        watchEx2.expectedFulfillmentCount = 3
        var subscriptions: Set<AnyCancellable> = []

        collection.watch(matchFilter: ["fullDocument._id": AnyBSON.objectId(objectIds[0])])
            .onOpen {
                openSema1.signal()
            }
            .subscribe(on: DispatchQueue.main)
            .receive(on: DispatchQueue.main)
            .sink(receiveCompletion: { _ in }) { changeEvent in
                XCTAssertTrue(Thread.isMainThread)
                guard let doc = changeEvent.documentValue else {
                    return
                }

                let objectId = doc["fullDocument"]??.documentValue!["_id"]??.objectIdValue!
                if objectId == objectIds[0] {
                    watchEx1.fulfill()
                    sema1.signal()
                }
        }.store(in: &subscriptions)

        collection.watch(matchFilter: ["fullDocument._id": AnyBSON.objectId(objectIds[1])])
            .onOpen {
                openSema2.signal()
            }
            .subscribe(on: DispatchQueue.global())
            .receive(on: DispatchQueue.global())
            .sink(receiveCompletion: { _ in }) { changeEvent in
                XCTAssertFalse(Thread.isMainThread)
                guard let doc = changeEvent.documentValue else {
                    return
                }

                let objectId = doc["fullDocument"]??.documentValue!["_id"]??.objectIdValue!
                if objectId == objectIds[1] {
                    watchEx2.fulfill()
                    sema2.signal()
                }
        }.store(in: &subscriptions)

        DispatchQueue.global().async {
            openSema1.wait()
            openSema2.wait()
            for i in 0..<3 {
                let name: AnyBSON = .string("fido-\(i)")
                collection.updateOneDocument(filter: ["_id": AnyBSON.objectId(objectIds[0])],
                                             update: ["name": name, "breed": "king charles"]) { result in
                    if case .failure = result {
                        XCTFail()
                    }
                }
                collection.updateOneDocument(filter: ["_id": AnyBSON.objectId(objectIds[1])],
                                             update: ["name": name, "breed": "king charles"]) { result in
                    if case .failure = result {
                        XCTFail()
                    }
                }
                sema1.wait()
                sema2.wait()
                if i == 2 {
                    subscriptions.forEach { $0.cancel() }
                }
            }
        }
        wait(for: [watchEx1, watchEx2], timeout: 60.0)
    }

    // MARK: - Combine promises

    func testEmailPasswordAuthenticationCombine() {
        let email = "realm_tests_do_autoverify\(randomString(7))@\(randomString(7)).com"
        let password = randomString(10)
        var cancellable = Set<AnyCancellable>()

        let registerUserEx = expectation(description: "Register user")
        app.emailPasswordAuth.registerUser(email: email, password: password)
            .sink(receiveCompletion: { result in
                if case .failure = result {
                    XCTFail("Should register")
                }
            }, receiveValue: { _ in
                registerUserEx.fulfill()
            })
            .store(in: &cancellable)
        wait(for: [registerUserEx], timeout: 4.0)

        let confirmUserEx = expectation(description: "Confirm user")
        app.emailPasswordAuth.confirmUser("atoken", tokenId: "atokenid")
            .sink(receiveCompletion: { result in
                if case .failure = result {
                    confirmUserEx.fulfill()
                }
            }, receiveValue: { _ in
                XCTFail("Should auto confirm")
            })
            .store(in: &cancellable)
        wait(for: [confirmUserEx], timeout: 4.0)

        let resendEmailEx = expectation(description: "Resend email confirmation")
        app.emailPasswordAuth.resendConfirmationEmail(email: "atoken")
            .sink(receiveCompletion: { result in
                if case .failure = result {
                    resendEmailEx.fulfill()
                }
            }, receiveValue: { _ in
                XCTFail("Should auto confirm")
            })
            .store(in: &cancellable)
        wait(for: [resendEmailEx], timeout: 4.0)

        let sendResetPasswordEx = expectation(description: "Send reset password email")
        app.emailPasswordAuth.sendResetPasswordEmail(email: "atoken")
            .sink(receiveCompletion: { result in
                if case .failure = result {
                    sendResetPasswordEx.fulfill()
                }
            }, receiveValue: { _ in
                XCTFail("Should not send reset password")
            })
            .store(in: &cancellable)
        wait(for: [sendResetPasswordEx], timeout: 4.0)

        let resetPasswordEx = expectation(description: "Reset password email")
        app.emailPasswordAuth.resetPassword(to: "password", token: "atoken", tokenId: "tokenId")
            .sink(receiveCompletion: { result in
                if case .failure = result {
                    resetPasswordEx.fulfill()
                }
            }, receiveValue: { _ in
                XCTFail("Should not reset password")
            })
            .store(in: &cancellable)
        wait(for: [resetPasswordEx], timeout: 4.0)

        let callResetFunctionEx = expectation(description: "Reset password function")
        app.emailPasswordAuth.callResetPasswordFunction(email: email, password: randomString(10), args: [[:]])
            .sink(receiveCompletion: { result in
                if case .failure = result {
                    callResetFunctionEx.fulfill()
                }
            }, receiveValue: { _ in
                XCTFail("Should not call reset password")
            })
            .store(in: &cancellable)
        wait(for: [callResetFunctionEx], timeout: 4.0)
    }

    func testAppLoginCombine() {
        var cancellable = Set<AnyCancellable>()
        let email = "realm_tests_do_autoverify\(randomString(7))@\(randomString(7)).com"
        let password = randomString(10)

        let registerUserEx = expectation(description: "Register user")
        app.emailPasswordAuth.registerUser(email: email, password: password)
            .sink(receiveCompletion: { result in
                if case .failure = result {
                    XCTFail("Should register")
                }
            }, receiveValue: { _ in
                registerUserEx.fulfill()
            })
            .store(in: &cancellable)
        wait(for: [registerUserEx], timeout: 4.0)

        let loginEx = expectation(description: "Login user")
        app.login(credentials: Credentials.emailPassword(email: email, password: password))
            .sink(receiveCompletion: { result in
                if case .failure = result {
                    XCTFail("Should login")
                }
            }, receiveValue: { user in
                loginEx.fulfill()
                XCTAssertEqual(user.id, self.app.currentUser?.id)
            })
            .store(in: &cancellable)
        wait(for: [loginEx], timeout: 4.0)
        XCTAssertEqual(self.app.allUsers.count, 1)
    }

    func testRefreshCustomDataCombine() {
        let email = "realm_tests_do_autoverify\(randomString(7))@\(randomString(7)).com"
        let password = randomString(10)
        var cancellable = Set<AnyCancellable>()

        let registerUserEx = expectation(description: "Register user")
        app.emailPasswordAuth.registerUser(email: email, password: password)
            .sink(receiveCompletion: { result in
                if case .failure = result {
                    XCTFail("Should register")
                }
            }, receiveValue: { _ in
                registerUserEx.fulfill()
            })
            .store(in: &cancellable)
        wait(for: [registerUserEx], timeout: 4.0)

        let credentials = Credentials.emailPassword(email: email, password: password)
        var syncUser: User!
        let loginEx = expectation(description: "Login user")
        app.login(credentials: credentials)
            .sink(receiveCompletion: { result in
                if case .failure = result {
                    XCTFail("Should login")
                }
            }, receiveValue: { user in
                syncUser = user
                loginEx.fulfill()
            })
            .store(in: &cancellable)
        wait(for: [loginEx], timeout: 4.0)

        let userDataEx = expectation(description: "Update user data")
        syncUser.functions.updateUserData([["favourite_colour": "green", "apples": 10]]) { _, error  in
            XCTAssertNil(error)
            userDataEx.fulfill()
        }
        wait(for: [userDataEx], timeout: 4.0)

        let refreshDataEx = expectation(description: "Refresh user data")
        syncUser.refreshCustomData()
            .sink(receiveCompletion: { result in
                if case .failure = result {
                    XCTFail("Should refresh")
                }
            }, receiveValue: { customData in
                XCTAssertEqual(customData["apples"] as! Int, 10)
                XCTAssertEqual(customData["favourite_colour"] as! String, "green")
                refreshDataEx.fulfill()
            })
            .store(in: &cancellable)
        wait(for: [refreshDataEx], timeout: 4.0)

        XCTAssertEqual(app.currentUser?.customData["favourite_colour"], .string("green"))
        XCTAssertEqual(app.currentUser?.customData["apples"], .int64(10))
    }

    func testMongoCollectionInsertCombine() {
        var cancellable = Set<AnyCancellable>()
        let collection = setupMongoCollection()
        let document: Document = ["name": "fido", "breed": "cane corso"]
        let document2: Document = ["name": "rex", "breed": "tibetan mastiff"]

        let insertOneEx1 = expectation(description: "Insert one document")
        collection.insertOne(document)
            .sink(receiveCompletion: { result in
                if case .failure = result {
                    XCTFail("Should insert")
                }
            }, receiveValue: { _ in
                insertOneEx1.fulfill()
            })
            .store(in: &cancellable)
        wait(for: [insertOneEx1], timeout: 4.0)

        let insertManyEx1 = expectation(description: "Insert many documents")
        collection.insertMany([document, document2])
            .sink(receiveCompletion: { result in
                if case .failure = result {
                    XCTFail("Should insert")
                }
            }, receiveValue: { objectIds in
                XCTAssertEqual(objectIds.count, 2)
                insertManyEx1.fulfill()
            })
            .store(in: &cancellable)
        wait(for: [insertManyEx1], timeout: 4.0)

        let findEx1 = expectation(description: "Find documents")
        collection.find(filter: [:])
            .sink(receiveCompletion: { result in
                if case .failure = result {
                    XCTFail("Should find")
                }
            }, receiveValue: { findResult in
                XCTAssertEqual(findResult.map({ $0["name"]??.stringValue }), ["fido", "fido", "rex"])
                findEx1.fulfill()
            })
            .store(in: &cancellable)
        wait(for: [findEx1], timeout: 4.0)
    }

    func testMongoCollectionFindCombine() {
        var cancellable = Set<AnyCancellable>()
        let collection = setupMongoCollection()
        let document: Document = ["name": "fido", "breed": "cane corso"]
        let document2: Document = ["name": "rex", "breed": "tibetan mastiff"]
        let document3: Document = ["name": "rex", "breed": "tibetan mastiff", "coat": ["fawn", "brown", "white"]]
        let findOptions = FindOptions(1, nil, nil)

        let notFoundEx1 = expectation(description: "Find documents")
        collection.find(filter: [:], options: findOptions)
            .sink(receiveCompletion: { result in
                if case .failure = result {
                    XCTFail("Should try to find")
                }
            }, receiveValue: { findResult in
                XCTAssertEqual(findResult.count, 0)
                notFoundEx1.fulfill()
            })
            .store(in: &cancellable)
        wait(for: [notFoundEx1], timeout: 4.0)

        let insEx1 = expectation(description: "Insert document")
        collection.insertMany([document, document2, document3])
            .sink(receiveCompletion: { _ in }, receiveValue: { _ in insEx1.fulfill() })
            .store(in: &cancellable)
        wait(for: [insEx1], timeout: 4.0)

        let findEx1 = expectation(description: "Find documents")
        collection.find(filter: [:])
            .sink(receiveCompletion: { result in
                if case .failure = result {
                    XCTFail("Should find")
                }
            }, receiveValue: { findResult in
                XCTAssertEqual(findResult.map({ $0["name"]??.stringValue }), ["fido", "rex", "rex"])
                findEx1.fulfill()
            })
            .store(in: &cancellable)
        wait(for: [findEx1], timeout: 4.0)

        let findEx2 = expectation(description: "Find documents")
        collection.find(filter: [:], options: findOptions)
            .sink(receiveCompletion: { result in
                if case .failure = result {
                    XCTFail("Should find")
                }
            }, receiveValue: { findResult in
                XCTAssertEqual(findResult.count, 1)
                XCTAssertEqual(findResult[0]["name"]??.stringValue, "fido")
                findEx2.fulfill()
            })
            .store(in: &cancellable)
        wait(for: [findEx2], timeout: 4.0)

        let findEx3 = expectation(description: "Find documents")
        collection.find(filter: document3, options: findOptions)
            .sink(receiveCompletion: { result in
                if case .failure = result {
                    XCTFail("Should find")
                }
            }, receiveValue: { findResult in
                XCTAssertEqual(findResult.count, 1)
                findEx3.fulfill()
            })
            .store(in: &cancellable)
        wait(for: [findEx3], timeout: 4.0)

        let findOneEx1 = expectation(description: "Find one document")
        collection.findOneDocument(filter: document)
            .sink(receiveCompletion: { result in
                if case .failure = result {
                    XCTFail("Should find")
                }
            }, receiveValue: { _ in
                findOneEx1.fulfill()
            })
            .store(in: &cancellable)
        wait(for: [findOneEx1], timeout: 4.0)

        let findOneEx2 = expectation(description: "Find one document")
        collection.findOneDocument(filter: document, options: findOptions)
            .sink(receiveCompletion: { result in
                if case .failure = result {
                    XCTFail("Should find")
                }
            }, receiveValue: { _ in
                findOneEx2.fulfill()
            })
            .store(in: &cancellable)
        wait(for: [findOneEx2], timeout: 4.0)
    }

    func testMongoCollectionCountAndAggregateCombine() {
        var cancellable = Set<AnyCancellable>()
        let collection = setupMongoCollection()
        let document: Document = ["name": "fido", "breed": "cane corso"]

        let insEx1 = expectation(description: "Insert document")
        collection.insertMany([document])
            .sink(receiveCompletion: { _ in }, receiveValue: { _ in insEx1.fulfill() })
            .store(in: &cancellable)
        wait(for: [insEx1], timeout: 4.0)

        let agrEx1 = expectation(description: "Insert document")
        collection.aggregate(pipeline: [["$match": ["name": "fido"]], ["$group": ["_id": "$name"]]])
            .sink(receiveCompletion: { _ in }, receiveValue: { _ in agrEx1.fulfill() })
            .store(in: &cancellable)
        wait(for: [agrEx1], timeout: 4.0)

        let countEx1 = expectation(description: "Count documents")
        collection.count(filter: document)
            .sink(receiveCompletion: { result in
                if case .failure = result {
                    XCTFail("Should count")
                }
            }, receiveValue: { _ in
                countEx1.fulfill()
            })
            .store(in: &cancellable)
        wait(for: [countEx1], timeout: 4.0)

        let countEx2 = expectation(description: "Count documents")
        collection.count(filter: document, limit: 1)
            .sink(receiveCompletion: { result in
                if case .failure = result {
                    XCTFail("Should count")
                }
            }, receiveValue: { count in
                XCTAssertEqual(count, 1)
                countEx2.fulfill()
            })
            .store(in: &cancellable)
        wait(for: [countEx2], timeout: 4.0)
    }

    func testMongoCollectionDeleteOneCombine() {
        var cancellable = Set<AnyCancellable>()
        let collection = setupMongoCollection()
        let document: Document = ["name": "fido", "breed": "cane corso"]
        let document2: Document = ["name": "rex", "breed": "cane corso"]

        let deleteEx1 = expectation(description: "Delete 0 documents")
        collection.deleteOneDocument(filter: document)
            .sink(receiveCompletion: { result in
                if case .failure = result {
                    XCTFail("Should count")
                }
            }, receiveValue: { count in
                XCTAssertEqual(count, 0)
                deleteEx1.fulfill()
            })
        .store(in: &cancellable)
        wait(for: [deleteEx1], timeout: 4.0)

        let insEx1 = expectation(description: "Insert document")
        collection.insertMany([document, document2])
            .sink(receiveCompletion: { _ in }, receiveValue: { _ in insEx1.fulfill()})
            .store(in: &cancellable)
        wait(for: [insEx1], timeout: 4.0)

        let deleteEx2 = expectation(description: "Delete one document")
        collection.deleteOneDocument(filter: document)
            .sink(receiveCompletion: { result in
                if case .failure = result {
                    XCTFail("Should count")
                }
            }, receiveValue: { count in
                XCTAssertEqual(count, 1)
                deleteEx2.fulfill()
            })
            .store(in: &cancellable)
        wait(for: [deleteEx2], timeout: 4.0)
    }

    func testMongoCollectionDeleteManyCombine() {
        var cancellable = Set<AnyCancellable>()
        let collection = setupMongoCollection()
        let document: Document = ["name": "fido", "breed": "cane corso"]
        let document2: Document = ["name": "rex", "breed": "cane corso"]

        let deleteEx1 = expectation(description: "Delete 0 documents")
        collection.deleteManyDocuments(filter: document)
            .sink(receiveCompletion: { result in
                if case .failure = result {
                    XCTFail("Should try to delete")
                }
            }, receiveValue: { count in
                XCTAssertEqual(count, 0)
                deleteEx1.fulfill()
            })
            .store(in: &cancellable)
        wait(for: [deleteEx1], timeout: 4.0)

        let insEx1 = expectation(description: "Insert document")
        collection.insertMany([document, document2])
            .sink(receiveCompletion: { _ in }, receiveValue: { _ in insEx1.fulfill() })
            .store(in: &cancellable)
        wait(for: [insEx1], timeout: 4.0)

        let deleteEx2 = expectation(description: "Delete one document")
        collection.deleteManyDocuments(filter: ["breed": "cane corso"])
            .sink(receiveCompletion: { result in
                if case .failure = result {
                    XCTFail("Should delete")
                }
            }, receiveValue: { count in
                XCTAssertEqual(count, 2)
                deleteEx2.fulfill()
            })
            .store(in: &cancellable)
        wait(for: [deleteEx2], timeout: 4.0)
    }

    func testMongoCollectionUpdateOneCombine() {
        var cancellable = Set<AnyCancellable>()
        let collection = setupMongoCollection()
        let document: Document = ["name": "fido", "breed": "cane corso"]
        let document2: Document = ["name": "rex", "breed": "cane corso"]
        let document3: Document = ["name": "john", "breed": "cane corso"]
        let document4: Document = ["name": "ted", "breed": "bullmastiff"]
        let document5: Document = ["name": "bill", "breed": "great dane"]

        let insEx1 = expectation(description: "Insert document")
        collection.insertMany([document, document2, document3, document4])
            .sink(receiveCompletion: { _ in }, receiveValue: { _ in insEx1.fulfill() })
            .store(in: &cancellable)
        wait(for: [insEx1], timeout: 4.0)

        let updateEx1 = expectation(description: "Update one document")
        collection.updateOneDocument(filter: document, update: document2)
            .sink(receiveCompletion: { result in
                if case .failure = result {
                    XCTFail("Should update")
                }
            }, receiveValue: { updateResult in
                XCTAssertEqual(updateResult.matchedCount, 1)
                XCTAssertEqual(updateResult.modifiedCount, 1)
                XCTAssertNil(updateResult.objectId)
                updateEx1.fulfill()
            })
            .store(in: &cancellable)
        wait(for: [updateEx1], timeout: 4.0)

        let updateEx2 = expectation(description: "Update one document")
        collection.updateOneDocument(filter: document5, update: document2, upsert: true)
        .sink(receiveCompletion: { result in
            if case .failure = result {
                XCTFail("Should try to update")
            }
        }, receiveValue: { updateResult in
            XCTAssertEqual(updateResult.matchedCount, 0)
            XCTAssertEqual(updateResult.modifiedCount, 0)
            XCTAssertNotNil(updateResult.objectId)
            updateEx2.fulfill()
        })
        .store(in: &cancellable)
        wait(for: [updateEx2], timeout: 4.0)
    }

    func testMongoCollectionUpdateManyCombine() {
        var cancellable = Set<AnyCancellable>()
        let collection = setupMongoCollection()
        let document: Document = ["name": "fido", "breed": "cane corso"]
        let document2: Document = ["name": "rex", "breed": "cane corso"]
        let document3: Document = ["name": "john", "breed": "cane corso"]
        let document4: Document = ["name": "ted", "breed": "bullmastiff"]
        let document5: Document = ["name": "bill", "breed": "great dane"]

        let insEx1 = expectation(description: "Insert document")
        collection.insertMany([document, document2, document3, document4])
            .sink(receiveCompletion: { _ in }, receiveValue: { _ in
                insEx1.fulfill()
            })
            .store(in: &cancellable)
        wait(for: [insEx1], timeout: 4.0)

        let updateEx1 = expectation(description: "Update one document")
        collection.updateManyDocuments(filter: document, update: document2)
            .sink(receiveCompletion: { result in
                if case .failure = result {
                    XCTFail("Should update")
                }
            }, receiveValue: { updateResult in
                XCTAssertEqual(updateResult.matchedCount, 1)
                XCTAssertEqual(updateResult.modifiedCount, 1)
                XCTAssertNil(updateResult.objectId)
                updateEx1.fulfill()
            })
            .store(in: &cancellable)
        wait(for: [updateEx1], timeout: 4.0)

        let updateEx2 = expectation(description: "Update one document")
        collection.updateManyDocuments(filter: document5, update: document2, upsert: true)
            .sink(receiveCompletion: { result in
                if case .failure = result {
                    XCTFail("Should try to update")
                }
            }, receiveValue: { updateResult in
                XCTAssertEqual(updateResult.matchedCount, 0)
                XCTAssertEqual(updateResult.modifiedCount, 0)
                XCTAssertNotNil(updateResult.objectId)
                updateEx2.fulfill()
            })
            .store(in: &cancellable)
        wait(for: [updateEx2], timeout: 4.0)
    }

    func testMongoCollectionFindAndUpdateCombine() {
        var cancellable = Set<AnyCancellable>()
        let collection = setupMongoCollection()
        let document: Document = ["name": "fido", "breed": "cane corso"]
        let document2: Document = ["name": "rex", "breed": "cane corso"]
        let document3: Document = ["name": "john", "breed": "cane corso"]

        let findOneUpdateEx1 = expectation(description: "Find one document and update")
        collection.findOneAndUpdate(filter: document, update: document2)
            .sink(receiveCompletion: { result in
                if case .failure = result {
                    XCTFail("Should try to update")
                }
            }, receiveValue: { updateResult in
                XCTAssertNil(updateResult)
                findOneUpdateEx1.fulfill()
            })
            .store(in: &cancellable)
        wait(for: [findOneUpdateEx1], timeout: 4.0)

        let options1 = FindOneAndModifyOptions(["name": 1], ["_id": 1], true, true)
        let findOneUpdateEx2 = expectation(description: "Find one document and update")
        collection.findOneAndUpdate(filter: document2, update: document3, options: options1)
            .sink(receiveCompletion: { result in
                if case .failure = result {
                    XCTFail("Should update")
                }
            }, receiveValue: { updateResult in
                guard let updateResult = updateResult else {
                    XCTFail("Should find")
                    return
                }
                XCTAssertEqual(updateResult["name"]??.stringValue, "john")
                findOneUpdateEx2.fulfill()
            })
            .store(in: &cancellable)
        wait(for: [findOneUpdateEx2], timeout: 4.0)

        let options2 = FindOneAndModifyOptions(["name": 1], ["_id": 1], true, true)
        let findOneUpdateEx3 = expectation(description: "Find one document and update")
        collection.findOneAndUpdate(filter: document, update: document2, options: options2)
            .sink(receiveCompletion: { result in
                if case .failure = result {
                    XCTFail("Should update")
                }
            }, receiveValue: { updateResult in
                guard let updateResult = updateResult else {
                    XCTFail("Should find")
                    return
                }
                XCTAssertEqual(updateResult["name"]??.stringValue, "rex")
                findOneUpdateEx3.fulfill()
            })
            .store(in: &cancellable)
        wait(for: [findOneUpdateEx3], timeout: 4.0)
    }

    func testMongoCollectionFindAndReplaceCombine() {
        var cancellable = Set<AnyCancellable>()
        let collection = setupMongoCollection()
        let document: Document = ["name": "fido", "breed": "cane corso"]
        let document2: Document = ["name": "rex", "breed": "cane corso"]
        let document3: Document = ["name": "john", "breed": "cane corso"]

        let findOneReplaceEx1 = expectation(description: "Find one document and replace")
        collection.findOneAndReplace(filter: document, replacement: document2)
            .sink(receiveCompletion: { result in
                if case .failure = result {
                    XCTFail("Should try to replace")
                }
            }, receiveValue: { updateResult in
                XCTAssertNil(updateResult)
                findOneReplaceEx1.fulfill()
            })
            .store(in: &cancellable)
        wait(for: [findOneReplaceEx1], timeout: 4.0)

        let options1 = FindOneAndModifyOptions(["name": 1], ["_id": 1], true, true)
        let findOneReplaceEx2 = expectation(description: "Find one document and replace")
        collection.findOneAndReplace(filter: document2, replacement: document3, options: options1)
            .sink(receiveCompletion: { result in
                if case .failure = result {
                    XCTFail("Should replace")
                }
            }, receiveValue: { updateResult in
                guard let updateResult = updateResult else {
                    XCTFail("Should find")
                    return
                }
                XCTAssertEqual(updateResult["name"]??.stringValue, "john")
                findOneReplaceEx2.fulfill()
            })
            .store(in: &cancellable)
        wait(for: [findOneReplaceEx2], timeout: 4.0)

        let options2 = FindOneAndModifyOptions(["name": 1], ["_id": 1], true, false)
        let findOneReplaceEx3 = expectation(description: "Find one document and replace")
        collection.findOneAndReplace(filter: document, replacement: document2, options: options2)
            .sink(receiveCompletion: { result in
                if case .failure = result {
                    XCTFail("Should try to replace")
                }
            }, receiveValue: { updateResult in
                XCTAssertNil(updateResult)
                findOneReplaceEx3.fulfill()
            })
            .store(in: &cancellable)
        wait(for: [findOneReplaceEx3], timeout: 4.0)
    }

    func testMongoCollectionFindAndDeleteCombine() {
        var cancellable = Set<AnyCancellable>()
        let collection = setupMongoCollection()
        let document: Document = ["name": "fido", "breed": "cane corso"]

        let insEx1 = expectation(description: "Insert document")
        collection.insertMany([document])
            .sink(receiveCompletion: { _ in }, receiveValue: { _ in insEx1.fulfill() })
            .store(in: &cancellable)
        wait(for: [insEx1], timeout: 4.0)

        let findOneDeleteEx1 = expectation(description: "Find one document and delete")
        collection.findOneAndDelete(filter: document)
            .sink(receiveCompletion: { result in
                if case .failure = result {
                    XCTFail("Should try to delete")
                }
            }, receiveValue: { updateResult in
                XCTAssertNotNil(updateResult)
                findOneDeleteEx1.fulfill()
            })
            .store(in: &cancellable)
        wait(for: [findOneDeleteEx1], timeout: 4.0)

        let options1 = FindOneAndModifyOptions(["name": 1], ["_id": 1], false, false)
        let findOneDeleteEx2 = expectation(description: "Find one document and delete")
        collection.findOneAndDelete(filter: document, options: options1)
            .sink(receiveCompletion: { result in
                if case .failure(let error) = result,
                    error.localizedDescription == "expected pre-image to match projection matcher" {
                    // FIXME: It seems there is a possible server bug that does not handle
                    // `projection` in `FindOneAndModifyOptions` correctly. The returned error is:
                    // "expected pre-image to match projection matcher"
                    // https://jira.mongodb.org/browse/REALMC-6878
                    findOneDeleteEx2.fulfill()
                } else {
                    XCTFail("Please review test cases for findOneAndDelete.")
                }
            }, receiveValue: { _ in
                XCTFail("Please review test cases for findOneAndDelete.")
            })
//            .sink(receiveCompletion: { result in
//                if case .failure(let error) = result {
//                    XCTFail("Should try to find instead of \(error)")
//                }
//            }, receiveValue: { deleteResult in
//                XCTAssertNil(deleteResult)
//                findOneDeleteEx2.fulfill()
//            })
        .store(in: &cancellable)
        wait(for: [findOneDeleteEx2], timeout: 4.0)

        let options2 = FindOneAndModifyOptions(["name": 1], ["_id": 1])
        let findOneDeleteEx3 = expectation(description: "Find one document and delete")
        collection.findOneAndDelete(filter: document, options: options2)
            .sink(receiveCompletion: { result in
                if case .failure(let error) = result,
                    error.localizedDescription == "expected pre-image to match projection matcher" {
                    // FIXME: It seems there is a possible server bug that does not handle
                    // `projection` in `FindOneAndModifyOptions` correctly. The returned error is:
                    // "expected pre-image to match projection matcher"
                    // https://jira.mongodb.org/browse/REALMC-6878
                    findOneDeleteEx3.fulfill()
                } else {
                    XCTFail("Please review test cases for findOneAndDelete.")
                }
            }, receiveValue: { _ in
                XCTFail("Please review test cases for findOneAndDelete.")
            })
//            .sink(receiveCompletion: { result in
//                if case .failure(let error) = result {
//                    XCTFail("Should try to find instead of \(error)")
//                }
//            }, receiveValue: { deleteResult in
//                guard let deleteResult = deleteResult else {
//                    XCTFail("Should delete")
//                    return
//                }
//                XCTAssertEqual(deleteResult["name"] as! String, "fido")
//                findOneDeleteEx3.fulfill()
//            })
            .store(in: &cancellable)
        wait(for: [findOneDeleteEx3], timeout: 4.0)

        let findEx = expectation(description: "Find documents")
        collection.find(filter: [:])
            .sink(receiveCompletion: { result in
                if case .failure = result {
                    XCTFail("Should try to update")
                }
            }, receiveValue: { updateResult in
                XCTAssertEqual(updateResult.count, 0)
                findEx.fulfill()
            })
            .store(in: &cancellable)
        wait(for: [findEx], timeout: 4.0)
    }

    func testCallFunctionCombine() {
        let email = "realm_tests_do_autoverify\(randomString(7))@\(randomString(7)).com"
        let password = randomString(10)
        var cancellable = Set<AnyCancellable>()

        let regEx = expectation(description: "Should register")
        app.emailPasswordAuth.registerUser(email: email, password: password)
            .sink(receiveCompletion: { result in
                if case .failure = result {
                    XCTFail("Should register")
                }
            }, receiveValue: { _ in
                regEx.fulfill()
            })
            .store(in: &cancellable)
        wait(for: [regEx], timeout: 4.0)

        let credentials = Credentials.emailPassword(email: email, password: password)
        var syncUser: User!
        let loginEx = expectation(description: "Should login")
        app.login(credentials: credentials)
            .sink(receiveCompletion: { result in
                if case .failure = result {
                    XCTFail("Should login")
                }
            }, receiveValue: { user in
                syncUser = user
                loginEx.fulfill()
            })
            .store(in: &cancellable)
        wait(for: [loginEx], timeout: 4.0)

        let sumEx = expectation(description: "Should calc sum")
        syncUser.functions.sum([1, 2, 3, 4, 5])
            .sink(receiveCompletion: { (result) in
                if case .failure = result {
                    XCTFail("Should calc sum 15")
                }
            }, receiveValue: { bson in
                guard case let .int64(sum) = bson else {
                    XCTFail("Should be int64")
                    return
                }
                XCTAssertEqual(sum, 15)
                sumEx.fulfill()
            })
            .store(in: &cancellable)
        wait(for: [sumEx], timeout: 4.0)

        let userDataEx = expectation(description: "Should update user data")
        syncUser.functions.updateUserData([["favourite_colour": "green", "apples": 10]])
            .sink(receiveCompletion: { result in
                if case .failure = result {
                    XCTFail("Should update user data")
                }
            }, receiveValue: { bson in
                guard case let .bool(upd) = bson else {
                    XCTFail("Should be bool")
                    return
                }
                XCTAssertTrue(upd)
                userDataEx.fulfill()
            })
            .store(in: &cancellable)
        wait(for: [userDataEx], timeout: 4.0)

    }

    func testAPIKeyAuthCombine() {
        var cancellable = Set<AnyCancellable>()
        let email = "realm_tests_do_autoverify\(randomString(7))@\(randomString(7)).com"
        let password = randomString(10)

        let registerUserEx = expectation(description: "Register user")
        app.emailPasswordAuth.registerUser(email: email, password: password)
            .sink(receiveCompletion: { _ in },
                  receiveValue: { _ in registerUserEx.fulfill() })
            .store(in: &cancellable)
        wait(for: [registerUserEx], timeout: 4.0)

        let loginEx = expectation(description: "Login user")
        var syncUser: User?
        app.login(credentials: Credentials.emailPassword(email: email, password: password))
            .sink(receiveCompletion: { _ in },
                  receiveValue: { (user) in
                syncUser = user
                loginEx.fulfill()
            })
            .store(in: &cancellable)
        wait(for: [loginEx], timeout: 4.0)

        let createAPIKeyEx = expectation(description: "Create user api key")
        var apiKey: UserAPIKey?
        syncUser?.apiKeysAuth.createAPIKey(named: "my-api-key")
            .sink(receiveCompletion: { (result) in
                if case .failure = result {
                    XCTFail("Should create user api key")
                }
            }, receiveValue: { (userApiKey) in
                apiKey = userApiKey
                createAPIKeyEx.fulfill()
            })
            .store(in: &cancellable)
        wait(for: [createAPIKeyEx], timeout: 4.0)

        let fetchAPIKeyEx = expectation(description: "Fetch user api key")
        var objId: ObjectId? = try? ObjectId(string: apiKey!.objectId.stringValue)
        syncUser?.apiKeysAuth.fetchAPIKey(objId!)
            .sink(receiveCompletion: { (result) in
                if case .failure = result {
                    XCTFail("Should fetch user api key")
                }
            }, receiveValue: { (userApiKey) in
                apiKey = userApiKey
                fetchAPIKeyEx.fulfill()
            })
            .store(in: &cancellable)
        wait(for: [fetchAPIKeyEx], timeout: 4.0)

        let fetchAPIKeysEx = expectation(description: "Fetch user api keys")
        syncUser?.apiKeysAuth.fetchAPIKeys()
            .sink(receiveCompletion: { (result) in
                if case .failure = result {
                    XCTFail("Should fetch user api keys")
                }
            }, receiveValue: { (userApiKeys) in
                XCTAssertEqual(userApiKeys.count, 1)
                fetchAPIKeysEx.fulfill()
            })
            .store(in: &cancellable)
        wait(for: [fetchAPIKeysEx], timeout: 4.0)

        let disableKeyEx = expectation(description: "Disable API key")
        objId = try? ObjectId(string: apiKey!.objectId.stringValue)
        syncUser?.apiKeysAuth.disableAPIKey(objId!)
            .sink(receiveCompletion: { (result) in
                if case .failure = result {
                    XCTFail("Should disable user api key")
                }
            }, receiveValue: { _ in
                disableKeyEx.fulfill()
            })
            .store(in: &cancellable)
        wait(for: [disableKeyEx], timeout: 4.0)

        let enableKeyEx = expectation(description: "Enable API key")
        syncUser?.apiKeysAuth.enableAPIKey(objId!)
            .sink(receiveCompletion: { (result) in
                if case .failure = result {
                    XCTFail("Should enable user api key")
                }
            }, receiveValue: { _ in
                enableKeyEx.fulfill()
            })
            .store(in: &cancellable)
        wait(for: [enableKeyEx], timeout: 4.0)

        let deleteKeyEx = expectation(description: "Delete API key")
        syncUser?.apiKeysAuth.deleteAPIKey(objId!)
            .sink(receiveCompletion: { (result) in
                if case .failure = result {
                    XCTFail("Should delete user api key")
                }
            }, receiveValue: { _ in
                deleteKeyEx.fulfill()
            })
            .store(in: &cancellable)
        wait(for: [deleteKeyEx], timeout: 4.0)
    }

    func testPushRegistrationCombine() {
        var cancellable = Set<AnyCancellable>()
        let email = "realm_tests_do_autoverify\(randomString(7))@\(randomString(7)).com"
        let password = randomString(10)

        let registerUserEx = expectation(description: "Register user")
        app.emailPasswordAuth.registerUser(email: email, password: password)
            .sink(receiveCompletion: { _ in },
                  receiveValue: { _ in registerUserEx.fulfill() })
            .store(in: &cancellable)
        wait(for: [registerUserEx], timeout: 4.0)

        let loginEx = expectation(description: "Login user")
        app.login(credentials: Credentials.emailPassword(email: email, password: password))
            .sink(receiveCompletion: { _ in },
                  receiveValue: { _ in loginEx.fulfill() })
            .store(in: &cancellable)
        wait(for: [loginEx], timeout: 4.0)

        let registerDeviceExpectation = expectation(description: "Register Device")
        let client = app.pushClient(serviceName: "gcm")
        client.registerDevice(token: "some-token", user: app.currentUser!)
            .sink(receiveCompletion: { (result) in
                if case .failure = result {
                    XCTFail("Should register device")
                }
            }, receiveValue: { _ in
                registerDeviceExpectation.fulfill()
            })
            .store(in: &cancellable)
        wait(for: [registerDeviceExpectation], timeout: 4.0)

        let dergisterDeviceExpectation = expectation(description: "Deregister Device")
        client.deregisterDevice(user: app.currentUser!)
            .sink(receiveCompletion: { (result) in
                if case .failure = result {
                    XCTFail("Should deregister device")
                }
            }, receiveValue: { _ in
                dergisterDeviceExpectation.fulfill()
            })
            .store(in: &cancellable)
        wait(for: [dergisterDeviceExpectation], timeout: 4.0)
    }
}<|MERGE_RESOLUTION|>--- conflicted
+++ resolved
@@ -1002,28 +1002,16 @@
         wait(for: [createAPIKeyEx], timeout: 4.0)
 
         let fetchAPIKeyEx = expectation(description: "Fetch user api key")
-<<<<<<< HEAD
         syncUser?.apiKeysAuth.fetchAPIKey(apiKey!.objectId as! ObjectId, { result in
-=======
-        syncUser?.apiKeysAuth.fetchAPIKey(apiKey!.objectId) { result in
->>>>>>> b6c9b424
             if case .failure = result {
                 XCTFail()
             }
             fetchAPIKeyEx.fulfill()
-<<<<<<< HEAD
         })
         wait(for: [fetchAPIKeyEx], timeout: 4.0)
 
         let fetchAPIKeysEx = expectation(description: "Fetch user api keys")
         syncUser?.apiKeysAuth.fetchAPIKeys { result in
-=======
-        }
-        wait(for: [fetchAPIKeyEx], timeout: 4.0)
-
-        let fetchAPIKeysEx = expectation(description: "Fetch user api keys")
-        syncUser?.apiKeysAuth.fetchAPIKeys(completion: { result in
->>>>>>> b6c9b424
             switch result {
             case .success(let userAPIKeys):
                 XCTAssertEqual(userAPIKeys.count, 1)
@@ -1031,11 +1019,7 @@
                 XCTFail()
             }
             fetchAPIKeysEx.fulfill()
-<<<<<<< HEAD
-        }
-=======
-        })
->>>>>>> b6c9b424
+        }
         wait(for: [fetchAPIKeysEx], timeout: 4.0)
     }
     
@@ -2211,11 +2195,7 @@
             switch result {
             case .success(let objIds):
                 XCTAssertEqual(objIds.count, 4)
-<<<<<<< HEAD
-            objectIds = objIds.map { $0!.objectIdValue! }
-=======
-                objectIds = objIds.map {try! ObjectId(string: $0.stringValue)}
->>>>>>> b6c9b424
+                objectIds = objIds.map { $0!.objectIdValue! }
             case .failure(_):
                 XCTFail()
             }
@@ -2281,11 +2261,7 @@
             switch result {
             case .success(let objIds):
                 XCTAssertEqual(objIds.count, 4)
-<<<<<<< HEAD
                 objectIds = objIds.map { $0!.objectIdValue! }
-=======
-                objectIds = objIds.map {try! ObjectId(string: $0.stringValue)}
->>>>>>> b6c9b424
             case .failure(_):
                 XCTFail()
             }
@@ -2349,11 +2325,7 @@
             switch result {
             case .success(let objIds):
                 XCTAssertEqual(objIds.count, 4)
-<<<<<<< HEAD
                 objectIds = objIds.map { $0!.objectIdValue! }
-=======
-                objectIds = objIds.map {try! ObjectId(string: $0.stringValue)}
->>>>>>> b6c9b424
             case .failure(_):
                 XCTFail()
             }
@@ -2528,11 +2500,7 @@
             switch result {
             case .success(let objIds):
                 XCTAssertEqual(objIds.count, 4)
-<<<<<<< HEAD
                 objectIds = objIds.map { $0!.objectIdValue! }
-=======
-                objectIds = objIds.map {try! ObjectId(string: $0.stringValue)}
->>>>>>> b6c9b424
             case .failure(_):
                 XCTFail()
             }
@@ -2628,11 +2596,7 @@
             switch result {
             case .success(let objIds):
                 XCTAssertEqual(objIds.count, 4)
-<<<<<<< HEAD
                 objectIds = objIds.map { $0!.objectIdValue! }
-=======
-                objectIds = objIds.map {try! ObjectId(string: $0.stringValue)}
->>>>>>> b6c9b424
             case .failure(_):
                 XCTFail()
             }
