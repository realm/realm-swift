--- conflicted
+++ resolved
@@ -19,16 +19,9 @@
 #import <Foundation/Foundation.h>
 
 #import "RLMRealmConfiguration.h"
-<<<<<<< HEAD
 #import "RLMAppCredentials.h"
-#import "RLMSyncPermission.h"
-
-@class RLMSyncUser, RLMSyncUserInfo, RLMAppCredentials, RLMSyncPermission, RLMSyncSession, RLMRealm, RLMSyncPermissionOffer;
-=======
-#import "RLMSyncCredentials.h"
 
 @class RLMSyncUser, RLMSyncUserInfo, RLMSyncCredentials, RLMSyncSession, RLMRealm;
->>>>>>> 25fcf5d2
 
 /**
  The state of the user object.
@@ -91,11 +84,6 @@
  for functionality not exposed natively. It should be treated as sensitive data.
  */
 @property (nullable, nonatomic, readonly) NSString *accessToken;
-
-/**
- The URL of the authentication server this user will communicate with.
- */
-@property (nullable, nonatomic, readonly) NSURL *authenticationServer;
 
 /**
  The current state of the user.
@@ -169,145 +157,11 @@
  */
 - (NSArray<RLMSyncSession *> *)allSessions;
 
-<<<<<<< HEAD
 /// :nodoc:
 - (instancetype)init __attribute__((unavailable("RLMSyncUser cannot be created directly")));
 /// :nodoc:
 + (instancetype)new __attribute__((unavailable("RLMSyncUser cannot be created directly")));
 
-=======
-#pragma mark - Passwords
-
-/**
- Change this user's password asynchronously.
-
- @warning Changing a user's password using an authentication server that doesn't
-          use HTTPS is a major security flaw, and should only be done while
-          testing.
-
- @param newPassword The user's new password.
- @param completion  Completion block invoked when login has completed or failed.
-                    The callback will be invoked on a background queue provided
-                    by `NSURLSession`.
- */
-- (void)changePassword:(NSString *)newPassword completion:(RLMPasswordChangeStatusBlock)completion;
-
-/**
- Change an arbitrary user's password asynchronously.
-
- @note    The current user must be an admin user for this operation to succeed.
-
- @warning Changing a user's password using an authentication server that doesn't
-          use HTTPS is a major security flaw, and should only be done while
-          testing.
-
- @param newPassword The user's new password.
- @param userID      The identity of the user whose password should be changed.
- @param completion  Completion block invoked when login has completed or failed.
-                    The callback will be invoked on a background queue provided
-                    by `NSURLSession`.
- */
-- (void)changePassword:(NSString *)newPassword forUserID:(NSString *)userID completion:(RLMPasswordChangeStatusBlock)completion;
-
-/**
- Ask the server to send a password reset email to the given email address.
-
- If `email` is an email address which is associated with a user account that was
- registered using the "password" authentication service, the server will send an
- email to that address with a password reset token. No error is reported if the
- email address is invalid or not associated with an account.
-
- @param serverURL  The authentication server URL for the user.
- @param email      The email address to send the email to.
- @param completion A block which will be called when the request completes or
-                   fails. The callback will be invoked on a background queue
-                   provided by `NSURLSession`, and not on the calling queue.
- */
-+ (void)requestPasswordResetForAuthServer:(NSURL *)serverURL
-                                userEmail:(NSString *)email
-                               completion:(RLMPasswordChangeStatusBlock)completion;
-
-/**
- Change a user's password using a one-time password reset token.
-
- By default, the password reset email sent by ROS will link to a web site where
- the user can select a new password, and the app will not need to call this
- method. If you wish to instead handle this within your native app, you must
- change the `baseURL` in the server configuration for `PasswordAuthProvider` to
- a scheme registered for your app, extract the token from the URL, and call this
- method after prompting the user for a new password.
-
- @warning Changing a user's password using an authentication server that doesn't
-          use HTTPS is a major security flaw, and should only be done while
-          testing.
-
- @param serverURL   The authentication server URL for the user.
- @param token       The one-time use token from the URL.
- @param newPassword The user's new password.
- @param completion  A block which will be called when the request completes or
-                    fails. The callback will be invoked on a background queue
-                    provided by `NSURLSession`, and not on the calling queue.
- */
-+ (void)completePasswordResetForAuthServer:(NSURL *)serverURL
-                                     token:(NSString *)token
-                                  password:(NSString *)newPassword
-                                completion:(RLMPasswordChangeStatusBlock)completion;
-
-/**
- Ask the server to send a confirmation email to the given email address.
-
- If `email` is an email address which is associated with a user account that was
- registered using the "password" authentication service, the server will send an
- email to that address with a confirmation token. No error is reported if the
- email address is invalid or not associated with an account.
-
- @param serverURL  The authentication server URL for the user.
- @param email      The email address to send the email to.
- @param completion A block which will be called when the request completes or
-                   fails. The callback will be invoked on a background queue
-                   provided by `NSURLSession`, and not on the calling queue.
- */
-+ (void)requestEmailConfirmationForAuthServer:(NSURL *)serverURL
-                                    userEmail:(NSString *)email
-                                   completion:(RLMPasswordChangeStatusBlock)completion;
-
-/**
- Confirm a user's email using a one-time confirmation token.
-
- By default, the confirmation email sent by ROS will link to a web site with
- a generic "thank you for confirming your email" message, and the app will not
- need to call this method. If you wish to instead handle this within your native
- app, you must change the `baseURL` in the server configuration for
- `PasswordAuthProvider` to a scheme registered for your app, extract the token
- from the URL, and call this method.
-
- @param serverURL   The authentication server URL for the user.
- @param token       The one-time use token from the URL.
- @param completion  A block which will be called when the request completes or
-                    fails. The callback will be invoked on a background queue
-                    provided by `NSURLSession`, and not on the calling queue.
- */
-+ (void)confirmEmailForAuthServer:(NSURL *)serverURL
-                            token:(NSString *)token
-                       completion:(RLMPasswordChangeStatusBlock)completion;
-
-#pragma mark - Administrator
-
-/**
- Given a Realm Object Server authentication provider and a provider identifier for a user
- (for example, a username), look up and return user information for that user.
-
- @param providerUserIdentity    The username or identity of the user as issued by the authentication provider.
-                                In most cases this is different from the Realm Object Server-issued identity.
- @param provider                The authentication provider that manages the user whose information is desired.
- @param completion              Completion block invoked when request has completed or failed.
-                                The callback will be invoked on a background queue provided
-                                by `NSURLSession`.
- */
-- (void)retrieveInfoForUser:(NSString *)providerUserIdentity
-           identityProvider:(RLMIdentityProvider)provider
-                 completion:(RLMRetrieveUserBlock)completion;
->>>>>>> 25fcf5d2
 @end
 
 #pragma mark - User info classes
