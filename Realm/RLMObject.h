--- conflicted
+++ resolved
@@ -86,7 +86,6 @@
 -(instancetype)init;
 
 /**
-<<<<<<< HEAD
  Helper to return the class name for an RLMObject subclass.
  
  @return    The class name for the model class.
@@ -94,11 +93,8 @@
 + (NSString *)className;
 
 /**
- Create an RLMObject within a Realm with a given object.
-=======
  Creates an RLMObject instance from a given object and adds it to a specified RLMRealm, 
  where it will be persisted.
->>>>>>> 451eac48
  
  @param realm   The RLMRealm instance to add the object to.
  @param object  The object used to populate the RLMObject instance. This can be any key/value compliant
@@ -229,7 +225,6 @@
 
 @end
 
-<<<<<<< HEAD
 //---------------------------------------------------------------------------------------
 // @name RLMArray Property Declaration
 //---------------------------------------------------------------------------------------
@@ -244,21 +239,4 @@
 //
 #define RLM_ARRAY_TYPE(RLM_OBJECT_SUBCLASS)\
 @protocol RLM_OBJECT_SUBCLASS <NSObject>   \
-=======
-
-/**---------------------------------------------------------------------------------------
- *  @name RLMObject Class Name
- *  ---------------------------------------------------------------------------------------
- */
-@interface RLMObject (ClassName)
-/**
- Returns the class name for an RLMObject.
- 
- @return  The class name for a given RLMObject.
- */
-+ (NSString *)className;
-
->>>>>>> 451eac48
-@end
-
-
+@end