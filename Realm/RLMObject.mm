////////////////////////////////////////////////////////////////////////////
//
// Copyright 2014 Realm Inc.
//
// Licensed under the Apache License, Version 2.0 (the "License");
// you may not use this file except in compliance with the License.
// You may obtain a copy of the License at
//
// http://www.apache.org/licenses/LICENSE-2.0
//
// Unless required by applicable law or agreed to in writing, software
// distributed under the License is distributed on an "AS IS" BASIS,
// WITHOUT WARRANTIES OR CONDITIONS OF ANY KIND, either express or implied.
// See the License for the specific language governing permissions and
// limitations under the License.
//
////////////////////////////////////////////////////////////////////////////

#import "RLMObject_Private.hpp"

#import "RLMAccessor.h"
#import "RLMArray.h"
#import "RLMCollection_Private.hpp"
#import "RLMObjectBase_Private.h"
#import "RLMObjectSchema_Private.hpp"
#import "RLMObjectStore.h"
#import "RLMProperty_Private.h"
#import "RLMQueryUtil.hpp"
#import "RLMRealm_Private.hpp"
#import "RLMSchema_Private.h"

#import "object.hpp"

// We declare things in RLMObject which are actually implemented in RLMObjectBase
// for documentation's sake, which leads to -Wunimplemented-method warnings.
// Other alternatives to this would be to disable -Wunimplemented-method for this
// file (but then we could miss legitimately missing things), or declaring the
// inherited things in a category (but they currently aren't nicely grouped for
// that).
@implementation RLMObject

// synthesized in RLMObjectBase
@dynamic invalidated, realm, objectSchema;

#pragma mark - Designated Initializers

- (instancetype)init {
    return [super init];
}

#pragma mark - Convenience Initializers

- (instancetype)initWithValue:(id)value {
    if (!(self = [self init])) {
        return nil;
    }
    RLMInitializeWithValue(self, value, RLMSchema.partialPrivateSharedSchema);
    return self;
}

#pragma mark - Class-based Object Creation

+ (instancetype)createInDefaultRealmWithValue:(id)value {
    return (RLMObject *)RLMCreateObjectInRealmWithValue([RLMRealm defaultRealm], [self className], value, RLMUpdatePolicyError);
}

+ (instancetype)createInRealm:(RLMRealm *)realm withValue:(id)value {
    return (RLMObject *)RLMCreateObjectInRealmWithValue(realm, [self className], value, RLMUpdatePolicyError);
}

+ (instancetype)createOrUpdateInDefaultRealmWithValue:(id)value {
    return [self createOrUpdateInRealm:[RLMRealm defaultRealm] withValue:value];
}

+ (instancetype)createOrUpdateModifiedInDefaultRealmWithValue:(id)value {
    return [self createOrUpdateModifiedInRealm:[RLMRealm defaultRealm] withValue:value];
}

+ (instancetype)createOrUpdateInRealm:(RLMRealm *)realm withValue:(id)value {
    RLMVerifyHasPrimaryKey(self);
    return (RLMObject *)RLMCreateObjectInRealmWithValue(realm, [self className], value, RLMUpdatePolicyUpdateAll);
}

+ (instancetype)createOrUpdateModifiedInRealm:(RLMRealm *)realm withValue:(id)value {
    RLMVerifyHasPrimaryKey(self);
    return (RLMObject *)RLMCreateObjectInRealmWithValue(realm, [self className], value, RLMUpdatePolicyUpdateChanged);
}

#pragma mark - Subscripting

- (id)objectForKeyedSubscript:(NSString *)key {
    return RLMObjectBaseObjectForKeyedSubscript(self, key);
}

- (void)setObject:(id)obj forKeyedSubscript:(NSString *)key {
    RLMObjectBaseSetObjectForKeyedSubscript(self, key, obj);
}

#pragma mark - Getting & Querying

+ (RLMResults *)allObjects {
    return RLMGetObjects(RLMRealm.defaultRealm, self.className, nil);
}

+ (RLMResults *)allObjectsInRealm:(__unsafe_unretained RLMRealm *const)realm {
    return RLMGetObjects(realm, self.className, nil);
}

+ (RLMResults *)objectsWhere:(NSString *)predicateFormat, ... {
    va_list args;
    va_start(args, predicateFormat);
    RLMResults *results = [self objectsWhere:predicateFormat args:args];
    va_end(args);
    return results;
}

+ (RLMResults *)objectsWhere:(NSString *)predicateFormat args:(va_list)args {
    return [self objectsWithPredicate:[NSPredicate predicateWithFormat:predicateFormat arguments:args]];
}

+ (RLMResults *)objectsInRealm:(RLMRealm *)realm where:(NSString *)predicateFormat, ... {
    va_list args;
    va_start(args, predicateFormat);
    RLMResults *results = [self objectsInRealm:realm where:predicateFormat args:args];
    va_end(args);
    return results;
}

+ (RLMResults *)objectsInRealm:(RLMRealm *)realm where:(NSString *)predicateFormat args:(va_list)args {
    return [self objectsInRealm:realm withPredicate:[NSPredicate predicateWithFormat:predicateFormat arguments:args]];
}

+ (RLMResults *)objectsWithPredicate:(NSPredicate *)predicate {
    return RLMGetObjects(RLMRealm.defaultRealm, self.className, predicate);
}

+ (RLMResults *)objectsInRealm:(RLMRealm *)realm withPredicate:(NSPredicate *)predicate {
    return RLMGetObjects(realm, self.className, predicate);
}

+ (instancetype)objectForPrimaryKey:(id)primaryKey {
    return RLMGetObject(RLMRealm.defaultRealm, self.className, primaryKey);
}

+ (instancetype)objectInRealm:(RLMRealm *)realm forPrimaryKey:(id)primaryKey {
    return RLMGetObject(realm, self.className, primaryKey);
}

#pragma mark - Other Instance Methods

- (BOOL)isEqualToObject:(RLMObject *)object {
    return [object isKindOfClass:RLMObject.class] && RLMObjectBaseAreEqual(self, object);
}

- (instancetype)freeze {
    return RLMObjectFreeze(self);
}

- (RLMNotificationToken *)addNotificationBlock:(RLMObjectChangeBlock)block {
<<<<<<< HEAD
    return RLMObjectAddNotificationBlock(self, block);
=======
    return RLMObjectAddNotificationBlock(self, block, nil);
}

- (RLMNotificationToken *)addNotificationBlock:(RLMObjectChangeBlock)block
                                         queue:(nonnull dispatch_queue_t)queue {
    return RLMObjectAddNotificationBlock(self, block, queue);
>>>>>>> e62fe72f
}

+ (NSString *)className {
    return [super className];
}

#pragma mark - Default values for schema definition

+ (NSArray *)indexedProperties {
    return @[];
}

+ (NSDictionary *)linkingObjectsProperties {
    return @{};
}

+ (NSDictionary *)defaultPropertyValues {
    return nil;
}

+ (NSString *)primaryKey {
    return nil;
}

+ (NSArray *)ignoredProperties {
    return nil;
}

+ (NSArray *)requiredProperties {
    return @[];
}

+ (bool)_realmIgnoreClass {
    return false;
}

@end

@implementation RLMDynamicObject

+ (bool)_realmIgnoreClass {
    return true;
}

+ (BOOL)shouldIncludeInDefaultSchema {
    return NO;
}

- (id)valueForUndefinedKey:(NSString *)key {
    return RLMDynamicGetByName(self, key);
}

- (void)setValue:(id)value forUndefinedKey:(NSString *)key {
    RLMDynamicValidatedSet(self, key, value);
}

+ (RLMObjectSchema *)sharedSchema {
    return nil;
}

@end

BOOL RLMIsObjectOrSubclass(Class klass) {
    return RLMIsKindOfClass(klass, RLMObjectBase.class);
}

BOOL RLMIsObjectSubclass(Class klass) {
    return RLMIsKindOfClass(class_getSuperclass(class_getSuperclass(klass)), RLMObjectBase.class);
}<|MERGE_RESOLUTION|>--- conflicted
+++ resolved
@@ -157,16 +157,12 @@
 }
 
 - (RLMNotificationToken *)addNotificationBlock:(RLMObjectChangeBlock)block {
-<<<<<<< HEAD
-    return RLMObjectAddNotificationBlock(self, block);
-=======
     return RLMObjectAddNotificationBlock(self, block, nil);
 }
 
 - (RLMNotificationToken *)addNotificationBlock:(RLMObjectChangeBlock)block
                                          queue:(nonnull dispatch_queue_t)queue {
     return RLMObjectAddNotificationBlock(self, block, queue);
->>>>>>> e62fe72f
 }
 
 + (NSString *)className {
