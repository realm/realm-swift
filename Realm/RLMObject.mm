////////////////////////////////////////////////////////////////////////////
//
// Copyright 2014 Realm Inc.
//
// Licensed under the Apache License, Version 2.0 (the "License");
// you may not use this file except in compliance with the License.
// You may obtain a copy of the License at
//
// http://www.apache.org/licenses/LICENSE-2.0
//
// Unless required by applicable law or agreed to in writing, software
// distributed under the License is distributed on an "AS IS" BASIS,
// WITHOUT WARRANTIES OR CONDITIONS OF ANY KIND, either express or implied.
// See the License for the specific language governing permissions and
// limitations under the License.
//
////////////////////////////////////////////////////////////////////////////

#import "RLMObject_Private.h"
#import "RLMSchema_Private.h"
#import "RLMObjectStore.h"
#import "RLMQueryUtil.hpp"
#import "RLMUtil.hpp"

#import <objc/runtime.h>

@implementation RLMObject

@synthesize realm = _realm;
@synthesize RLMObject_schema = _RLMObject_schema;

// standalone init
-(instancetype)init {
    self = [self initWithRealm:nil schema:RLMSchema.sharedSchema[self.class.className] defaultValues:YES];

    // set standalone accessor class
    //object_setClass(self, RLMStandaloneAccessorClassForObjectClass(self.class, self.RLMObject_schema));
    
    return self;
}

-(instancetype)initEmptyInRealm:(RLMRealm *)realm {
    self = [super init];
    self.realm = realm;
    return self;
}

-(instancetype)initWithObject:(id)value {
    id obj = [self init];
    if ([value isKindOfClass:NSArray.class]) {
        RLMPopulateObjectWithArray(obj, value);
    }
    else if ([value isKindOfClass:NSDictionary.class]) {
        RLMPopulateObjectWithDictionary(obj, value);
    }
    else {
        @throw [NSException exceptionWithName:@"RLMException"
                                       reason:@"Values must be provided either as an array or dictionary"
                                     userInfo:nil];
    }

    return obj;
}

- (instancetype)initWithRealm:(RLMRealm *)realm
                       schema:(RLMObjectSchema *)schema
                defaultValues:(BOOL)useDefaults {
    self = [super init];
    
    if (self) {
        self.realm = realm;
        self.RLMObject_schema = schema;
        if (useDefaults) {
            // set default values
            // FIXME: Cache defaultPropertyValues in this instance
            NSDictionary *dict = [self.class defaultPropertyValues];
            for (NSString *key in dict) {
                [self setValue:dict[key] forKey:key];
            }
        }
    }
    return self;
}

+(instancetype)createInRealm:(RLMRealm *)realm withObject:(id)value {
    return RLMCreateObjectInRealmWithValue(realm, [self className], value);
}

void RLMPopulateObjectWithDictionary(RLMObject *obj, NSDictionary *values) {
    RLMObjectSchema *schema = obj.RLMObject_schema;
    for (NSString *name in values) {
        // Validate Value
        RLMProperty *prop = schema[name];
        if (prop) {
            id value = values[name];
            if (!RLMIsObjectValidForProperty(value, prop)) {
                @throw [NSException exceptionWithName:@"RLMException"
                                               reason:[NSString stringWithFormat:@"Invalid value type for %@", name]
                                             userInfo:nil];
            }
            [obj setValue:value forKeyPath:name];
        }
    }
}

void RLMPopulateObjectWithArray(RLMObject *obj, NSArray *array) {
    NSArray *properties = obj.RLMObject_schema.properties;

    if (array.count != properties.count) {
        @throw [NSException exceptionWithName:@"RLMException" reason:@"Invalid array input. Number of array elements does not match number of properties." userInfo:nil];
    }
    
    for (NSUInteger i = 0; i < array.count; i++) {
        id value = array[i];
        RLMProperty *property = properties[i];
        
        // Validate Value
        if (!RLMIsObjectValidForProperty(value, property)) {
            @throw [NSException exceptionWithName:@"RLMException" reason:[NSString stringWithFormat:@"Invalid value type for %@", property.name] userInfo:nil];
        }
        [obj setValue:array[i] forKeyPath:property.name];

    }
}

// default attributes for property implementation
#pragma clang diagnostic push
#pragma clang diagnostic ignored "-Wunused-parameter"
+ (RLMPropertyAttributes)attributesForProperty:(NSString *)propertyName {
    return (RLMPropertyAttributes)0;
    // FIXME: return RLMPropertyAttributeDeleteNever;
}
#pragma clang diagnostic pop

// default default values implementation
+ (NSDictionary *)defaultPropertyValues {
    return nil;
}

// default ignored properties implementation
+ (NSArray *)ignoredProperties {
    return nil;
}

#pragma GCC diagnostic push
#pragma GCC diagnostic ignored "-Wunused-parameter"
+(instancetype)createInRealm:(RLMRealm *)realm withJSONString:(NSString *)JSONString {
    // parse with NSJSONSerialization
    @throw [NSException exceptionWithName:@"RLMNotImplementedException"
                                   reason:@"Not yet implemented" userInfo:nil];
}
#pragma GCC diagnostic pop

-(id)objectForKeyedSubscript:(NSString *)key {
    return RLMDynamicGet(self, key);
}

-(void)setObject:(id)obj forKeyedSubscript:(NSString *)key {
    RLMDynamicSet(self, key, obj);
}

+ (RLMArray *)allObjects {
    return RLMGetObjects(RLMRealm.defaultRealm, self.className, nil, nil);
}

+ (RLMArray *)objectsWithPredicateFormat:(NSString *)predicateFormat, ...
{
    NSPredicate *outPredicate = nil;
    RLM_PREDICATE(predicateFormat, outPredicate);
    return [self objectsWithPredicate:outPredicate];
}

+ (RLMArray *)objectsWithPredicate:(NSPredicate *)predicate
{
    return RLMGetObjects(RLMRealm.defaultRealm, self.className, predicate, nil);
}

- (NSString *)JSONString {
    @throw [NSException exceptionWithName:@"RLMNotImplementedException"
                                   reason:@"Not yet implemented" userInfo:nil];
}

+ (NSString *)className {
<<<<<<< HEAD
    const char *cName = class_getName(self);
    NSString *className = [[NSString alloc] initWithBytesNoCopy:(void *)cName length:strlen(cName) encoding:NSUTF8StringEncoding freeWhenDone:NO];
#ifdef REALM_SWIFT
    if ([RLMSwiftSupport isSwiftClassName:className]) {
        className = [RLMSwiftSupport demangleClassName:className];
    }
#endif
    return className;
=======
    const char *className = class_getName(self);
    return [[NSString alloc] initWithBytesNoCopy:(void *)className length:strlen(className) encoding:NSUTF8StringEncoding freeWhenDone:NO];
>>>>>>> 0664be8d
}

- (NSString *)description {
    NSString *baseClassName = self.class.className;
    NSMutableString *mString = [NSMutableString stringWithFormat:@"%@ {\n", baseClassName];
    RLMObjectSchema *objectSchema = self.realm.schema[baseClassName];
    
    for (RLMProperty *property in objectSchema.properties) {
        [mString appendFormat:@"\t%@ = %@;\n", property.name, [self[property.name] description]];
    }
    [mString appendString:@"}"];
    
    return [NSString stringWithString:mString];
}

@end<|MERGE_RESOLUTION|>--- conflicted
+++ resolved
@@ -34,7 +34,7 @@
     self = [self initWithRealm:nil schema:RLMSchema.sharedSchema[self.class.className] defaultValues:YES];
 
     // set standalone accessor class
-    //object_setClass(self, RLMStandaloneAccessorClassForObjectClass(self.class, self.RLMObject_schema));
+    object_setClass(self, RLMStandaloneAccessorClassForObjectClass(self.class, self.RLMObject_schema));
     
     return self;
 }
@@ -181,7 +181,6 @@
 }
 
 + (NSString *)className {
-<<<<<<< HEAD
     const char *cName = class_getName(self);
     NSString *className = [[NSString alloc] initWithBytesNoCopy:(void *)cName length:strlen(cName) encoding:NSUTF8StringEncoding freeWhenDone:NO];
 #ifdef REALM_SWIFT
@@ -190,10 +189,6 @@
     }
 #endif
     return className;
-=======
-    const char *className = class_getName(self);
-    return [[NSString alloc] initWithBytesNoCopy:(void *)className length:strlen(className) encoding:NSUTF8StringEncoding freeWhenDone:NO];
->>>>>>> 0664be8d
 }
 
 - (NSString *)description {
