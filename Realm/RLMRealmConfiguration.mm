////////////////////////////////////////////////////////////////////////////
//
// Copyright 2015 Realm Inc.
//
// Licensed under the Apache License, Version 2.0 (the "License");
// you may not use this file except in compliance with the License.
// You may obtain a copy of the License at
//
// http://www.apache.org/licenses/LICENSE-2.0
//
// Unless required by applicable law or agreed to in writing, software
// distributed under the License is distributed on an "AS IS" BASIS,
// WITHOUT WARRANTIES OR CONDITIONS OF ANY KIND, either express or implied.
// See the License for the specific language governing permissions and
// limitations under the License.
//
////////////////////////////////////////////////////////////////////////////

#import "RLMRealmConfiguration_Private.h"

#import "RLMObjectSchema_Private.hpp"
#import "RLMRealm_Private.h"
#import "RLMSchema_Private.hpp"
#import "RLMUtil.hpp"

#import <realm/object-store/schema.hpp>
#import <realm/object-store/shared_realm.hpp>

#if REALM_ENABLE_SYNC
#import <realm/sync/config.hpp>
#else
@class RLMSyncConfiguration;
#endif

static NSString *const c_RLMRealmConfigurationProperties[] = {
    @"fileURL",
    @"inMemoryIdentifier",
    @"encryptionKey",
    @"readOnly",
    @"schemaVersion",
    @"migrationBlock",
    @"deleteRealmIfMigrationNeeded",
    @"shouldCompactOnLaunch",
    @"dynamic",
    @"customSchema",
};

static NSString *const c_defaultRealmFileName = @"default.realm";
RLMRealmConfiguration *s_defaultConfiguration;

NSString *RLMRealmPathForFileAndBundleIdentifier(NSString *fileName, NSString *bundleIdentifier) {
    return [RLMDefaultDirectoryForBundleIdentifier(bundleIdentifier)
            stringByAppendingPathComponent:fileName];
}

NSString *RLMRealmPathForFile(NSString *fileName) {
    static NSString *directory = RLMDefaultDirectoryForBundleIdentifier(nil);
    return [directory stringByAppendingPathComponent:fileName];
}

@implementation RLMRealmConfiguration {
    realm::Realm::Config _config;
}

- (realm::Realm::Config&)config {
    return _config;
}

+ (instancetype)defaultConfiguration {
    return [[self rawDefaultConfiguration] copy];
}

+ (void)setDefaultConfiguration:(RLMRealmConfiguration *)configuration {
    if (!configuration) {
        @throw RLMException(@"Cannot set the default configuration to nil.");
    }
    @synchronized(c_defaultRealmFileName) {
        s_defaultConfiguration = [configuration copy];
    }
}

+ (RLMRealmConfiguration *)rawDefaultConfiguration {
    RLMRealmConfiguration *configuration;
    @synchronized(c_defaultRealmFileName) {
        if (!s_defaultConfiguration) {
            s_defaultConfiguration = [[RLMRealmConfiguration alloc] init];
        }
        configuration = s_defaultConfiguration;
    }
    return configuration;
}

+ (void)resetRealmConfigurationState {
    @synchronized(c_defaultRealmFileName) {
        s_defaultConfiguration = nil;
    }
}

- (instancetype)init {
    self = [super init];
    if (self) {
        static NSURL *defaultRealmURL = [NSURL fileURLWithPath:RLMRealmPathForFile(c_defaultRealmFileName)];
        self.fileURL = defaultRealmURL;
        self.schemaVersion = 0;
        self.cache = YES;
    }

    return self;
}

- (instancetype)copyWithZone:(NSZone *)zone {
    RLMRealmConfiguration *configuration = [[[self class] allocWithZone:zone] init];
    configuration->_config = _config;
    configuration->_cache = _cache;
    configuration->_dynamic = _dynamic;
    configuration->_migrationBlock = _migrationBlock;
    configuration->_shouldCompactOnLaunch = _shouldCompactOnLaunch;
    configuration->_customSchema = _customSchema;
    return configuration;
}

- (NSString *)description {
    NSMutableString *string = [NSMutableString stringWithFormat:@"%@ {\n", self.class];
    for (NSString *key : c_RLMRealmConfigurationProperties) {
        NSString *description = [[self valueForKey:key] description];
        description = [description stringByReplacingOccurrencesOfString:@"\n" withString:@"\n\t"];

        [string appendFormat:@"\t%@ = %@;\n", key, description];
    }
    return [string stringByAppendingString:@"}"];
}

- (NSURL *)fileURL {
    if (_config.in_memory) {
        return nil;
    }
    return [NSURL fileURLWithPath:@(_config.path.c_str())];
}

- (void)setFileURL:(NSURL *)fileURL {
    NSString *path = fileURL.path;
    if (path.length == 0) {
        @throw RLMException(@"Realm path must not be empty");
    }

    RLMNSStringToStdString(_config.path, path);
    _config.in_memory = false;
}

- (NSString *)inMemoryIdentifier {
    if (!_config.in_memory) {
        return nil;
    }
    return [@(_config.path.c_str()) lastPathComponent];
}

- (void)setInMemoryIdentifier:(NSString *)inMemoryIdentifier {
    if (inMemoryIdentifier.length == 0) {
        @throw RLMException(@"In-memory identifier must not be empty");
    }
    _config.sync_config = nullptr;

    RLMNSStringToStdString(_config.path, [NSTemporaryDirectory() stringByAppendingPathComponent:inMemoryIdentifier]);
    _config.in_memory = true;
}

- (NSData *)encryptionKey {
    return _config.encryption_key.empty() ? nil : [NSData dataWithBytes:_config.encryption_key.data() length:_config.encryption_key.size()];
}

- (void)setEncryptionKey:(NSData * __nullable)encryptionKey {
    if (NSData *key = RLMRealmValidatedEncryptionKey(encryptionKey)) {
        auto bytes = static_cast<const char *>(key.bytes);
        _config.encryption_key.assign(bytes, bytes + key.length);
    }
    else {
        _config.encryption_key.clear();
    }
}

- (BOOL)readOnly {
<<<<<<< HEAD
#ifdef REALM_SPM
    return _config.immutable() || _config.read_only();
#else
    return _config.immutable() || _config.read_only_alternative();
#endif // REALM_SPM
=======
    return _config.immutable() || _config.read_only();
>>>>>>> 398ac34f
}

static bool isSync(realm::Realm::Config const& config) {
#if REALM_ENABLE_SYNC
    return !!config.sync_config;
#endif
    return false;
}

- (void)updateSchemaMode {
    if (self.deleteRealmIfMigrationNeeded) {
        if (isSync(_config)) {
            @throw RLMException(@"Cannot set 'deleteRealmIfMigrationNeeded' when sync is enabled ('syncConfig' is set).");
        }
    }
    else if (self.readOnly) {
<<<<<<< HEAD
#ifdef REALM_SPM
        _config.schema_mode = isSync(_config) ? realm::SchemaMode::ReadOnly : realm::SchemaMode::Immutable;
#else
        _config.schema_mode = isSync(_config) ? realm::SchemaMode::ReadOnlyAlternative : realm::SchemaMode::Immutable;
#endif // REALM_SPM
=======
        _config.schema_mode = isSync(_config) ? realm::SchemaMode::ReadOnly : realm::SchemaMode::Immutable;
>>>>>>> 398ac34f
    }
    else if (isSync(_config)) {
        if (_customSchema) {
            _config.schema_mode = realm::SchemaMode::AdditiveExplicit;
        }
        else {
            _config.schema_mode = realm::SchemaMode::AdditiveDiscovered;
        }
    }
    else {
        _config.schema_mode = realm::SchemaMode::Automatic;
    }
}

- (void)setReadOnly:(BOOL)readOnly {
    if (readOnly) {
        if (self.deleteRealmIfMigrationNeeded) {
            @throw RLMException(@"Cannot set `readOnly` when `deleteRealmIfMigrationNeeded` is set.");
        } else if (self.shouldCompactOnLaunch) {
            @throw RLMException(@"Cannot set `readOnly` when `shouldCompactOnLaunch` is set.");
        }
<<<<<<< HEAD
#ifdef REALM_SPM
        _config.schema_mode = isSync(_config) ? realm::SchemaMode::ReadOnly : realm::SchemaMode::Immutable;
#else
        _config.schema_mode = isSync(_config) ? realm::SchemaMode::ReadOnlyAlternative : realm::SchemaMode::Immutable;
#endif // REALM_SPM
=======
        _config.schema_mode = isSync(_config) ? realm::SchemaMode::ReadOnly : realm::SchemaMode::Immutable;
>>>>>>> 398ac34f
    }
    else if (self.readOnly) {
        _config.schema_mode = realm::SchemaMode::Automatic;
        [self updateSchemaMode];
    }
}

- (uint64_t)schemaVersion {
    return _config.schema_version;
}

- (void)setSchemaVersion:(uint64_t)schemaVersion {
    if (schemaVersion == RLMNotVersioned) {
        @throw RLMException(@"Cannot set schema version to %llu (RLMNotVersioned)", RLMNotVersioned);
    }
    _config.schema_version = schemaVersion;
}

- (BOOL)deleteRealmIfMigrationNeeded {
    return _config.schema_mode == realm::SchemaMode::ResetFile;
}

- (void)setDeleteRealmIfMigrationNeeded:(BOOL)deleteRealmIfMigrationNeeded {
    if (deleteRealmIfMigrationNeeded) {
        if (self.readOnly) {
            @throw RLMException(@"Cannot set `deleteRealmIfMigrationNeeded` when `readOnly` is set.");
        }
        if (isSync(_config)) {
            @throw RLMException(@"Cannot set 'deleteRealmIfMigrationNeeded' when sync is enabled ('syncConfig' is set).");
        }
        _config.schema_mode = realm::SchemaMode::ResetFile;
    }
    else if (self.deleteRealmIfMigrationNeeded) {
        _config.schema_mode = realm::SchemaMode::Automatic;
    }
}

- (NSArray *)objectClasses {
    return [_customSchema.objectSchema valueForKeyPath:@"objectClass"];
}

- (void)setObjectClasses:(NSArray *)objectClasses {
    self.customSchema = objectClasses ? [RLMSchema schemaWithObjectClasses:objectClasses] : nil;
    [self updateSchemaMode];
}

- (NSUInteger)maximumNumberOfActiveVersions {
    if (_config.max_number_of_active_versions > std::numeric_limits<NSUInteger>::max()) {
        return std::numeric_limits<NSUInteger>::max();
    }
    return static_cast<NSUInteger>(_config.max_number_of_active_versions);
}

- (void)setMaximumNumberOfActiveVersions:(NSUInteger)maximumNumberOfActiveVersions {
    if (maximumNumberOfActiveVersions == 0) {
        _config.max_number_of_active_versions = std::numeric_limits<uint_fast64_t>::max();
    }
    else {
        _config.max_number_of_active_versions = maximumNumberOfActiveVersions;
    }
}

- (void)setDynamic:(bool)dynamic {
    _dynamic = dynamic;
    self.cache = !dynamic;
}

- (bool)disableFormatUpgrade {
    return _config.disable_format_upgrade;
}

- (void)setDisableFormatUpgrade:(bool)disableFormatUpgrade {
    _config.disable_format_upgrade = disableFormatUpgrade;
}

- (realm::SchemaMode)schemaMode {
    return _config.schema_mode;
}

- (void)setSchemaMode:(realm::SchemaMode)mode {
    _config.schema_mode = mode;
}

- (NSString *)pathOnDisk {
    return @(_config.path.c_str());
}

- (void)setShouldCompactOnLaunch:(RLMShouldCompactOnLaunchBlock)shouldCompactOnLaunch {
    if (shouldCompactOnLaunch) {
        if (_config.immutable()) {
            @throw RLMException(@"Cannot set `shouldCompactOnLaunch` when `readOnly` is set.");
        }
        _config.should_compact_on_launch_function = [=](size_t totalBytes, size_t usedBytes) {
            return shouldCompactOnLaunch(totalBytes, usedBytes);
        };
    }
    else {
        _config.should_compact_on_launch_function = nullptr;
    }
    _shouldCompactOnLaunch = shouldCompactOnLaunch;
}

- (void)setCustomSchemaWithoutCopying:(RLMSchema *)schema {
    _customSchema = schema;
}

#if !REALM_ENABLE_SYNC
- (RLMSyncConfiguration *)syncConfiguration {
    return nil;
}
#endif

@end<|MERGE_RESOLUTION|>--- conflicted
+++ resolved
@@ -179,15 +179,7 @@
 }
 
 - (BOOL)readOnly {
-<<<<<<< HEAD
-#ifdef REALM_SPM
     return _config.immutable() || _config.read_only();
-#else
-    return _config.immutable() || _config.read_only_alternative();
-#endif // REALM_SPM
-=======
-    return _config.immutable() || _config.read_only();
->>>>>>> 398ac34f
 }
 
 static bool isSync(realm::Realm::Config const& config) {
@@ -204,15 +196,7 @@
         }
     }
     else if (self.readOnly) {
-<<<<<<< HEAD
-#ifdef REALM_SPM
         _config.schema_mode = isSync(_config) ? realm::SchemaMode::ReadOnly : realm::SchemaMode::Immutable;
-#else
-        _config.schema_mode = isSync(_config) ? realm::SchemaMode::ReadOnlyAlternative : realm::SchemaMode::Immutable;
-#endif // REALM_SPM
-=======
-        _config.schema_mode = isSync(_config) ? realm::SchemaMode::ReadOnly : realm::SchemaMode::Immutable;
->>>>>>> 398ac34f
     }
     else if (isSync(_config)) {
         if (_customSchema) {
@@ -234,15 +218,7 @@
         } else if (self.shouldCompactOnLaunch) {
             @throw RLMException(@"Cannot set `readOnly` when `shouldCompactOnLaunch` is set.");
         }
-<<<<<<< HEAD
-#ifdef REALM_SPM
         _config.schema_mode = isSync(_config) ? realm::SchemaMode::ReadOnly : realm::SchemaMode::Immutable;
-#else
-        _config.schema_mode = isSync(_config) ? realm::SchemaMode::ReadOnlyAlternative : realm::SchemaMode::Immutable;
-#endif // REALM_SPM
-=======
-        _config.schema_mode = isSync(_config) ? realm::SchemaMode::ReadOnly : realm::SchemaMode::Immutable;
->>>>>>> 398ac34f
     }
     else if (self.readOnly) {
         _config.schema_mode = realm::SchemaMode::Automatic;
