--- conflicted
+++ resolved
@@ -130,12 +130,7 @@
     configuration->_customSchema = _customSchema;
     configuration->_eventConfiguration = _eventConfiguration;
     configuration->_migrationObjectClass = _migrationObjectClass;
-<<<<<<< HEAD
-    configuration->_initialSubscriptions = _initialSubscriptions;
-    configuration->_rerunOnOpen = _rerunOnOpen;
     configuration->_seedFilePath = _seedFilePath;
-=======
->>>>>>> 3a9586b6
     return configuration;
 }
 
