--- conflicted
+++ resolved
@@ -216,88 +216,6 @@
     return [NSURL URLWithString:@(_user->server_url().c_str())];
 }
 
-<<<<<<< HEAD
-=======
-#pragma mark - Passwords
-
-- (void)changePassword:(NSString *)newPassword completion:(RLMPasswordChangeStatusBlock)completion {
-    [self changePassword:newPassword forUserID:self.identity completion:completion];
-}
-
-- (void)changePassword:(NSString *)newPassword forUserID:(NSString *)userID completion:(RLMPasswordChangeStatusBlock)completion {
-    if (self.state != RLMSyncUserStateActive) {
-        completion([NSError errorWithDomain:RLMSyncErrorDomain
-                                       code:RLMSyncErrorClientSessionError
-                                   userInfo:nil]);
-        return;
-    }
-    [RLMSyncChangePasswordEndpoint sendRequestToServer:self.authenticationServer
-                                       JSON:@{kRLMSyncTokenKey: self.refreshToken,
-                                              kRLMSyncUserIDKey: userID,
-                                              kRLMSyncDataKey: @{kRLMSyncNewPasswordKey: newPassword}}
-                                 completion:completion];
-}
-
-+ (void)requestPasswordResetForAuthServer:(NSURL *)serverURL
-                                userEmail:(NSString *)email
-                               completion:(RLMPasswordChangeStatusBlock)completion {
-    [RLMSyncUpdateAccountEndpoint sendRequestToServer:serverURL
-                                                 JSON:@{@"provider_id": email, @"data": @{@"action": @"reset_password"}}
-                                           completion:completion];
-}
-
-+ (void)completePasswordResetForAuthServer:(NSURL *)serverURL
-                                     token:(NSString *)token
-                                  password:(NSString *)newPassword
-                                completion:(RLMPasswordChangeStatusBlock)completion {
-    [RLMSyncUpdateAccountEndpoint sendRequestToServer:serverURL
-                                                 JSON:@{@"data": @{@"action": @"complete_reset",
-                                                                   @"token": token,
-                                                                   @"new_password": newPassword}}
-                                           completion:completion];
-}
-
-+ (void)requestEmailConfirmationForAuthServer:(NSURL *)serverURL
-                                    userEmail:(NSString *)email
-                                   completion:(RLMPasswordChangeStatusBlock)completion {
-    [RLMSyncUpdateAccountEndpoint sendRequestToServer:serverURL
-                                                 JSON:@{@"provider_id": email,
-                                                        @"data": @{@"action": @"request_email_confirmation"}}
-                                           completion:completion];
-}
-
-+ (void)confirmEmailForAuthServer:(NSURL *)serverURL
-                            token:(NSString *)token
-                       completion:(RLMPasswordChangeStatusBlock)completion {
-    [RLMSyncUpdateAccountEndpoint sendRequestToServer:serverURL
-                                                 JSON:@{@"data": @{@"action": @"confirm_email",
-                                                                   @"token": token}}
-                                           completion:completion];
-}
-
-#pragma mark - Administrator API
-
-- (void)retrieveInfoForUser:(NSString *)providerUserIdentity
-           identityProvider:(RLMIdentityProvider)provider
-                 completion:(RLMRetrieveUserBlock)completion {
-    [RLMSyncGetUserInfoEndpoint sendRequestToServer:self.authenticationServer
-                                               JSON:@{kRLMSyncProviderKey: provider,
-                                                      kRLMSyncProviderIDKey: providerUserIdentity,
-                                                      kRLMSyncTokenKey: self.refreshToken}
-                                            timeout:60
-                                         completion:^(NSError *error, NSDictionary *json) {
-        if (error) {
-            return completion(nil, error);
-        }
-        RLMUserResponseModel *model = [[RLMUserResponseModel alloc] initWithDictionary:json];
-        if (!model) {
-            return completion(nil, make_auth_error_bad_response(json));
-        }
-        completion([RLMSyncUserInfo syncUserInfoWithModel:model], nil);
-    }];
-}
-
->>>>>>> 25fcf5d2
 #pragma mark - Private API
 
 - (NSURL *)urlForPath:(nullable NSString *)path {
