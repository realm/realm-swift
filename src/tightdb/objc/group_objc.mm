--- conflicted
+++ resolved
@@ -22,37 +22,24 @@
     BOOL m_read_only;
 }
 
-<<<<<<< HEAD
-
-
-+(TightdbGroup *)group
-{
-    TightdbGroup *group = [[TightdbGroup alloc] init];
-    
-    try {
-        group.group = new tightdb::Group();
-    } catch (std::exception &ex) {
+
++(TightdbGroup*)group
+{
+    TightdbGroup* group = [[TightdbGroup alloc] init];
+    try {
+        group->m_group = new tightdb::Group;
+    }
+    catch (std::exception& ex) {
         NSException *exception = [NSException exceptionWithName:@"tightdb:core_exception"
                                                          reason:[NSString stringWithUTF8String:ex.what()]
                                                        userInfo:[NSMutableDictionary dictionary]];  // IMPORTANT: cannot not be nil !!
         [exception raise];
     }
-    group.readOnly = NO;
-=======
-+(TightdbGroup*)group
-{
-    return [self groupWithError:nil];
-}
-
-+(TightdbGroup*)groupWithError:(NSError* __autoreleasing*)error
-{
-    TightdbGroup* group = [[TightdbGroup alloc] init];
-    TIGHTDB_EXCEPTION_ERRHANDLER(group->m_group = new tightdb::Group;, nil);
     group->m_is_owned  = YES;
     group->m_read_only = NO;
->>>>>>> 9c9c769e
     return group;
 }
+
 
 // Private.
 // Careful with this one - Remember that group will be deleted on dealloc.
@@ -66,112 +53,70 @@
 }
 
 
-<<<<<<< HEAD
 +(TightdbGroup *)groupWithFile:(NSString *)filename withError:(NSError **)error
-=======
-+(TightdbGroup*)groupWithFilename:(NSString*)filename
->>>>>>> 9c9c769e
-{
-    tightdb::Group* coreGroup;
-
-<<<<<<< HEAD
-    try {
-        coreGroup = new tightdb::Group(tightdb::StringData(ObjcStringAccessor(filename)));
+{
+    TightdbGroup* group = [[TightdbGroup alloc] init];
+    if (!group)
+        return nil;
+    try {
+        group->m_group = new tightdb::Group(tightdb::StringData(ObjcStringAccessor(filename)));
     }
     // TODO: capture this in a macro or function, shared group constructor uses the same pattern.
-    catch (tightdb::File::PermissionDenied &ex) {
-        if(error) // allow nil as the error argument
+    catch (tightdb::File::PermissionDenied& ex) {
+        if (error) // allow nil as the error argument
             *error = make_tightdb_error(@"com.tightdb.sharedgroup", tdb_err_File_PermissionDenied, [NSString stringWithUTF8String:ex.what()]);
         return nil;
 
     }
-    catch (tightdb::File::Exists &ex) {
+    catch (tightdb::File::Exists& ex) {
         if(error) // allow nil as the error argument
             *error = make_tightdb_error(@"com.tightdb.sharedgroup", tdb_err_File_Exists, [NSString stringWithUTF8String:ex.what()]);
         return nil;
 
     }
-    catch (tightdb::File::AccessError &ex) {
-        if(error) // allow nil as the error argument
+    catch (tightdb::File::AccessError& ex) {
+        if (error) // allow nil as the error argument
             *error = make_tightdb_error(@"com.tightdb.sharedgroup", tdb_err_File_AccessError, [NSString stringWithUTF8String:ex.what()]);
         return nil;
 
     }
-    catch (std::exception &ex) {
-        if(error) // allow nil as the error argument
+    catch (std::exception& ex) {
+        if (error) // allow nil as the error argument
             *error = make_tightdb_error(@"com.tightdb.sharedgroup", tdb_err_Fail, [NSString stringWithUTF8String:ex.what()]);
         return nil;
     }
+    group->m_is_owned  = YES;
+    group->m_read_only = NO;
+    return group;
+}
+
+
++(TightdbGroup *)groupWithBuffer:(TightdbBinary*)buffer withError:(NSError **)error
+{
     TightdbGroup* group = [[TightdbGroup alloc] init];
-    if (group) {  // we are not consistent regarding this additional check
-      group.group = coreGroup;
-      group.readOnly = NO;
-    }
-    return group;
-}
-
-+(TightdbGroup *)groupWithBuffer:(const char *)data ofSize:(size_t)size withError:(NSError **)error
-{
-    tightdb::Group* coreGroup;
-
-    try {
-        coreGroup = new tightdb::Group(tightdb::BinaryData(data, size));
-    } 
-    catch (tightdb::InvalidDatabase &ex) {
-        if(error) // allow nil as the error argument
+    if (!group)
+        return nil;
+    try {
+        const tightdb::BinaryData& buffer_2 = [buffer getNativeBinary];
+        bool take_ownership = true;
+        group->m_group = new tightdb::Group(buffer_2, take_ownership);
+    }
+    catch (tightdb::InvalidDatabase& ex) {
+        if (error) // allow nil as the error argument
             *error = make_tightdb_error(@"com.tightdb.sharedgroup", tdb_err_InvalidDatabase, [NSString stringWithUTF8String:ex.what()]);
         return nil;
-    } 
-    catch (std::exception &ex) {
+    }
+    catch (std::exception& ex) {
         NSException *exception = [NSException exceptionWithName:@"tightdb:core_exception"
                                                          reason:[NSString stringWithUTF8String:ex.what()]
                                                        userInfo:[NSMutableDictionary dictionary]];  // IMPORTANT: cannot not be nil !!
         [exception raise];
     }
-
-    TightdbGroup* group = [[TightdbGroup alloc] init];
-    if(group) {
-        group.group = coreGroup;
-        group.readOnly = NO;
-    }
-    return group;
-}
-
--(void)clearGroup
-{
-    _group = 0;
-=======
-+(TightdbGroup*)groupWithFilename:(NSString*)filename error:(NSError**)error
-{
-    TightdbGroup* group = [[TightdbGroup alloc] init];
-    if (!group)
-        return nil;
-    TIGHTDB_EXCEPTION_ERRHANDLER(
-        group->m_group = new tightdb::Group(tightdb::StringData(ObjcStringAccessor(filename)));,
-        nil);
     group->m_is_owned  = YES;
     group->m_read_only = NO;
     return group;
 }
 
-+(TightdbGroup*)groupWithBuffer:(const char*)data size:(size_t)size
-{
-    return [self groupWithBuffer:data size:size error:nil];
-}
-
-+(TightdbGroup*)groupWithBuffer:(const char*)data size:(size_t)size error:(NSError* __autoreleasing*)error
-{
-    TightdbGroup* group = [[TightdbGroup alloc] init];
-    if (!group)
-        return nil;
-    TIGHTDB_EXCEPTION_ERRHANDLER(
-        group->m_group = new tightdb::Group(tightdb::BinaryData(data, size));,
-        nil);
-    group->m_is_owned  = YES;
-    group->m_read_only = NO;
-    return group;
->>>>>>> 9c9c769e
-}
 
 -(void)dealloc
 {
@@ -192,105 +137,62 @@
     return to_objc_string(m_group->get_table_name(table_ndx));
 }
 
-<<<<<<< HEAD
--(BOOL)writeToFile:(NSString *)filePath withError:(NSError *__autoreleasing *)error
-{
-    try {
-        _group->write(tightdb::StringData(ObjcStringAccessor(filePath)));
+
+-(BOOL)writeToFile:(NSString *)path withError:(NSError *__autoreleasing *)error
+{
+    try {
+        m_group->write(tightdb::StringData(ObjcStringAccessor(path)));
     }
         // TODO: capture this in a macro or function, shared group constructor uses the same pattern.
         // Except, here, we return no instead of nil.
-    catch (tightdb::File::PermissionDenied &ex) {
-        if(error) // allow nil as the error argument
+    catch (tightdb::File::PermissionDenied& ex) {
+        if (error) // allow nil as the error argument
             *error = make_tightdb_error(@"com.tightdb.sharedgroup", tdb_err_File_PermissionDenied, [NSString stringWithUTF8String:ex.what()]);
         return NO;
 
     }
-    catch (tightdb::File::Exists &ex) {
-        if(error) // allow nil as the error argument
+    catch (tightdb::File::Exists& ex) {
+        if (error) // allow nil as the error argument
             *error = make_tightdb_error(@"com.tightdb.sharedgroup", tdb_err_File_Exists, [NSString stringWithUTF8String:ex.what()]);
         return NO;
 
     }
-    catch (tightdb::File::AccessError &ex) {
-        if(error) // allow nil as the error argument
+    catch (tightdb::File::AccessError& ex) {
+        if (error) // allow nil as the error argument
             *error = make_tightdb_error(@"com.tightdb.sharedgroup", tdb_err_File_AccessError, [NSString stringWithUTF8String:ex.what()]);
         return NO;
 
     }
-    catch (std::exception &ex) {
-        if(error) // allow nil as the error argument
+    catch (std::exception& ex) {
+        if (error) // allow nil as the error argument
             *error = make_tightdb_error(@"com.tightdb.sharedgroup", tdb_err_Fail, [NSString stringWithUTF8String:ex.what()]);
         return NO;
     }
-
-=======
--(BOOL)write:(NSString*)file_path
-{
-    return [self write:file_path error:nil];
-}
-
--(BOOL)write:(NSString*)file_path error:(NSError* __autoreleasing*)error
-{
-    TIGHTDB_EXCEPTION_ERRHANDLER(
-        m_group->write(tightdb::StringData(ObjcStringAccessor(file_path)));,
-        NO);
->>>>>>> 9c9c769e
     return YES;
 }
 
--(const char*)writeToBufferOfSize:(size_t*)size // size is an output paramater
-{
-    const char* returnValue = nil;
-
-    try {
-        tightdb::BinaryData buffer = _group->write_to_mem();
-        *size = buffer.size();
-        returnValue = buffer.data();
-    }
-    catch (std::exception &ex) {
+
+-(TightdbBinary*)writeToBuffer
+{
+    TightdbBinary* buffer = [[TightdbBinary alloc] init];
+    if (!buffer)
+        return nil;
+    try {
+        [buffer getNativeBinary] = m_group->write_to_mem();
+    }
+    catch (std::exception& ex) {
         NSException *exception = [NSException exceptionWithName:@"tightdb:core_exception"
                                                          reason:[NSString stringWithUTF8String:ex.what()]
                                                        userInfo:[NSMutableDictionary dictionary]];  // IMPORTANT: cannot not be nil !!
         [exception raise];
     }
-
-    return returnValue;
-}
-
-<<<<<<< HEAD
-/*-(const char*)writeToMem:(size_t*)size error:(NSError *__autoreleasing *)error
-{
-    TIGHTDB_EXCEPTION_ERRHANDLER(
-                                 tightdb::BinaryData buffer = _group->write_to_mem();
-                                 *size = buffer.size();
-                                 return buffer.data();
-                                 , @"com.tightdb.group", nil);
-}*/
-=======
--(const char*)writeToMem:(size_t*)size error:(NSError* __autoreleasing*)error
-{
-    TIGHTDB_EXCEPTION_ERRHANDLER(
-        tightdb::BinaryData buffer = m_group->write_to_mem();
-        *size = buffer.size();
-        return buffer.data();,
-        nil);
-}
->>>>>>> 9c9c769e
+    return buffer;
+}
+
 
 -(BOOL)hasTable:(NSString*)name
 {
-<<<<<<< HEAD
-    BOOL returnValue = NO;
-    
-    TIGHTDB_EXCEPTION_HANDLER_CORE_EXCEPTION (
-                                                returnValue = _group->has_table(ObjcStringAccessor(name));
-                                             )
-
-    return returnValue;
-=======
     return m_group->has_table(ObjcStringAccessor(name));
->>>>>>> 9c9c769e
 }
 
 // FIXME: Avoid creating a table instance. It should be enough to create an TightdbDescriptor and then check that.
@@ -298,113 +200,63 @@
 // FIXME: Find a way to avoid having to transcode the table name twice
 -(BOOL)hasTable:(NSString*)name withClass:(__unsafe_unretained Class)class_obj
 {
-<<<<<<< HEAD
-    BOOL returnValue;
-
-    TIGHTDB_EXCEPTION_HANDLER_CORE_EXCEPTION (
-                                                if (!_group->has_table(ObjcStringAccessor(name))) return NO;
-                                                TightdbTable* table = [self getTable:name withClass:classObj error:nil];
-                                                returnValue = table != nil;
-                                             )
-    return returnValue;
-}
-
--(id)getTable:(NSString *)name error:(NSError **)error
-=======
     if (!m_group->has_table(ObjcStringAccessor(name)))
         return NO;
     TightdbTable* table = [self getTable:name withClass:class_obj];
     return table != nil;
 }
 
--(id)getTable:(NSString*)name
->>>>>>> 9c9c769e
-{
-    if(_readOnly) {
+-(id)getTable:(NSString*)name error:(NSError**)error
+{
+    // FIXME: Read-only errors should probably be handled by throwing
+    // an exception. That is what is done in other places in this
+    // binding, and it also seems like the right thing to do. This
+    // method should also not take an error argument.
+    if (m_read_only) {
         // A group is readonly when it has been extracted from a shared group in a read transaction.
         // In this case, getTable should return nil for non-existing tables.
         if (![self hasTable:name]) {
-            if(error) // allow nil as the error argument
-                *error = make_tightdb_error(@"com.tightdb.group", tdb_err_TableNotFound, @"The table was not found. Cannot create the table in read only mode.");
+            if (error) // allow nil as the error argument
+                *error = make_tightdb_error(tdb_err_TableNotFound, @"The table was not found. Cannot create the table in read only mode.");
             return nil;
         }
-            
-    }
-
-    // If the group is NOT read only, non-existing tables will be created. 
-    TightdbTable *table = [[TightdbTable alloc] _initRaw];
-
-<<<<<<< HEAD
-    TIGHTDB_EXCEPTION_HANDLER_CORE_EXCEPTION (
-                                                [table setTable:_group->get_table(ObjcStringAccessor(name))];
-                                             )
-    [table setParent:self];
-    [table setReadOnly:_readOnly];
-    
-    return table;
-}
-/*
--(id)getTable:(NSString *)name error:(NSError *__autoreleasing *)error
-=======
--(id)getTable:(NSString*)name error:(NSError* __autoreleasing*)error
->>>>>>> 9c9c769e
-{
+    }
+
     TightdbTable* table = [[TightdbTable alloc] _initRaw];
     if (TIGHTDB_UNLIKELY(!table))
         return nil;
-    TIGHTDB_EXCEPTION_ERRHANDLER(
+    TIGHTDB_EXCEPTION_HANDLER_CORE_EXCEPTION(
         tightdb::TableRef table_2 = m_group->get_table(ObjcStringAccessor(name));
-        [table setNativeTable:table_2.get()];,
-        nil);
+        [table setNativeTable:table_2.get()];)
     [table setParent:self];
     [table setReadOnly:m_read_only];
     return table;
-}*/
-
-<<<<<<< HEAD
-/*-(id)getTable:(NSString *)name withClass:(__unsafe_unretained Class)classObj
-{
-    return [self getTable:name withClass:classObj error:nil];
-}*/
-=======
--(id)getTable:(NSString*)name withClass:(__unsafe_unretained Class)class_obj
-{
-    return [self getTable:name withClass:class_obj error:nil];
-}
->>>>>>> 9c9c769e
+}
+
 // FIXME: Check that the specified class derives from Table.
 -(id)getTable:(NSString*)name withClass:(__unsafe_unretained Class)class_obj error:(NSError* __autoreleasing*)error
 {
-<<<<<<< HEAD
-
-    if(_readOnly) {
+    // FIXME: Read-only errors should probably be handled by throwing
+    // an exception. That is what is done in other places in this
+    // binding, and it also seems like the right thing to do. This
+    // method should also not take an error argument.
+    if (m_read_only) {
         // A group is readonly when it has been extracted from a shared group in a read transaction.
         // In this case, getTable should return nil for non-existing tables.
         if (![self hasTable:name]) {
-            if(error) // allow nil as the error argument
-                *error = make_tightdb_error(@"com.tightdb.group", tdb_err_TableNotFound, @"The table was not found. Cannot create the table in read only mode.");
+            if (error) // allow nil as the error argument
+                *error = make_tightdb_error(tdb_err_TableNotFound, @"The table was not found. Cannot create the table in read only mode.");
             return nil;
         }
-            
-    }
-
-    TightdbTable *table = [[classObj alloc] _initRaw];
-    bool was_created;
-    
-    TIGHTDB_EXCEPTION_HANDLER_CORE_EXCEPTION (
-                                                [table setTable:_group->get_table(ObjcStringAccessor(name), was_created)];
-                                            )
-
-=======
+    }
+
     TightdbTable* table = [[class_obj alloc] _initRaw];
     if (TIGHTDB_UNLIKELY(!table))
         return nil;
     bool was_created;
-    TIGHTDB_EXCEPTION_ERRHANDLER(
+    TIGHTDB_EXCEPTION_HANDLER_CORE_EXCEPTION(
         tightdb::TableRef table_2 = m_group->get_table(ObjcStringAccessor(name), was_created);
-        [table setNativeTable:table_2.get()];,
-        nil);
->>>>>>> 9c9c769e
+        [table setNativeTable:table_2.get()];)
     [table setParent:self];
     [table setReadOnly:m_read_only];
     if (was_created) {
