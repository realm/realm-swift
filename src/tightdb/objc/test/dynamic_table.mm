/*************************************************************************
 *
 * TIGHTDB CONFIDENTIAL
 * __________________
 *
 *  [2011] - [2014] TightDB Inc
 *  All Rights Reserved.
 *
 * NOTICE:  All information contained herein is, and remains
 * the property of TightDB Incorporated and its suppliers,
 * if any.  The intellectual and technical concepts contained
 * herein are proprietary to TightDB Incorporated
 * and its suppliers and may be covered by U.S. and Foreign Patents,
 * patents in process, and are protected by trade secret or copyright law.
 * Dissemination of this information or reproduction of this material
 * is strictly forbidden unless prior written permission is obtained
 * from TightDB Incorporated.
 *
 **************************************************************************/

#import <SenTestingKit/SenTestingKit.h>
#import <Foundation/NSException.h>

#import <tightdb/objc/TightdbFast.h>
#import <tightdb/objc/TDBTable_noinst.h>

#include <string.h>

@interface TestClass : NSObject
@property (nonatomic) NSString *name;
@property (nonatomic) NSNumber *age;
@end

@implementation TestClass
// no needed
@end

@interface TDBDynamicTableTests: SenTestCase
  // Intentionally left blank.
  // No new public instance methods need be defined.
@end

@implementation TDBDynamicTableTests

- (void)testTable
{
    TDBTable* table = [[TDBTable alloc] init];
    NSLog(@"Table: %@", table);
    STAssertNotNil(table, @"Table is nil");

    // 1. Add two columns
    [table addColumnWithName:@"first" type:TDBIntType];
    [table addColumnWithName:@"second" type:TDBIntType];

    // Verify
    STAssertEquals(TDBIntType, [table columnTypeOfColumnWithIndex:0], @"First column not int");
    STAssertEquals(TDBIntType, [table columnTypeOfColumnWithIndex:1], @"Second column not int");
    STAssertTrue(([[table nameOfColumnWithIndex:0] isEqualToString:@"first"]), @"First not equal to first");
    STAssertTrue(([[table nameOfColumnWithIndex:1] isEqualToString:@"second"]), @"Second not equal to second");

    // 2. Add a row with data

    //const size_t ndx = [table addEmptyRow];
    //[table set:0 ndx:ndx value:0];
    //[table set:1 ndx:ndx value:10];

    TDBRow* row = [table addEmptyRow];
    size_t ndx = [row TDB_index];
    [row setInt:0 inColumnWithIndex:0];
    [row setInt:10 inColumnWithIndex:1];

    // Verify
    STAssertEquals((int64_t)0, ([table TDB_intInColumnWithIndex:0 atRowIndex:ndx]), @"First not zero");
    STAssertEquals((int64_t)10, ([table TDB_intInColumnWithIndex:1 atRowIndex:ndx]), @"Second not 10");
}

-(void)testAddColumn
{
    TDBTable *t = [[TDBTable alloc] init];
    NSUInteger stringColIndex = [t addColumnWithName:@"stringCol" type:TDBStringType];
    TDBRow *row = [t addEmptyRow];
    [row setString:@"val" inColumnWithIndex:stringColIndex];
}

-(void)testAppendRowsIntColumn
{
    // Add row using object literate
    TDBTable* t = [[TDBTable alloc] init];
    [t addColumnWithName:@"first" type:TDBIntType];
    STAssertNoThrow([t addRow:@[ @1 ]], @"Impossible!");
    STAssertEquals((size_t)1, [t rowCount], @"Expected 1 row");
    STAssertNoThrow([t addRow:@[ @2 ]], @"Impossible!");
    STAssertEquals((size_t)2, [t rowCount], @"Expected 2 rows");
    STAssertEquals((int64_t)1, [t TDB_intInColumnWithIndex:0 atRowIndex:0], @"Value 1 expected");
    STAssertEquals((int64_t)2, [t TDB_intInColumnWithIndex:0 atRowIndex:1], @"Value 2 expected");
    STAssertThrows([t addRow:@[@"Hello"]], @"Wrong type");
    STAssertThrows(([t addRow:@[@1, @"Hello"]]), @"Wrong number of columns");
}

-(void)testInsertRowsIntColumn
{
    // Add row using object literate
    TDBTable* t = [[TDBTable alloc] init];
    [t addColumnWithName:@"first" type:TDBIntType];
    STAssertNoThrow([t insertRow:@[ @1 ] atIndex:0], @"Impossible!");
    STAssertEquals((size_t)1, [t rowCount], @"Expected 1 row");
    STAssertNoThrow([t insertRow:@[ @2 ] atIndex:0], @"Impossible!");
    STAssertEquals((size_t)2, [t rowCount], @"Expected 2 rows");
    STAssertEquals((int64_t)1, [t TDB_intInColumnWithIndex:0 atRowIndex:1], @"Value 1 expected");
    STAssertEquals((int64_t)2, [t TDB_intInColumnWithIndex:0 atRowIndex:0], @"Value 2 expected");
    STAssertThrows([t insertRow:@[@"Hello"] atIndex:0], @"Wrong type");
    STAssertThrows(([t insertRow:@[@1, @"Hello"] atIndex:0]), @"Wrong number of columns");
}

-(void)testUpdateRowIntColumn
{
    TDBTable* t = [[TDBTable alloc] init];
    [t addColumnWithName:@"first" type:TDBIntType];
    [t insertRow:@[@1] atIndex:0];
    t[0] = @[@2];
    STAssertEquals((int64_t)2, [t TDB_intInColumnWithIndex:0 atRowIndex:0], @"Value 2 expected");
}

-(void)testAppendRowGenericObject
{
    TDBTable* table1 = [[TDBTable alloc] init];
    [table1 addColumnWithName:@"name" type:TDBStringType];
    [table1 addColumnWithName:@"age" type:TDBIntType];

    TestClass *person = [TestClass new];
    person.name = @"Joe";
    person.age = @11;
    STAssertNoThrow([table1 addRow:person], @"Cannot add person");
    STAssertEquals((NSUInteger)1, table1.rowCount, @"1 row excepted");
    STAssertEquals((long long)11, [(NSNumber *)table1[0][@"age"] longLongValue], @"11 excepted");
    STAssertTrue([((NSString *)table1[0][@"name"]) isEqualToString:@"Joe"], @"'Joe' excepted");

    TDBTable* table2 = [[TDBTable alloc] init];
    [table2 addColumnWithName:@"name" type:TDBStringType];
    [table2 addColumnWithName:@"age" type:TDBStringType];

    STAssertThrows([table2 addRow:person], @"Impossible");
    STAssertEquals((NSUInteger)0, table2.rowCount, @"0 rows excepted");
}

-(void)testUpdateRowWithLabelsIntColumn
{
    TDBTable* t = [[TDBTable alloc] init];
    [t addColumnWithName:@"first" type:TDBIntType];
    [t insertRow:@[@1] atIndex:0];
    t[0] = @{@"first": @2};
    STAssertEquals((int64_t)2, [t TDB_intInColumnWithIndex:0 atRowIndex:0], @"Value 2 expected");
}


-(void)testAppendRowWithLabelsIntColumn
{
    // Add row using object literate
    TDBTable* t = [[TDBTable alloc] init];
    [t addColumnWithName:@"first" type:TDBIntType];

    STAssertNoThrow([t addRow:@{ @"first": @1 }], @"Impossible!");
    STAssertEquals((size_t)1, [t rowCount], @"Expected 1 row");

    STAssertNoThrow([t addRow:@{ @"first": @2 }], @"Impossible!");
    STAssertEquals((size_t)2, [t rowCount], @"Expected 2 rows");

    STAssertEquals((int64_t)1, [t TDB_intInColumnWithIndex:0 atRowIndex:0], @"Value 1 expected");
    STAssertEquals((int64_t)2, [t TDB_intInColumnWithIndex:0 atRowIndex:1], @"Value 2 expected");
    
    STAssertThrows([t addRow:@{ @"first": @"Hello" }], @"Wrong type");
    STAssertEquals((size_t)2, [t rowCount], @"Expected 2 rows");

    STAssertNoThrow(([t addRow:@{ @"first": @1, @"second": @"Hello" }]), @"dh");
    STAssertEquals((size_t)3, [t rowCount], @"Expected 3 rows");

    STAssertNoThrow(([t addRow:@{ @"second": @1 }]), @"This is impossible");
    STAssertEquals((size_t)4, [t rowCount], @"Expected 4 rows");

    STAssertEquals((int64_t)0, [t TDB_intInColumnWithIndex:0 atRowIndex:3], @"Value 0 expected");
}

-(void)testInsertRowWithLabelsIntColumn
{
    // Add row using object literate
    TDBTable* t = [[TDBTable alloc] init];
    [t addColumnWithName:@"first" type:TDBIntType];
    
    STAssertNoThrow(([t insertRow:@{ @"first": @1 } atIndex:0]), @"Impossible!");
    STAssertEquals((size_t)1, [t rowCount], @"Expected 1 row");
    
    STAssertNoThrow(([t insertRow:@{ @"first": @2 } atIndex:0]), @"Impossible!");
    STAssertEquals((size_t)2, [t rowCount], @"Expected 2 rows");
    
    STAssertEquals((int64_t)1, ([t TDB_intInColumnWithIndex:0 atRowIndex:1]), @"Value 1 expected");
    STAssertEquals((int64_t)2, ([t TDB_intInColumnWithIndex:0 atRowIndex:0]), @"Value 2 expected");
    
    STAssertThrows(([t insertRow:@{ @"first": @"Hello" } atIndex:0]), @"Wrong type");
    STAssertEquals((size_t)2, ([t rowCount]), @"Expected 2 rows");
    
    STAssertNoThrow(([t insertRow:@{ @"first": @3, @"second": @"Hello"} atIndex:0]), @"Has 'first'");
    STAssertEquals((size_t)3, [t rowCount], @"Expected 3 rows");
    
    STAssertNoThrow(([t insertRow:@{ @"second": @4 } atIndex:0]), @"This is impossible");
    STAssertEquals((size_t)4, [t rowCount], @"Expected 4 rows");
    STAssertTrue((int64_t)0 == ([t TDB_intInColumnWithIndex:0 atRowIndex:0]), @"Value 0 expected");
}


-(void)testAppendRowsIntStringColumns
{
    TDBTable* t = [[TDBTable alloc] init];
    [t addColumnWithName:@"first" type:TDBIntType];
    [t addColumnWithName:@"second" type:TDBStringType];

    STAssertNoThrow(([t addRow:@[@1, @"Hello"]]), @"addRow 1");
    STAssertEquals((size_t)1, ([t rowCount]), @"1 row expected");
    STAssertEquals((int64_t)1, ([t TDB_intInColumnWithIndex:0 atRowIndex:0]), @"Value 1 expected");
    STAssertTrue(([[t TDB_stringInColumnWithIndex:1 atRowIndex:0] isEqualToString:@"Hello"]), @"Value 'Hello' expected");
    STAssertThrows(([t addRow:@[@1, @2]]), @"addRow 2");
}


-(void)testAppendRowWithLabelsIntStringColumns
{
    TDBTable* t = [[TDBTable alloc] init];
    [t addColumnWithName:@"first" type:TDBIntType];
    [t addColumnWithName:@"second" type:TDBStringType];
    STAssertNoThrow(([t addRow:@{@"first": @1, @"second": @"Hello"}]), @"addRowWithLabels 1");
    STAssertEquals((size_t)1, ([t rowCount]), @"1 row expected");
    STAssertEquals((int64_t)1, ([t TDB_intInColumnWithIndex:0 atRowIndex:0]), @"Value 1 expected");
    STAssertTrue(([[t TDB_stringInColumnWithIndex:1 atRowIndex:0] isEqualToString:@"Hello"]), @"Value 'Hello' expected");
    STAssertThrows(([t addRow:@{@"first": @1, @"second": @2}]), @"addRowWithLabels 2");
}


-(void)testAppendRowsDoubleColumn
{
    TDBTable* t = [[TDBTable alloc] init];
    [t addColumnWithName:@"first" type:TDBDoubleType];
    STAssertNoThrow(([t addRow:@[@3.14]]), @"Cannot insert 'double'");  /* double is default */
    STAssertEquals((size_t)1, ([t rowCount]), @"1 row expected");
}

-(void)testAppendRowWithLabelsDoubleColumn
{
    TDBTable* t = [[TDBTable alloc] init];
    [t addColumnWithName:@"first" type:TDBDoubleType];
    STAssertNoThrow(([t addRow:@{@"first": @3.14}]), @"Cannot insert 'double'");   /* double is default */
    STAssertEquals((size_t)1, ([t rowCount]), @"1 row expected");
}

-(void)testAppendRowsFloatColumn
{
    TDBTable* t = [[TDBTable alloc] init];
    [t addColumnWithName:@"first" type:TDBFloatType];
    STAssertNoThrow(([t addRow:@[@3.14F]]), @"Cannot insert 'float'"); /* F == float */
    STAssertEquals((size_t)1, ([t rowCount]), @"1 row expected");
}

-(void)testAppendRowWithLabelsFloatColumn
{
    TDBTable* t = [[TDBTable alloc] init];
    [t addColumnWithName:@"first" type:TDBFloatType];
    STAssertNoThrow(([t addRow:@{@"first": @3.14F}]), @"Cannot insert 'float'");   /* F == float */
    STAssertEquals((size_t)1, ([t rowCount]), @"1 row expected");
}

-(void)testAppendRowsDateColumn
{
    TDBTable* t = [[TDBTable alloc] init];
    [t addColumnWithName:@"first" type:TDBDateType];
    STAssertNoThrow(([t addRow:@[@1000000000]]), @"Cannot insert 'time_t'"); /* 2001-09-09 01:46:40 */
    STAssertEquals((size_t)1, ([t rowCount]), @"1 row expected");

<<<<<<< HEAD
    NSDate *d = [[NSDate alloc] initWithTimeIntervalSince1970:1396963324];   
=======
    NSDate *d = [[NSDate alloc] initWithString:@"2001-09-09 01:46:40 +0000"];
>>>>>>> daff3288
    STAssertNoThrow(([t addRow:@[d]]), @"Cannot insert 'NSDate'");
    STAssertEquals((size_t)2, ([t rowCount]), @"2 rows excepted");
}

-(void)testAppendRowWithLabelsDateColumn
{
    TDBTable* t = [[TDBTable alloc] init];
    [t addColumnWithName:@"first" type:TDBDateType];

    STAssertNoThrow(([t addRow:@{@"first": @1000000000}]), @"Cannot insert 'time_t'");   /* 2001-09-09 01:46:40 */
    STAssertEquals((size_t)1, ([t rowCount]), @"1 row expected");
    
<<<<<<< HEAD
    NSDate *d = [[NSDate alloc] initWithTimeIntervalSince1970:1396963324];   
=======
    NSDate *d = [[NSDate alloc] initWithString:@"2001-09-09 01:46:40 +0000"];
>>>>>>> daff3288
    STAssertNoThrow(([t addRow:@{@"first": d}]), @"Cannot insert 'NSDate'");
    STAssertEquals((size_t)2, ([t rowCount]), @"2 rows excepted");
}

-(void)testAppendRowsBinaryColumn
{
    const char bin[4] = { 0, 1, 2, 3 };
    NSData* bin2 = [[NSData alloc] initWithBytes:(const void *)bin length:sizeof bin];
    TDBTable* t = [[TDBTable alloc] init];
    [t addColumnWithName:@"first" type:TDBBinaryType];
    STAssertNoThrow(([t addRow:@[bin2]]), @"Cannot insert 'binary'");
    STAssertEquals((size_t)1, ([t rowCount]), @"1 row expected");

    NSData *nsd = [NSData dataWithBytes:(const void *)bin length:4];
    STAssertNoThrow(([t addRow:@[nsd]]), @"Cannot insert 'NSData'");
    STAssertEquals((size_t)2, ([t rowCount]), @"2 rows excepted");
}

-(void)testAppendRowWithLabelsBinaryColumn
{
    const char bin[4] = { 0, 1, 2, 3 };
    NSData* bin2 = [[NSData alloc] initWithBytes:(const void *)bin length:sizeof bin];
    TDBTable* t = [[TDBTable alloc] init];
    [t addColumnWithName:@"first" type:TDBBinaryType];

    STAssertNoThrow(([t addRow:@{@"first": bin2}]), @"Cannot insert 'binary'");
    STAssertEquals((size_t)1, ([t rowCount]), @"1 row expected");

    NSData *nsd = [NSData dataWithBytes:(const void *)bin length:4];
    STAssertNoThrow(([t addRow:@{@"first": nsd}]), @"Cannot insert 'NSData'");
    STAssertEquals((size_t)2, ([t rowCount]), @"2 rows excepted");
}

-(void)testAppendRowsTooManyItems
{
    TDBTable *t = [[TDBTable alloc] init];
    [t addColumnWithName:@"first" type:TDBIntType];
    STAssertThrows(([t addRow:@[@1, @1]]), @"Too many items for a row.");
}

-(void)testAppendRowsTooFewItems
{
    TDBTable *t = [[TDBTable alloc] init];
    [t addColumnWithName:@"first" type:TDBIntType];
    STAssertThrows(([t addRow:@[]]),  @"Too few items for a row.");
}

-(void)testAppendRowsWrongType
{
    TDBTable *t = [[TDBTable alloc] init];
    [t addColumnWithName:@"first" type:TDBIntType];
    STAssertThrows(([t addRow:@[@YES]]), @"Wrong type for column.");
    STAssertThrows(([t addRow:@[@""]]),  @"Wrong type for column.");
    STAssertThrows(([t addRow:@[@3.5]]), @"Wrong type for column.");
    STAssertThrows(([t addRow:@[@3.5F]]),  @"Wrong type for column.");
    STAssertThrows(([t addRow:@[@[]]]),  @"Wrong type for column.");
}

-(void)testAppendRowsBoolColumn
{
    TDBTable *t = [[TDBTable alloc] init];
    [t addColumnWithName:@"first" type:TDBBoolType];
    STAssertNoThrow(([t addRow:@[@YES]]), @"Cannot append bool column.");
    STAssertNoThrow(([t addRow:@[@NO]]), @"Cannot append bool column.");
    STAssertEquals((size_t)2, [t rowCount], @"2 rows expected");
}

-(void)testAppendRowWithLabelsBoolColumn
{
    TDBTable *t = [[TDBTable alloc] init];
    [t addColumnWithName:@"first" type:TDBBoolType];
    STAssertNoThrow(([t addRow:@{@"first": @YES}]), @"Cannot append bool column.");
    STAssertNoThrow(([t addRow:@{@"first": @NO}]), @"Cannot append bool column.");
    STAssertEquals((size_t)2, [t rowCount], @"2 rows expected");
}

-(void)testAppendRowsIntSubtableColumns
{
    TDBTable* t = [[TDBTable alloc] init];
    [t addColumnWithName:@"first" type:TDBIntType];
    TDBDescriptor* descr = [t descriptor];
    TDBDescriptor* subdescr = [descr addColumnTable:@"second"];
    [subdescr addColumnWithName:@"TableCol_IntCol" type:TDBIntType];
    STAssertNoThrow(([t addRow:@[@1, @[]]]), @"1 row excepted");
    STAssertEquals((size_t)1, ([t rowCount]), @"1 row expected");
    STAssertNoThrow(([t addRow:@[@2, @[ @[@3], @[@4] ] ]]), @"Wrong");
    STAssertEquals((size_t)2, ([t rowCount]), @"2 rows expected");
}

-(void)testAppendRowsMixedColumns
{
    const char bin[4] = { 0, 1, 2, 3 };
    NSData* bin2 = [[NSData alloc] initWithBytes:(const void *)bin length:sizeof bin];

    TDBTable* t = [[TDBTable alloc] init];
    [t addColumnWithName:@"first" type:TDBMixedType];
    STAssertNoThrow(([t addRow:@[@1]]), @"Cannot insert 'int'");
    STAssertEquals((size_t)1, ([t rowCount]), @"1 row excepted");
    STAssertNoThrow(([t addRow:@[@"Hello"]]), @"Cannot insert 'string'");
    STAssertEquals((size_t)2, ([t rowCount]), @"2 rows excepted");
    STAssertNoThrow(([t addRow:@[@3.14f]]), @"Cannot insert 'float'");
    STAssertEquals((size_t)3, ([t rowCount]), @"3 rows excepted");
    STAssertNoThrow(([t addRow:@[@3.14]]), @"Cannot insert 'double'");
    STAssertEquals((size_t)4, ([t rowCount]), @"4 rows excepted");
    STAssertNoThrow(([t addRow:@[@YES]]), @"Cannot insert 'bool'");
    STAssertEquals((size_t)5, ([t rowCount]), @"5 rows excepted");
    STAssertNoThrow(([t addRow:@[bin2]]), @"Cannot insert 'binary'");
    STAssertEquals((size_t)6, ([t rowCount]), @"6 rows excepted");
}

-(void)testAppendRowWithLabelsMixedColumns
{
    const char bin[4] = { 0, 1, 2, 3 };
    NSData* bin2 = [[NSData alloc] initWithBytes:bin length:sizeof bin];

    TDBTable* t = [[TDBTable alloc] init];
    [t addColumnWithName:@"first" type:TDBMixedType];
    STAssertNoThrow(([t addRow:@{@"first": @1}]), @"Cannot insert 'int'");
    STAssertEquals((size_t)1, ([t rowCount]), @"1 row excepted");
    STAssertNoThrow(([t addRow:@{@"first": @"Hello"}]), @"Cannot insert 'string'$");
    STAssertEquals((size_t)2, ([t rowCount]), @"2 rows excepted");
    STAssertNoThrow(([t addRow:@{@"first": @3.14f}]), @"Cannot insert 'float'");
    STAssertEquals((size_t)3, ([t rowCount]), @"3 rows excepted");
    STAssertNoThrow(([t addRow:@{@"first": @3.14}]), @"Cannot insert 'double'");
    STAssertEquals((size_t)4, ([t rowCount]), @"4 rows excepted");
    STAssertNoThrow(([t addRow:@{@"first": @YES}]), @"Cannot insert 'bool'");
    STAssertEquals((size_t)5, ([t rowCount]), @"5 rows excepted");
    STAssertNoThrow(([t addRow:@{@"first": bin2}]), @"Cannot insert 'binary'");
    STAssertEquals((size_t)6, ([t rowCount]), @"6 rows excepted");
}

-(void)testRemoveColumns
{

    TDBTable *table = [[TDBTable alloc] init];
    [table addColumnWithName:@"col0" type:TDBIntType];
    STAssertTrue(table.columnCount == 1,@"1 column added" );

    [table removeColumnWithIndex:0];
    STAssertTrue(table.columnCount  == 0, @"Colum removed");

    for (int i=0;i<10;i++) {
        [table addColumnWithName:@"name" type:TDBIntType];
    }

    STAssertThrows([table removeColumnWithIndex:10], @"Out of bounds");
    STAssertThrows([table removeColumnWithIndex:-1], @"Less than zero colIndex");

    STAssertTrue(table.columnCount  == 10, @"10 columns added");

    for (int i=0;i<10;i++) {
        [table removeColumnWithIndex:0];
    }

    STAssertEquals(table.columnCount, (NSUInteger)0, @"Colums removed");
    STAssertThrows([table removeColumnWithIndex:1], @"No columns added");
    STAssertThrows([table removeColumnWithIndex:-1], @"Less than zero colIndex");
}

-(void)testRenameColumns
{
    TDBTable *table = [[TDBTable alloc] init];
    STAssertThrows([table renameColumnWithIndex:0 to:@"someName"], @"Out of bounds");
    
    [table addColumnWithName:@"oldName" type:TDBIntType];
    
    [table renameColumnWithIndex:0 to:@"newName"];
    STAssertEqualObjects([table nameOfColumnWithIndex:0], @"newName", @"Get column name");
    
    [table renameColumnWithIndex:0 to:@"evenNewerName"];
    STAssertEqualObjects([table nameOfColumnWithIndex:0], @"evenNewerName", @"Get column name");
    
    STAssertThrows([table renameColumnWithIndex:1 to:@"someName"], @"Out of bounds");
    STAssertThrows([table renameColumnWithIndex:-1 to:@"someName"], @"Less than zero colIndex");
    
    [table addColumnWithName:@"oldName2" type:TDBIntType];
    [table renameColumnWithIndex:1 to:@"newName2"];
    STAssertEqualObjects([table nameOfColumnWithIndex:1], @"newName2", @"Get column name");
    
    STAssertThrows([table renameColumnWithIndex:2 to:@"someName"], @"Out of bounds");
}


- (void)testColumnlessCount
{
    TDBTable* table = [[TDBTable alloc] init];
    STAssertEquals((size_t)0, [table rowCount], @"Columnless table has 0 rows.");
}



- (void)testColumnlessClear
{
    TDBTable* table = [[TDBTable alloc] init];
    [table removeAllRows];
    STAssertEquals((size_t)0, [table rowCount], @"Columnless table has 0 rows.");
}

- (void)testColumnlessOptimize
{
    TDBTable* table = [[TDBTable alloc] init];
    STAssertEquals((size_t)0, [table rowCount], @"Columnless table has 0 rows.");
    [table optimize];
    STAssertEquals((size_t)0, [table rowCount], @"Columnless table has 0 rows.");
}


- (void)testColumnlessIsEqual
{
    TDBTable* table1 = [[TDBTable alloc] init];
    TDBTable* table2 = [[TDBTable alloc] init];
    STAssertTrue([table1 isEqual:table1], @"Columnless table is equal to itself.");
    STAssertTrue([table1 isEqual:table2], @"Columnless table is equal to another columnless table.");
    STAssertTrue([table2 isEqual:table1], @"Columnless table is equal to another columnless table.");
}

- (void)testColumnlessColumnCount
{
    TDBTable* table = [[TDBTable alloc] init];
    STAssertEquals((size_t)0, [table columnCount], @"Columnless table has column count 0.");
}

/*
- (void)testColumnlessNameOfColumnWithIndex
{
    TDBTable* table = [[TDBTable alloc] init];
    STAssertThrowsSpecific([table nameOfColumnWithIndex:NSNotFound],
        NSException, NSRangeException,
        @"Columnless table has no column names.");
    STAssertThrowsSpecific([table nameOfColumnWithIndex:(0)],
        NSException, NSRangeException,
        @"Columnless table has no column names.");
    STAssertThrowsSpecific([table nameOfColumnWithIndex:1],
        NSException, NSRangeException,
        @"Columnless table has no column names.");
}

- (void)testColumnlessGetColumnType
{
    TDBTable* t = [[TDBTable alloc] init];
    STAssertThrowsSpecific([t getColumnType:((size_t)-1)],
        NSException, NSRangeException,
        @"Columnless table has no column types.");
    STAssertThrowsSpecific([t getColumnType:((size_t)0)],
        NSException, NSRangeException,
        @"Columnless table has no column types.");
    STAssertThrowsSpecific([t getColumnType:((size_t)1)],
        NSException, NSRangeException,
        @"Columnless table has no column types.");
}

- (void)testColumnlessCursorAtIndex
{
    TDBTable* t = [[TDBTable alloc] init];
    STAssertThrowsSpecific([t cursorAtIndex:((size_t)-1)],
        NSException, NSRangeException,
        @"Columnless table has no cursors.");
    STAssertThrowsSpecific([t cursorAtIndex:((size_t)0)],
        NSException, NSRangeException,
        @"Columnless table has no cursors.");
    STAssertThrowsSpecific([t cursorAtIndex:((size_t)1)],
        NSException, NSRangeException,
        @"Columnless table has no cursors.");
}

- (void)testColumnlessCursorAtLastIndex
{
    TDBTable* t = [[TDBTable alloc] init];
    STAssertThrowsSpecific([t cursorAtLastIndex],
        NSException, NSRangeException,
        @"Columnless table has no cursors."); 
}

- (void)testRemoveRowAtIndex
{
    TDBTable *t = [[TDBTable alloc] init];
    STAssertThrowsSpecific([t removeRowAtIndex:((size_t)-1)],
        NSException, NSRangeException,
        @"No rows in a columnless table.");
    STAssertThrowsSpecific([t removeRowAtIndex:((size_t)0)],
        NSException, NSRangeException,
        @"No rows in a columnless table.");
    STAssertThrowsSpecific([t removeRowAtIndex:((size_t)1)],
        NSException, NSRangeException,
        @"No rows in a columnless table.");
}

- (void)testColumnlessRemoveLastRow
{
    TDBTable *t = [[TDBTable alloc] init];
    STAssertThrowsSpecific([t removeLastRow],
        NSException, NSRangeException,
        @"No rows in a columnless table.");
}

- (void)testColumnlessGetTableSize
{
    TDBTable *t = [[TDBTable alloc] init];
    STAssertThrowsSpecific([t getTableSize:((size_t)0) ndx:((size_t)-1)],
        NSException, NSRangeException,
        @"No rows in a columnless table.");
    STAssertThrowsSpecific([t getTableSize:((size_t)0) ndx:((size_t)0)],
        NSException, NSRangeException,
        @"No rows in a columnless table.");
    STAssertThrowsSpecific([t getTableSize:((size_t)0) ndx:((size_t)1)],
        NSException, NSRangeException,
        @"No rows in a columnless table.");
}

- (void)testColumnlessClearSubtable
{
    TDBTable *t = [[TDBTable alloc] init];
    STAssertThrowsSpecific([t clearSubtable:((size_t)0) ndx:((size_t)-1)],
        NSException, NSRangeException,
        @"No rows in a columnless table.");
    STAssertThrowsSpecific([t clearSubtable:((size_t)0) ndx:((size_t)0)],
        NSException, NSRangeException,
        @"No rows in a columnless table.");
    STAssertThrowsSpecific([t clearSubtable:((size_t)0) ndx:((size_t)1)],
        NSException, NSRangeException,
        @"No rows in a columnless table.");
}
*/
- (void)testColumnlessSetIndex
{
// SEGFAULT
//    TDBTable *t = [[TDBTable alloc] init];
//    STAssertThrowsSpecific([t setIndex:((size_t)-1)],
//        NSException, NSRangeException,
//        @"No rows in a columnless table.");
//    STAssertThrowsSpecific([t setIndex:((size_t)0)],
//        NSException, NSRangeException,
//        @"No rows in a columnless table.");
//    STAssertThrowsSpecific([t setIndex:((size_t)1)],
//        NSException, NSRangeException,
//        @"No rows in a columnless table.");
}

- (void)testColumnlessHasIndex
{
// SEGFAULT
//    TDBTable *t = [[TDBTable alloc] init];
//    STAssertThrowsSpecific([t hasIndex:((size_t)-1)],
//        NSException, NSRangeException,
//        @"No rows in a columnless table.");
//    STAssertThrowsSpecific([t hasIndex:((size_t)0)],
//        NSException, NSRangeException,
//        @"No rows in a columnless table.");
//    STAssertThrowsSpecific([t hasIndex:((size_t)1)],
//        NSException, NSRangeException,
//        @"No rows in a columnless table.");
}

- (void)testColumnlessCountWithIntColumn
{
// SEGFAULT
//    TDBTable *t = [[TDBTable alloc] init];
//    STAssertThrowsSpecific([t countWithIntColumn:((size_t)-1) andValue: 0],
//        NSException, NSRangeException,
//        @"No rows in a columnless table.");
//    STAssertThrowsSpecific([t countWithIntColumn:((size_t)0) andValue: 0],
//        NSException, NSRangeException,
//        @"No rows in a columnless table.");
//    STAssertThrowsSpecific([t countWithIntColumn:((size_t)1) andValue: 0],
//        NSException, NSRangeException,
//        @"No rows in a columnless table.");
}

- (void)testColumnlessCountWithFloatColumn
{
// SEGFAULT
//    TDBTable *t = [[TDBTable alloc] init];
//    STAssertThrowsSpecific([t countWithFloatColumn:((size_t)-1) andValue: 0.0f],
//        NSException, NSRangeException,
//        @"No rows in a columnless table.");
//    STAssertThrowsSpecific([t countWithFloatColumn:((size_t)0) andValue: 0.0f],
//        NSException, NSRangeException,
//        @"No rows in a columnless table.");
//    STAssertThrowsSpecific([t countWithFloatColumn:((size_t)1) andValue: 0.0f],
//        NSException, NSRangeException,
//        @"No rows in a columnless table.");
}

- (void)testColumnlessCountWithDoubleColumn
{
// SEGFAULT
//    TDBTable *t = [[TDBTable alloc] init];
//    STAssertThrowsSpecific([t countWithDoubleColumn:((size_t)-1) andValue: 0.0],
//        NSException, NSRangeException,
//        @"No rows in a columnless table.");
//    STAssertThrowsSpecific([t countWithDoubleColumn:((size_t)0) andValue: 0.0],
//        NSException, NSRangeException,
//        @"No rows in a columnless table.");
//    STAssertThrowsSpecific([t countWithDoubleColumn:((size_t)1) andValue: 0.0],
//        NSException, NSRangeException,
//        @"No rows in a columnless table.");
}

- (void)testColumnlessCountWithStringColumn
{
// SEGFAULT
//    TDBTable *t = [[TDBTable alloc] init];
//    STAssertThrowsSpecific([t countWithStringColumn:((size_t)-1) andValue: @""],
//        NSException, NSRangeException,
//        @"No rows in a columnless table.");
//    STAssertThrowsSpecific([t countWithStringColumn:((size_t)0) andValue: @""],
//        NSException, NSRangeException,
//        @"No rows in a columnless table.");
//    STAssertThrowsSpecific([t countWithStringColumn:((size_t)1) andValue: @""],
//        NSException, NSRangeException,
//        @"No rows in a columnless table.");
}

- (void)testColumnlessSumWithIntColumn
{
// SEGFAULT
//    TDBTable *t = [[TDBTable alloc] init];
//    STAssertThrowsSpecific([t sumWithIntColumn:((size_t)-1)],
//        NSException, NSRangeException,
//        @"No rows in a columnless table.");
//    STAssertThrowsSpecific([t sumWithIntColumn:((size_t)0)],
//        NSException, NSRangeException,
//        @"No rows in a columnless table.");
//    STAssertThrowsSpecific([t sumWithIntColumn:((size_t)1)],
//        NSException, NSRangeException,
//        @"No rows in a columnless table.");
}

- (void)testColumnlessSumWithFloatColumn
{
// SEGFAULT
//    TDBTable *t = [[TDBTable alloc] init];
//    STAssertThrowsSpecific([t sumWithFloatColumn:((size_t)-1)],
//        NSException, NSRangeException,
//        @"No rows in a columnless table.");
//    STAssertThrowsSpecific([t sumWithFloatColumn:((size_t)0)],
//        NSException, NSRangeException,
//        @"No rows in a columnless table.");
//    STAssertThrowsSpecific([t sumWithFloatColumn:((size_t)1)],
//        NSException, NSRangeException,
//        @"No rows in a columnless table.");
}

- (void)testColumnlessSumWithDoubleColumn
{
// SEGFAULT
//    TDBTable *t = [[TDBTable alloc] init];
//    STAssertThrowsSpecific([t sumWithDoubleColumn:((size_t)-1)],
//        NSException, NSRangeException,
//        @"No rows in a columnless table.");
//    STAssertThrowsSpecific([t sumWithDoubleColumn:((size_t)0)],
//        NSException, NSRangeException,
//        @"No rows in a columnless table.");
//    STAssertThrowsSpecific([t sumWithDoubleColumn:((size_t)1)],
//        NSException, NSRangeException,
//        @"No rows in a columnless table.");
}

- (void)testColumnlessMaximumWithIntColumn
{
// SEGFAULT
//    TDBTable *t = [[TDBTable alloc] init];
//    STAssertThrowsSpecific([t maximumWithIntColumn:((size_t)-1)],
//        NSException, NSRangeException,
//        @"No rows in a columnless table.");
//    STAssertThrowsSpecific([t maximumWithIntColumn:((size_t)0)],
//        NSException, NSRangeException,
//        @"No rows in a columnless table.");
//    STAssertThrowsSpecific([t maximumWithIntColumn:((size_t)1)],
//        NSException, NSRangeException,
//        @"No rows in a columnless table.");
}

- (void)testColumnlessMaximumWithFloatColumn
{
// SEGFAULT
//    TDBTable *t = [[TDBTable alloc] init];
//    STAssertThrowsSpecific([t maximumWithFloatColumn:((size_t)-1)],
//        NSException, NSRangeException,
//        @"No rows in a columnless table.");
//    STAssertThrowsSpecific([t maximumWithFloatColumn:((size_t)0)],
//        NSException, NSRangeException,
//        @"No rows in a columnless table.");
//    STAssertThrowsSpecific([t maximumWithFloatColumn:((size_t)1)],
//        NSException, NSRangeException,
//        @"No rows in a columnless table.");
}

- (void)testColumnlessMaximumWithDoubleColumn
{
// SEGFAULT
//    TDBTable *t = [[TDBTable alloc] init];
//    STAssertThrowsSpecific([t maximumWithDoubleColumn:((size_t)-1)],
//        NSException, NSRangeException,
//        @"No rows in a columnless table.");
//    STAssertThrowsSpecific([t maximumWithDoubleColumn:((size_t)0)],
//        NSException, NSRangeException,
//        @"No rows in a columnless table.");
//    STAssertThrowsSpecific([t maximumWithDoubleColumn:((size_t)1)],
//        NSException, NSRangeException,
//        @"No rows in a columnless table.");
}

- (void)testColumnlessMinimumWithIntColumn
{
// SEGFAULT
//    TDBTable *t = [[TDBTable alloc] init];
//    STAssertThrowsSpecific([t minimumWithIntColumn:((size_t)-1)],
//        NSException, NSRangeException,
//        @"No rows in a columnless table.");
//    STAssertThrowsSpecific([t minimumWithIntColumn:((size_t)0)],
//        NSException, NSRangeException,
//        @"No rows in a columnless table.");
//    STAssertThrowsSpecific([t minimumWithIntColumn:((size_t)1)],
//        NSException, NSRangeException,
//        @"No rows in a columnless table.");
}

- (void)testColumnlessMinimumWithFloatColumn
{
// SEGFAULT
//    TDBTable *t = [[TDBTable alloc] init];
//    STAssertThrowsSpecific([t minimumWithFloatColumn:((size_t)-1)],
//        NSException, NSRangeException,
//        @"No rows in a columnless table.");
//    STAssertThrowsSpecific([t minimumWithFloatColumn:((size_t)0)],
//        NSException, NSRangeException,
//        @"No rows in a columnless table.");
//    STAssertThrowsSpecific([t minimumWithFloatColumn:((size_t)1)],
//        NSException, NSRangeException,
//        @"No rows in a columnless table.");
}

- (void)testColumnlessMinimumWithDoubleColumn
{
// SEGFAULT
//    TDBTable *t = [[TDBTable alloc] init];
//    STAssertThrowsSpecific([t minimumWithDoubleColumn:((size_t)-1)],
//        NSException, NSRangeException,
//        @"No rows in a columnless table.");
//    STAssertThrowsSpecific([t minimumWithDoubleColumn:((size_t)0)],
//        NSException, NSRangeException,
//        @"No rows in a columnless table.");
//    STAssertThrowsSpecific([t minimumWithDoubleColumn:((size_t)1)],
//        NSException, NSRangeException,
//        @"No rows in a columnless table.");
}

- (void)testColumnlessAverageWithIntColumn
{
// SEGFAULT
//    TDBTable *t = [[TDBTable alloc] init];
//    STAssertThrowsSpecific([t averageWithIntColumn:((size_t)-1)],
//        NSException, NSRangeException,
//        @"No rows in a columnless table.");
//    STAssertThrowsSpecific([t averageWithIntColumn:((size_t)0)],
//        NSException, NSRangeException,
//        @"No rows in a columnless table.");
//    STAssertThrowsSpecific([t averageWithIntColumn:((size_t)1)],
//        NSException, NSRangeException,
//        @"No rows in a columnless table.");
}

- (void)testColumnlessAverageWithFloatColumn
{
// SEGFAULT
//    TDBTable *t = [[TDBTable alloc] init];
//    STAssertThrowsSpecific([t averageWithFloatColumn:((size_t)-1)],
//        NSException, NSRangeException,
//        @"No rows in a columnless table.");
//    STAssertThrowsSpecific([t averageWithFloatColumn:((size_t)0)],
//        NSException, NSRangeException,
//        @"No rows in a columnless table.");
//    STAssertThrowsSpecific([t averageWithFloatColumn:((size_t)1)],
//        NSException, NSRangeException,
//        @"No rows in a columnless table.");
}

- (void)testColumnlessAverageWithDoubleColumn
{
// SEGFAULT
//    TDBTable *t = [[TDBTable alloc] init];
//    STAssertThrowsSpecific([t averageWithDoubleColumn:((size_t)-1)],
//        NSException, NSRangeException,
//        @"No rows in a columnless table.");
//    STAssertThrowsSpecific([t averageWithDoubleColumn:((size_t)0)],
//        NSException, NSRangeException,
//        @"No rows in a columnless table.");
//    STAssertThrowsSpecific([t averageWithDoubleColumn:((size_t)1)],
//        NSException, NSRangeException,
//        @"No rows in a columnless table.");
}

- (void)testDataTypes_Dynamic
{
    TDBTable* table = [[TDBTable alloc] init];
    NSLog(@"Table: %@", table);
    STAssertNotNil(table, @"Table is nil");

    TDBDescriptor* desc = [table descriptor];

    [desc addColumnWithName:@"BoolCol" type:TDBBoolType];    const size_t BoolCol = 0;
    [desc addColumnWithName:@"IntCol" type:TDBIntType];     const size_t IntCol = 1;
    [desc addColumnWithName:@"FloatCol" type:TDBFloatType];   const size_t FloatCol = 2;
    [desc addColumnWithName:@"DoubleCol" type:TDBDoubleType];  const size_t DoubleCol = 3;
    [desc addColumnWithName:@"StringCol" type:TDBStringType];  const size_t StringCol = 4;
    [desc addColumnWithName:@"BinaryCol" type:TDBBinaryType];  const size_t BinaryCol = 5;
    [desc addColumnWithName:@"DateCol" type:TDBDateType];    const size_t DateCol = 6;
    TDBDescriptor* subdesc = [desc addColumnTable:@"TableCol"]; const size_t TableCol = 7;
    [desc addColumnWithName:@"MixedCol" type:TDBMixedType];   const size_t MixedCol = 8;

    [subdesc addColumnWithName:@"TableCol_IntCol" type:TDBIntType];

    // Verify column types
    STAssertEquals(TDBBoolType,   [table columnTypeOfColumnWithIndex:0], @"First column not bool");
    STAssertEquals(TDBIntType,    [table columnTypeOfColumnWithIndex:1], @"Second column not int");
    STAssertEquals(TDBFloatType,  [table columnTypeOfColumnWithIndex:2], @"Third column not float");
    STAssertEquals(TDBDoubleType, [table columnTypeOfColumnWithIndex:3], @"Fourth column not double");
    STAssertEquals(TDBStringType, [table columnTypeOfColumnWithIndex:4], @"Fifth column not string");
    STAssertEquals(TDBBinaryType, [table columnTypeOfColumnWithIndex:5], @"Sixth column not binary");
    STAssertEquals(TDBDateType,   [table columnTypeOfColumnWithIndex:6], @"Seventh column not date");
    STAssertEquals(TDBTableType,  [table columnTypeOfColumnWithIndex:7], @"Eighth column not table");
    STAssertEquals(TDBMixedType,  [table columnTypeOfColumnWithIndex:8], @"Ninth column not mixed");


    const char bin[4] = { 0, 1, 2, 3 };
    NSData* bin1 = [[NSData alloc] initWithBytes:bin length:sizeof bin / 2];
    NSData* bin2 = [[NSData alloc] initWithBytes:bin length:sizeof bin];
    NSDate *timeNow = [NSDate date];

    TDBTable* subtab1 = [[TDBTable alloc] init];
    [subtab1 addColumnWithName:@"TableCol_IntCol" type:TDBIntType];

    TDBTable* subtab2 = [[TDBTable alloc] init];
    [subtab2 addColumnWithName:@"TableCol_IntCol" type:TDBIntType];

    TDBRow* cursor;
    cursor = [subtab1 addEmptyRow];
    [cursor setInt:200 inColumnWithIndex:0];

    cursor = [subtab2 addEmptyRow];
    [cursor setInt:100 inColumnWithIndex:0];

    NSNumber *mixInt1   = [NSNumber numberWithInt:1];

    TDBRow* c;
    c = [table addEmptyRow];
    [c setBool:    NO        inColumnWithIndex:BoolCol];
    [c setInt:     54        inColumnWithIndex:IntCol];
    [c setFloat:   0.7       inColumnWithIndex:FloatCol];
    [c setDouble:  0.8       inColumnWithIndex:DoubleCol];
    [c setString:  @"foo"    inColumnWithIndex:StringCol];
    [c setBinary:  bin1      inColumnWithIndex:BinaryCol];
    [c setDate:    0         inColumnWithIndex:DateCol];
    [c setTable:   subtab1   inColumnWithIndex:TableCol];
    [c setMixed:   mixInt1   inColumnWithIndex:MixedCol];

    c = [table addEmptyRow];

    [c setBool:    YES       inColumnWithIndex:BoolCol];
    [c setInt:     506       inColumnWithIndex:IntCol];
    [c setFloat:   7.7       inColumnWithIndex:FloatCol];
    [c setDouble:  8.8       inColumnWithIndex:DoubleCol];
    [c setString:  @"banach" inColumnWithIndex:StringCol];
    [c setBinary:  bin2      inColumnWithIndex:BinaryCol];
    [c setDate:    timeNow   inColumnWithIndex:DateCol];
    [c setTable:   subtab2   inColumnWithIndex:TableCol];
    [c setMixed:   subtab2   inColumnWithIndex:MixedCol];

    TDBRow* row1 = [table rowAtIndex:0];
    TDBRow* row2 = [table rowAtIndex:1];
    
    STAssertEquals([row1 boolInColumnWithIndex:BoolCol], NO, @"row1.BoolCol");
    STAssertEquals([row2 boolInColumnWithIndex:BoolCol], YES,                @"row2.BoolCol");
    STAssertEquals([row1 intInColumnWithIndex:IntCol], (int64_t)54,         @"row1.IntCol");
    STAssertEquals([row2 intInColumnWithIndex:IntCol], (int64_t)506,        @"row2.IntCol");
    STAssertEquals([row1 floatInColumnWithIndex:FloatCol], 0.7f,              @"row1.FloatCol");
    STAssertEquals([row2 floatInColumnWithIndex:FloatCol], 7.7f,              @"row2.FloatCol");
    STAssertEquals([row1 doubleInColumnWithIndex:DoubleCol], 0.8,              @"row1.DoubleCol");
    STAssertEquals([row2 doubleInColumnWithIndex:DoubleCol], 8.8,              @"row2.DoubleCol");
    STAssertTrue([[row1 stringInColumnWithIndex:StringCol] isEqual:@"foo"],    @"row1.StringCol");
    STAssertTrue([[row2 stringInColumnWithIndex:StringCol] isEqual:@"banach"], @"row2.StringCol");
    STAssertTrue([[row1 binaryInColumnWithIndex:BinaryCol] isEqual:bin1],      @"row1.BinaryCol");
    STAssertTrue([[row2 binaryInColumnWithIndex:BinaryCol] isEqual:bin2],      @"row2.BinaryCol");
    STAssertEqualsWithAccuracy([[row1 dateInColumnWithIndex:DateCol] timeIntervalSince1970], (NSTimeInterval)0, 0.99, @"row1.DateCol");
    STAssertTrue((fabs([[row2 dateInColumnWithIndex:DateCol] timeIntervalSinceDate:timeNow]) < 1.0), @"row2.DateCol");
    STAssertTrue([[row1 tableInColumnWithIndex:TableCol] isEqual:subtab1],    @"row1.TableCol");
    STAssertTrue([[row2 tableInColumnWithIndex:TableCol] isEqual:subtab2],    @"row2.TableCol");
    STAssertTrue([[row1 mixedInColumnWithIndex:MixedCol] isEqual:mixInt1],    @"row1.MixedCol");
    STAssertTrue([[row2 mixedInColumnWithIndex:MixedCol] isKindOfClass:[TDBTable class]], @"TDBTable expected");
    STAssertTrue([[row2 mixedInColumnWithIndex:MixedCol] isEqual:subtab2],    @"row2.MixedCol");

    STAssertEquals([table minIntInColumnWithIndex:IntCol], (int64_t)54,                 @"IntCol min");
    STAssertEquals([table maxIntInColumnWithIndex:IntCol], (int64_t)506,                @"IntCol max");
    STAssertEquals([table sumIntColumnWithIndex:IntCol], (int64_t)560,                @"IntCol sum");
    STAssertEquals([table avgIntColumnWithIndex:IntCol], 280.0,                       @"IntCol avg");

    STAssertEquals([table minFloatInColumnWithIndex:FloatCol], 0.7f,                      @"FloatCol min");
    STAssertEquals([table maxFloatInColumnWithIndex:FloatCol], 7.7f,                      @"FloatCol max");
    STAssertEquals([table sumFloatColumnWithIndex:FloatCol], (double)0.7f + 7.7f,       @"FloatCol sum");
    STAssertEquals([table avgFloatColumnWithIndex:FloatCol], ((double)0.7f + 7.7f) / 2, @"FloatCol avg");

    STAssertEquals([table minDoubleInColumnWithIndex:DoubleCol], 0.8,                      @"DoubleCol min");
    STAssertEquals([table maxDoubleInColumnWithIndex:DoubleCol], 8.8,                      @"DoubleCol max");
    STAssertEquals([table sumDoubleColumnWithIndex:DoubleCol], 0.8 + 8.8,                @"DoubleCol sum");
    STAssertEquals([table avgDoubleColumnWithIndex:DoubleCol], (0.8 + 8.8) / 2,          @"DoubleCol avg");
}

- (void)testTableDynamic_Subscripting
{
    TDBTable* table = [[TDBTable alloc] init];
    STAssertNotNil(table, @"Table is nil");

    // 1. Add two columns
    [table addColumnWithName:@"first" type:TDBIntType];
    [table addColumnWithName:@"second" type:TDBStringType];

    TDBRow* row;

    // Add some rows
    row = [table addEmptyRow];
    [row setInt: 506 inColumnWithIndex:0];
    [row setString: @"test" inColumnWithIndex:1];

    row = [table addEmptyRow];
    [row setInt: 4 inColumnWithIndex:0];
    [row setString: @"more test" inColumnWithIndex:1];

    // Get cursor by object subscripting
    row = table[0];
    STAssertEquals([row intInColumnWithIndex:0], (int64_t)506, @"table[0].first");
    STAssertTrue([[row stringInColumnWithIndex:1] isEqual:@"test"], @"table[0].second");

    // Same but used directly
    STAssertEquals([table[0] intInColumnWithIndex:0], (int64_t)506, @"table[0].first");
    STAssertTrue([[table[0] stringInColumnWithIndex:1] isEqual:@"test"], @"table[0].second");
}

- (void)testFirstLastRow
{
    TDBTable *table = [[TDBTable alloc] init];
    NSUInteger col0 = [table addColumnWithName:@"col" type:TDBStringType];

    STAssertNil([table firstRow], @"Table is empty");
    STAssertNil([table lastRow], @"Table is empty");
    
    NSString *value0 = @"value0";
    [table addRow:@[value0]];
    
    NSString *value1 = @"value1";
    [table addRow:@[value1]];
    
    STAssertEqualObjects([[table firstRow] stringInColumnWithIndex:col0], value0, @"");
    STAssertEqualObjects( [[table lastRow] stringInColumnWithIndex:col0], value1, @"");
}

- (void)testTableDynamic_Cursor_Subscripting
{
    TDBTable *table = [[TDBTable alloc] init];
    STAssertNotNil(table, @"Table is nil");

    // 1. Add two columns
    [table addColumnWithName:@"first" type:TDBIntType];
    [table addColumnWithName:@"second" type:TDBStringType];

    TDBRow* row;

    // Add some rows
    row = [table addEmptyRow];
    row[0] = @506;
    row[1] = @"test";
    STAssertEquals([table[0] intInColumnWithIndex:0], (int64_t)506, @"table[0].first");
    STAssertTrue([[table[0] stringInColumnWithIndex:1] isEqual:@"test"], @"table[0].second");

    row = [table addEmptyRow];
    row[@"first"]  = @4;
    row[@"second"] = @"more test";

    // Get values from cursor by object subscripting
    row = table[0];
    STAssertTrue([row[0] isEqual:@506], @"table[0].first");
    STAssertTrue([row[1] isEqual:@"test"], @"table[0].second");

    // Same but used with column name
    STAssertTrue([row[@"first"]  isEqual:@506], @"table[0].first");
    STAssertTrue([row[@"second"] isEqual:@"test"], @"table[0].second");

    // Combine with subscripting for rows
    STAssertTrue([table[0][0] isEqual:@506], @"table[0].first");
    STAssertTrue([table[0][1] isEqual:@"test"], @"table[0].second");
    STAssertTrue([table[0][@"first"] isEqual:@506], @"table[0].first");
    STAssertTrue([table[0][@"second"] isEqual:@"test"], @"table[0].second");

    STAssertTrue([table[1][0] isEqual:@4], @"table[1].first");
    STAssertTrue([table[1][1] isEqual:@"more test"], @"table[1].second");
    STAssertTrue([table[1][@"first"] isEqual:@4], @"table[1].first");
    STAssertTrue([table[1][@"second"] isEqual:@"more test"], @"table[1].second");
}

-(void)testTableDynamic_Row_Set
{
    TDBTable *table = [[TDBTable alloc] init];
    STAssertNotNil(table, @"Table is nil");

    // Add two columns
    [table addColumnWithName:@"int"    type:TDBIntType];
    [table addColumnWithName:@"string" type:TDBStringType];
    [table addColumnWithName:@"float"  type:TDBFloatType];
    [table addColumnWithName:@"double" type:TDBDoubleType];
    [table addColumnWithName:@"bool"   type:TDBBoolType];
    [table addColumnWithName:@"date"   type:TDBDateType];
    [table addColumnWithName:@"binary" type:TDBBinaryType];

    char bin4[] = {1, 2, 4, 4};
    // Add three rows
    [table addRow:@[@1, @"Hello", @3.1415f, @3.1415, @NO, [NSDate dateWithTimeIntervalSince1970:1], [NSData dataWithBytes:bin4 length:4]]];
    [table addRow:@[@2, @"World", @2.7182f, @2.7182, @NO, [NSDate dateWithTimeIntervalSince1970:2], [NSData dataWithBytes:bin4 length:4]]];
    [table addRow:@[@3, @"Hello World", @1.0f, @1.0, @NO, [NSDate dateWithTimeIntervalSince1970:3], [NSData dataWithBytes:bin4 length:4]]];

    TDBRow* col = table[1];
    col[0] = @4;
    col[1] = @"Universe";
    col[2] = @4.6692f;
    col[3] = @4.6692;
    col[4] = @YES;
    col[5] = [NSDate dateWithTimeIntervalSince1970:4];
    char bin5[] = {5, 6, 7, 8, 9};
    col[6] = [NSData dataWithBytes:bin5 length:5];

    STAssertTrue([table[1][@"int"] isEqualToNumber:@4], @"Value 4 expected");
    STAssertTrue([table[1][@"string"] isEqualToString:@"Universe"], @"Value 'Universe' expected");
    STAssertTrue([table[1][@"float"] isEqualToNumber:@4.6692f], @"Value '4.6692f' expected");
    STAssertTrue([table[1][@"double"] isEqualToNumber:@4.6692], @"Value '4.6692' expected");
    STAssertTrue([table[1][@"bool"] isEqual:@YES], @"Value 'YES' expected");
    STAssertTrue([table[1][@"date"] isEqualToDate:[NSDate dateWithTimeIntervalSince1970:4]], @"Wrong date");
    STAssertTrue([table[1][@"binary"] isEqualToData:[NSData dataWithBytes:bin5 length:5]], @"Wrong data");
}



-(void)testTableDynamic_Row_Set_Mixed
{
    TDBTable *table = [[TDBTable alloc] init];

    // Mixed column
    [table addColumnWithName:@"first" type:TDBMixedType];

    // Add row
    [table addRow:@[@1]];

    // Change value and check
    table[0][0] = @"Hello";
    STAssertTrue([table[0][@"first"] isKindOfClass:[NSString class]], @"string expected");
    STAssertTrue(([table[0][@"first"] isEqualToString:@"Hello"]), @"'Hello' expected");

    table[0][0] = @4.6692f;
    STAssertTrue([table[0][@"first"] isKindOfClass:[NSNumber class]], @"NSNumber expected");
    STAssertTrue((strcmp([(NSNumber *)table[0][@"first"] objCType], @encode(float)) == 0), @"'float' expected");
    STAssertEqualsWithAccuracy([(NSNumber *)table[0][@"first"] floatValue], (float)4.6692, 0.0001, @"Value 4.6692 expected");
    STAssertEqualsWithAccuracy([table[0][@"first"] floatValue], (float)4.6692, 0.0001, @"Value 4.6692 expected");

    table[0][0] = @4.6692;
    STAssertTrue([table[0][@"first"] isKindOfClass:[NSNumber class]], @"NSNumber expected");
    STAssertTrue((strcmp([(NSNumber *)table[0][@"first"] objCType], @encode(double)) == 0), @"'double' expected");
    STAssertEqualsWithAccuracy([(NSNumber *)table[0][@"first"] doubleValue], 4.6692, 0.0001, @"Value 4.6692 expected");

    table[0][0] = @4;
    STAssertTrue([table[0][@"first"] isKindOfClass:[NSNumber class]], @"NSNumber expected");
    STAssertTrue((strcmp([(NSNumber *)table[0][@"first"] objCType], @encode(long long)) == 0), @"'long long' expected");
    STAssertEquals([(NSNumber *)table[0][@"first"] longLongValue], (long long)4, @"Value 1 expected");

    table[0][0] = @YES;
    STAssertTrue([table[0][@"first"] isKindOfClass:[NSNumber class]], @"NSNumber expected");
    STAssertTrue((strcmp([(NSNumber *)table[0][@"first"] objCType], @encode(BOOL)) == 0), @"'long long' expected");
    STAssertTrue([(NSNumber *)table[0][@"first"] boolValue], @"Value YES expected");
    STAssertTrue([table[0][@"first"] boolValue], @"Valye YES expected");

    NSDate* d = [NSDate dateWithTimeIntervalSince1970:10000];
    table[0][0] = d;
    STAssertTrue([table[0][@"first"] isKindOfClass:[NSDate class]], @"NSDate expected");
    STAssertTrue([(NSDate *)table[0][@"first"] isEqualToDate:d], @"Wrong date");

    char bin5[] = {5, 6, 7, 8, 9};
    table[0][0] = [NSData dataWithBytes:bin5 length:5];
    STAssertTrue([table[0][@"first"] isKindOfClass:[NSData class]], @"NSData expected");
    STAssertTrue([(NSData *)table[0][@"first"] isEqualToData:[NSData dataWithBytes:bin5 length:5]], @"Wrong data");
}

-(void)testTableDynamic_Row_Get
{
    TDBTable *table = [[TDBTable alloc] init];
    STAssertNotNil(table, @"Table is nil");

    // Add two columns
    [table addColumnWithName:@"first" type:TDBIntType];
    [table addColumnWithName:@"second" type:TDBStringType];

    // Add three rows
    [table addRow:@[@1, @"Hello"]];
    [table addRow:@[@2, @"World"]];
    [table addRow:@[@3, @"Hello World"]];

    STAssertEquals([(NSNumber *)table[1][0] longLongValue], (int64_t)2, @"Value '2' expected");
}

-(void)testTableDynamic_Row_Get_Mixed
{
    TDBTable *table = [[TDBTable alloc] init];
    STAssertNotNil(table, @"Table is nil");

    // Add two columns
    [table addColumnWithName:@"first" type:TDBMixedType];

    // Add three rows
    [table addRow:@[@1]];
    [table addRow:@[@"World"]];
    [table addRow:@[@3.0f]];
    [table addRow:@[@3.0]];


    STAssertEquals([(NSNumber *)table[0][0] longLongValue], (long long)1, @"Value '1' expected");
    STAssertEqualsWithAccuracy([(NSNumber *)table[2][0] floatValue], (float)3.0, 0.0001, @"Value 3.0 expected");
    STAssertEqualsWithAccuracy([(NSNumber *)table[3][0] doubleValue], (double)3.0, 0.0001, @"Value 3.0 expected");
    STAssertTrue([(NSString *)table[1][0] isEqualToString:@"World"], @"'World' expected");
}

- (void)testTableDynamic_initWithColumns
{
    TDBTable *table = [[TDBTable alloc] initWithColumns:@[@"name",   @"string",
                                                          @"age",    @"int",
                                                          @"hired",  @"bool",
                                                          @"phones", @[@"type",   @"string",
                                                                       @"number", @"string"]]];

    STAssertEquals([table columnCount], (NSUInteger)4, @"four columns");

    // Try to append a row that has to comply with the schema
    [table addRow:@[@"joe", @34, @YES, @[@[@"home",   @"(650) 434-4342"],
                                         @[@"mobile", @"(650) 342-4243"]]]];
}

- (void)testDistinctView
{
    TDBTable *t = [[TDBTable alloc] init];
    
    NSUInteger nameIndex = [t addColumnWithName:@"name" type:TDBStringType];
    NSUInteger ageIndex = [t addColumnWithName:@"age" type:TDBIntType];
    
    STAssertThrows([t distinctValuesInColumnWithIndex:ageIndex], @"Not a string column");
    STAssertThrows([t distinctValuesInColumnWithIndex:nameIndex], @"Index not set");
    [t createIndexInColumnWithIndex:nameIndex];

    
    [t addRow:@[@"name0", @0]];
    [t addRow:@[@"name0", @0]];
    [t addRow:@[@"name0", @0]];
    [t addRow:@[@"name1", @1]];
    [t addRow:@[@"name1", @1]];
    [t addRow:@[@"name2", @2]];
    
    // Distinct on string column
    TDBView *v = [t distinctValuesInColumnWithIndex:nameIndex];
    STAssertEquals(v.rowCount, (NSUInteger)3, @"Distinct values removed");
<<<<<<< HEAD
    STAssertEqualObjects(v[0][nameIndex], @"name0", @"");
    STAssertEqualObjects(v[1][nameIndex], @"name1", @"");
    STAssertEqualObjects(v[2][nameIndex], @"name2", @"");
    STAssertEqualObjects(v[0][ageIndex], @0, @"");
    STAssertEqualObjects(v[1][ageIndex], @1, @"");
    STAssertEqualObjects(v[2][ageIndex], @2, @"");
=======
    STAssertEqualObjects(v[0][nameIndex], @"name0", nil);
    STAssertEqualObjects(v[1][nameIndex], @"name1", nil);
    STAssertEqualObjects(v[2][nameIndex], @"name2", nil);
    STAssertEqualObjects(v[0][ageIndex], @0, nil);
    STAssertEqualObjects(v[1][ageIndex], @1, nil);
    STAssertEqualObjects(v[2][ageIndex], @2, nil);
>>>>>>> daff3288
}

- (void)testPredicateFind
{
    TDBTable *t = [[TDBTable alloc] initWithColumns:@[@"name", @"string",
                                                      @"age",  @"int"]];
    [t addRow:@[@"name0", @0]];
    [t addRow:@[@"name1", @1]];
    [t addRow:@[@"name2", @1]];
    [t addRow:@[@"name3", @3]];
    [t addRow:@[@"name4", @4]];

    STAssertThrows([t find:@"garbage"], @"Garbage predicate");
    STAssertThrows([t find:@"name == notAValue"], @"Invalid expression");
    STAssertThrows([t find:@"naem == \"name0\""], @"Invalid column");
    STAssertThrows([t find:@"name == 30"], @"Invalid value type");
    STAssertThrows([t find:@1], @"Invalid condition");

    // Searching with no condition just finds first row
    TDBRow *r = [t find:nil];
    STAssertEqualObjects(r[@"name"], @"name0", @"first row");

    // Search with predicate string
    r = [t find:@"name == \"name10\""];
    STAssertEqualObjects(r, nil, @"no match");

    r = [t find:@"name == \"name0\""];
    STAssertEqualObjects(r[@"name"], @"name0", nil);

    r = [t find:@"age == 4"];
    STAssertEqualObjects(r[@"name"], @"name4", nil);

    // Search with predicate object
    NSPredicate *predicate = [NSPredicate predicateWithFormat:@"age = %@", @3];
    r = [t find:predicate];
    STAssertEqualObjects(r[@"name"], @"name3", nil);
}


- (void)testPredicateView
{
    TDBTable *t = [[TDBTable alloc] init];
    
    NSUInteger nameIndex = [t addColumnWithName:@"name" type:TDBStringType];
    NSUInteger ageIndex = [t addColumnWithName:@"age" type:TDBIntType];

    [t addRow:@[@"name0", @0]];
    [t addRow:@[@"name1", @1]];
    [t addRow:@[@"name2", @1]];
    [t addRow:@[@"name3", @3]];
    [t addRow:@[@"name4", @4]];

    STAssertThrows([t where:@"garbage"], @"Garbage predicate");
    STAssertThrows([t where:@"name == notAValue"], @"Invalid expression");
    STAssertThrows([t where:@"naem == \"name0\""], @"Invalid column");
    STAssertThrows([t where:@"name == 30"], @"Invalid value type");

    // Filter with predicate string
    TDBView *v = [t where:@"name == \"name0\""];
    STAssertEquals(v.rowCount, (NSUInteger)1, @"View with single match");
    STAssertEqualObjects(v[0][nameIndex], @"name0", nil);
    STAssertEqualObjects(v[0][ageIndex], @0, nil);
    
    v = [t where:@"age == 1"];
    STAssertEquals(v.rowCount, (NSUInteger)2, @"View with two matches");
    STAssertEqualObjects(v[0][ageIndex], @1, nil);
    
    v = [t where:@"1 == age"];
    STAssertEquals(v.rowCount, (NSUInteger)2, @"View with two matches");
    STAssertEqualObjects(v[0][ageIndex], @1, nil);
    
    // test AND
    v = [t where:@"age == 1 AND name == \"name1\""];
    STAssertEquals(v.rowCount, (NSUInteger)1, @"View with one match");
    STAssertEqualObjects(v[0][nameIndex], @"name1", nil);
    
    // test OR
    v = [t where:@"age == 1 OR age == 4"];
    STAssertEquals(v.rowCount, (NSUInteger)3, @"View with 3 matches");
    
    // test other numeric operators
    v = [t where:@"age > 3"];
    STAssertEquals(v.rowCount, (NSUInteger)1, @"View with 1 matches");
    
    v = [t where:@"age >= 3"];
    STAssertEquals(v.rowCount, (NSUInteger)2, @"View with 2 matches");
    
    v = [t where:@"age < 1"];
    STAssertEquals(v.rowCount, (NSUInteger)1, @"View with 1 matches");
    
    v = [t where:@"age <= 1"];
    STAssertEquals(v.rowCount, (NSUInteger)3, @"View with 3 matches");

    // Filter with predicate object
    NSPredicate *predicate = [NSPredicate predicateWithFormat:@"age = %@", @1];
    v = [t where:predicate];
    STAssertEquals(v.rowCount, (NSUInteger)2, @"View with two matches");
    STAssertEqualObjects(v[0][ageIndex], @1, nil);
}

- (void)testPredicateSort
{
    TDBTable *t = [[TDBTable alloc] init];
    
    [t addColumnWithName:@"name" type:TDBStringType];
    NSUInteger ageIndex = [t addColumnWithName:@"age" type:TDBIntType];
    [t addColumnWithName:@"hired" type:TDBBoolType];
    
    [t addRow:@[@"name4", @4, [NSNumber numberWithBool:YES]]];
    [t addRow:@[@"name0",@0, [NSNumber numberWithBool:NO]]];

    TDBView *v = [t where:nil orderBy:nil];
    STAssertEqualObjects(v[0][ageIndex], @4, nil);
    STAssertEqualObjects(v[1][ageIndex], @0, nil);

    TDBView *vAscending = [t where:nil orderBy:@"age"];
    STAssertEqualObjects(vAscending[0][ageIndex], @0, nil);
    STAssertEqualObjects(vAscending[1][ageIndex], @4, nil);
    
    TDBView *vAscending2 = [t where:nil orderBy:[NSSortDescriptor sortDescriptorWithKey:@"age" ascending:YES]];
    STAssertEqualObjects(vAscending2[0][ageIndex], @0, nil);
    STAssertEqualObjects(vAscending2[1][ageIndex], @4, nil);
    
    NSSortDescriptor * reverseSort = [NSSortDescriptor sortDescriptorWithKey:@"age" ascending:NO];
    TDBView *vDescending = [t where:nil orderBy:reverseSort];
    STAssertEqualObjects(vDescending[0][ageIndex], @4, nil);
    STAssertEqualObjects(vDescending[1][ageIndex], @0, nil);
    
    NSSortDescriptor * boolSort = [NSSortDescriptor sortDescriptorWithKey:@"hired" ascending:YES];
    TDBView *vBool = [t where:nil orderBy:boolSort];
    STAssertEqualObjects(vBool[0][ageIndex], @0, nil);
    STAssertEqualObjects(vBool[1][ageIndex], @4, nil);

    STAssertThrows([t where:nil orderBy:@1], @"Invalid order type");
    
    NSSortDescriptor * misspell = [NSSortDescriptor sortDescriptorWithKey:@"oge" ascending:YES];
    STAssertThrows([t where:nil orderBy:misspell], @"Invalid sort");
    
    NSSortDescriptor * wrongColType = [NSSortDescriptor sortDescriptorWithKey:@"name" ascending:YES];
    STAssertThrows([t where:nil orderBy:wrongColType], @"Invalid column type");
}


-(void)testTableDynamic_find_int
{
    TDBTable *table = [[TDBTable alloc] init];
    [table addColumnWithName:@"first" type:TDBIntType];
    for(int i=0; i<10; ++i)
        [table addRow:@[[NSNumber numberWithInt:i]]];
    STAssertEquals((NSUInteger)5, [table findRowIndexWithInt:5 inColumnWithIndex:0], @"Cannot find element");
    STAssertEquals((NSUInteger)NSNotFound, ([table findRowIndexWithInt:11 inColumnWithIndex:0]), @"Found something");
}

-(void)testTableDynamic_find_float
{
    TDBTable *table = [[TDBTable alloc] init];
    [table addColumnWithName:@"first" type:TDBFloatType];
    for(int i=0; i<10; ++i)
        [table addRow:@[[NSNumber numberWithFloat:(float)i]]];
    STAssertEquals((NSUInteger)5, [table findRowIndexWithFloat:5.0 inColumnWithIndex:0], @"Cannot find element");
    STAssertEquals((NSUInteger)NSNotFound, ([table findRowIndexWithFloat:11.0 inColumnWithIndex:0]), @"Found something");
}

-(void)testTableDynamic_find_double
{
    TDBTable *table = [[TDBTable alloc] init];
    [table addColumnWithName:@"first" type:TDBDoubleType];
    for(int i=0; i<10; ++i)
        [table addRow:@[[NSNumber numberWithDouble:(double)i]]];
    STAssertEquals((NSUInteger)5, [table findRowIndexWithDouble:5.0 inColumnWithIndex:0], @"Cannot find element");
    STAssertEquals((NSUInteger)NSNotFound, ([table findRowIndexWithDouble:11.0 inColumnWithIndex:0]), @"Found something");
}

-(void)testTableDynamic_find_bool
{
    TDBTable *table = [[TDBTable alloc] init];
    [table addColumnWithName:@"first" type:TDBBoolType];
    for(int i=0; i<10; ++i)
        [table addRow:@[[NSNumber numberWithBool:YES]]];
    table[5][@"first"] = @NO;
    STAssertEquals((NSUInteger)5, [table findRowIndexWithBool:NO inColumnWithIndex:0], @"Cannot find element");
    table[5][@"first"] = @YES;
    STAssertEquals((NSUInteger)NSNotFound, ([table findRowIndexWithBool:NO inColumnWithIndex:0]), @"Found something");
}

-(void)testTableDynamic_find_string
{
    TDBTable *table = [[TDBTable alloc] init];
    [table addColumnWithName:@"first" type:TDBStringType];
    for(int i=0; i<10; ++i)
        [table addRow:@[[NSString stringWithFormat:@"%d", i]]];
    STAssertEquals((NSUInteger)5, [table findRowIndexWithString:@"5" inColumnWithIndex:0], @"Cannot find element");
    STAssertEquals((NSUInteger)NSNotFound, ([table findRowIndexWithString:@"11" inColumnWithIndex:0]), @"Found something");
}

-(void)testTableDynamic_find_date
{
    TDBTable *table = [[TDBTable alloc] init];
    [table addColumnWithName:@"first" type:TDBDateType];
    for(int i=0; i<10; ++i)
        [table addRow:@[[NSDate dateWithTimeIntervalSince1970:i]]];
    STAssertEquals((NSUInteger)5, [table findRowIndexWithDate:[NSDate dateWithTimeIntervalSince1970:5] inColumnWithIndex:0], @"Cannot find element");
    STAssertEquals((NSUInteger)NSNotFound, ([table findRowIndexWithDate:[NSDate dateWithTimeIntervalSince1970:11] inColumnWithIndex:0]), @"Found something");
}


@end<|MERGE_RESOLUTION|>--- conflicted
+++ resolved
@@ -273,11 +273,7 @@
     STAssertNoThrow(([t addRow:@[@1000000000]]), @"Cannot insert 'time_t'"); /* 2001-09-09 01:46:40 */
     STAssertEquals((size_t)1, ([t rowCount]), @"1 row expected");
 
-<<<<<<< HEAD
     NSDate *d = [[NSDate alloc] initWithTimeIntervalSince1970:1396963324];   
-=======
-    NSDate *d = [[NSDate alloc] initWithString:@"2001-09-09 01:46:40 +0000"];
->>>>>>> daff3288
     STAssertNoThrow(([t addRow:@[d]]), @"Cannot insert 'NSDate'");
     STAssertEquals((size_t)2, ([t rowCount]), @"2 rows excepted");
 }
@@ -290,11 +286,7 @@
     STAssertNoThrow(([t addRow:@{@"first": @1000000000}]), @"Cannot insert 'time_t'");   /* 2001-09-09 01:46:40 */
     STAssertEquals((size_t)1, ([t rowCount]), @"1 row expected");
     
-<<<<<<< HEAD
     NSDate *d = [[NSDate alloc] initWithTimeIntervalSince1970:1396963324];   
-=======
-    NSDate *d = [[NSDate alloc] initWithString:@"2001-09-09 01:46:40 +0000"];
->>>>>>> daff3288
     STAssertNoThrow(([t addRow:@{@"first": d}]), @"Cannot insert 'NSDate'");
     STAssertEquals((size_t)2, ([t rowCount]), @"2 rows excepted");
 }
@@ -1258,21 +1250,12 @@
     // Distinct on string column
     TDBView *v = [t distinctValuesInColumnWithIndex:nameIndex];
     STAssertEquals(v.rowCount, (NSUInteger)3, @"Distinct values removed");
-<<<<<<< HEAD
     STAssertEqualObjects(v[0][nameIndex], @"name0", @"");
     STAssertEqualObjects(v[1][nameIndex], @"name1", @"");
     STAssertEqualObjects(v[2][nameIndex], @"name2", @"");
     STAssertEqualObjects(v[0][ageIndex], @0, @"");
     STAssertEqualObjects(v[1][ageIndex], @1, @"");
     STAssertEqualObjects(v[2][ageIndex], @2, @"");
-=======
-    STAssertEqualObjects(v[0][nameIndex], @"name0", nil);
-    STAssertEqualObjects(v[1][nameIndex], @"name1", nil);
-    STAssertEqualObjects(v[2][nameIndex], @"name2", nil);
-    STAssertEqualObjects(v[0][ageIndex], @0, nil);
-    STAssertEqualObjects(v[1][ageIndex], @1, nil);
-    STAssertEqualObjects(v[2][ageIndex], @2, nil);
->>>>>>> daff3288
 }
 
 - (void)testPredicateFind
@@ -1310,7 +1293,6 @@
     r = [t find:predicate];
     STAssertEqualObjects(r[@"name"], @"name3", nil);
 }
-
 
 - (void)testPredicateView
 {
