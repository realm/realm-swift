--- conflicted
+++ resolved
@@ -44,11 +44,7 @@
     TightdbGroup* group = [TightdbGroup group];
     NSLog(@"HasTable: %i", [group hasTable:@"employees" withClass:[MyTable class]] );
     // Create new table in group
-<<<<<<< HEAD
-    MyTable *table = [group getTable:@"employees" withClass:[MyTable class] error:nil];
-=======
-    MyTable* table = [group getTable:@"employees" withClass:[MyTable class]];
->>>>>>> 9c9c769e
+    MyTable* table = [group getTable:@"employees" withClass:[MyTable class] error:nil];
     NSLog(@"Table: %@", table);
     NSLog(@"HasTable: %i", [group hasTable:@"employees" withClass:[MyTable class]] );
 
@@ -113,13 +109,8 @@
     [group writeToFile:@"employees.tightdb" withError:nil];
 
     // Load a group from disk (and print contents)
-<<<<<<< HEAD
-    TightdbGroup *fromDisk = [TightdbGroup groupWithFile:@"employees.tightdb" withError:nil];
-    MyTable *diskTable = [fromDisk getTable:@"employees" withClass:[MyTable class] error:nil];
-=======
-    TightdbGroup* fromDisk = [TightdbGroup groupWithFilename:@"employees.tightdb"];
-    MyTable* diskTable = [fromDisk getTable:@"employees" withClass:[MyTable class]];
->>>>>>> 9c9c769e
+    TightdbGroup* fromDisk = [TightdbGroup groupWithFile:@"employees.tightdb" withError:nil];
+    MyTable* diskTable = [fromDisk getTable:@"employees" withClass:[MyTable class] error:nil];
 
     [diskTable addName:@"Anni" Age:54 Hired:YES Spare:0];
 //    [diskTable insertAtIndex:2 Name:@"Thomas" Age:41 Hired:NO Spare:1];
@@ -136,13 +127,8 @@
     const char* data = [group writeToBufferOfSize:&size];
 
     // Load a group from memory (and print contents)
-<<<<<<< HEAD
-    TightdbGroup *fromMem = [TightdbGroup groupWithBuffer:data ofSize:size withError:nil];
-    MyTable *memTable = [fromMem getTable:@"employees" withClass:[MyTable class] error:nil];
-=======
-    TightdbGroup* fromMem = [TightdbGroup groupWithBuffer:data size:size];
-    MyTable* memTable = [fromMem getTable:@"employees" withClass:[MyTable class]];
->>>>>>> 9c9c769e
+    TightdbGroup* fromMem = [TightdbGroup groupWithBuffer:data ofSize:size withError:nil];
+    MyTable* memTable = [fromMem getTable:@"employees" withClass:[MyTable class] error:nil];
     for (size_t i = 0; i < [memTable count]; i++) {
         // ??? cursor
         NSLog(@"%zu: %@", i, memTable.Name);
@@ -152,13 +138,8 @@
 
 - (void)testQuery
 {
-<<<<<<< HEAD
-    TightdbGroup *group = [TightdbGroup group];
-    QueryTable *table = [group getTable:@"Query table" withClass:[QueryTable class] error:nil];
-=======
     TightdbGroup* group = [TightdbGroup group];
-    QueryTable* table = [group getTable:@"Query table" withClass:[QueryTable class]];
->>>>>>> 9c9c769e
+    QueryTable* table = [group getTable:@"Query table" withClass:[QueryTable class] error:nil];
 
     // Add some rows
     [table addFirst:2 Second:@"a"];
@@ -214,13 +195,8 @@
  */
 - (void)testSubtables
 {
-<<<<<<< HEAD
-    TightdbGroup *group = [TightdbGroup group];
-    TightdbTable *table = [group getTable:@"table" withClass:[TightdbTable class] error:nil];
-=======
     TightdbGroup* group = [TightdbGroup group];
-    TightdbTable* table = [group getTable:@"table" withClass:[TightdbTable class]];
->>>>>>> 9c9c769e
+    TightdbTable* table = [group getTable:@"table" withClass:[TightdbTable class] error:nil];
 
     // Specify the table type
     {
@@ -243,13 +219,7 @@
     [table setInt:700 inColumn:COL_TABLE_INT atRow:0];
 
     // Add two rows to the subtable
-<<<<<<< HEAD
-    
-    TightdbTable *subtable = [table getTableInColumn:COL_TABLE_TAB atRow:0];
-
-=======
-    TightdbTable* subtable = [table getSubtable:COL_TABLE_TAB ndx:0];
->>>>>>> 9c9c769e
+    TightdbTable* subtable = [table getTableInColumn:COL_TABLE_TAB atRow:0];
     [subtable addRow];
 
     [subtable setInt:800 inColumn:COL_SUBTABLE_INT atRow:0];
