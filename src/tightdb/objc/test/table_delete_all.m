//
//  table_delete_all.m
//  TightDB
//

#import <SenTestingKit/SenTestingKit.h>

#import <tightdb/objc/table.h>

@interface MACTestTableDeleteAll: SenTestCase
@end
@implementation MACTestTableDeleteAll

-(void)testTableDeleteAll
{
    // Create table with all column types
    TightdbTable* table = [[TightdbTable alloc] init];
    TightdbDescriptor* desc = [table getDescriptor];
    [desc addColumnWithType:tightdb_Int andName:@"int"];
    [desc addColumnWithType:tightdb_Bool andName:@"bool"];
    [desc addColumnWithType:tightdb_Date andName:@"date"];
    [desc addColumnWithType:tightdb_String andName:@"string"];
    [desc addColumnWithType:tightdb_String andName:@"string_long"];
    [desc addColumnWithType:tightdb_String andName:@"string_enum"];
    [desc addColumnWithType:tightdb_Binary andName:@"binary"];
    [desc addColumnWithType:tightdb_Mixed andName:@"mixed"];
    TightdbDescriptor* subdesc = [desc addColumnTable:@"tables"];
    [subdesc addColumnWithType:tightdb_Int andName:@"sub_first"];
    [subdesc addColumnWithType:tightdb_String andName:@"sub_second"];

    // Add some rows
    for (size_t i = 0; i < 15; ++i) {
        [table insertInt:0 ndx:i value:i];
        [table insertBool:1 ndx:i value:(i % 2 ? YES : NO)];
        [table insertDate:2 ndx:i value:12345];
        [table insertString:3 ndx:i value:[NSString stringWithFormat:@"string %zu", i]];
        [table insertString:4 ndx:i value:@" Very long string.............."];

        switch (i % 3) {
            case 0:
                [table insertString:5 ndx:i value:@"test1"];
                break;
            case 1:
                [table insertString:5 ndx:i value:@"test2"];
                break;
            case 2:
                [table insertString:5 ndx:i value:@"test3"];
                break;
        }

        [table insertBinary:6 ndx:i data:"binary" size:7];
        switch (i % 3) {
            case 0:
                [table insertMixed:7 ndx:i value:[TightdbMixed mixedWithBool:NO]];
                break;
            case 1:
                [table insertMixed:7 ndx:i value:[TightdbMixed mixedWithInt64:i]];
                break;
            case 2:
                [table insertMixed:7 ndx:i value:[TightdbMixed mixedWithString:@"string"]];
                break;
        }
        [table insertSubtable:8 ndx:i];
        [table insertDone];

        // Add sub-tables
        if (i == 2) {
<<<<<<< HEAD
            TightdbTable *subtable = [table getTableInColumn:8 atRow:i];
=======
            TightdbTable* subtable = [table getSubtable:8 ndx:i];
>>>>>>> 9c9c769e
            [subtable insertInt:0 ndx:0 value:42];
            [subtable insertString:1 ndx:0 value:@"meaning"];
            [subtable insertDone];
        }

    }

    // We also want a ColumnStringEnum
    [table optimize];

    // Test Deletes
    [table removeRowAtIndex:14];
    [table removeRowAtIndex:0];
    [table removeRowAtIndex:5];
    STAssertEquals([table count], (size_t)12, @"Size should have been 12");
#ifdef TIGHTDB_DEBUG
    [table verify];
#endif

    // Test Clear
    [table clear];
    STAssertEquals([table count], (size_t)0, @"Size should have been zero");

#ifdef TIGHTDB_DEBUG
    [table verify];
#endif
}

@end<|MERGE_RESOLUTION|>--- conflicted
+++ resolved
@@ -65,11 +65,7 @@
 
         // Add sub-tables
         if (i == 2) {
-<<<<<<< HEAD
-            TightdbTable *subtable = [table getTableInColumn:8 atRow:i];
-=======
-            TightdbTable* subtable = [table getSubtable:8 ndx:i];
->>>>>>> 9c9c769e
+            TightdbTable* subtable = [table getTableInColumn:8 atRow:i];
             [subtable insertInt:0 ndx:0 value:42];
             [subtable insertString:1 ndx:0 value:@"meaning"];
             [subtable insertDone];
