--- conflicted
+++ resolved
@@ -62,11 +62,7 @@
 
     TightdbGroup* group = [TightdbGroup group];
     // Create new table in group
-<<<<<<< HEAD
-    PeopleErrTable *people = [group getTable:@"employees" withClass:[PeopleErrTable class] error:nil];
-=======
-    PeopleErrTable* people = [group getTable:@"employees" withClass:[PeopleErrTable class]];
->>>>>>> 9c9c769e
+    PeopleErrTable* people = [group getTable:@"employees" withClass:[PeopleErrTable class] error:nil];
 
     // No longer supports errors, the tes may be redundant
     // Add some rows
@@ -77,7 +73,7 @@
     [people addName:@"Phil" Age:43 Hired:NO];
     [people addName:@"Anni" Age:54 Hired:YES];
 
-    
+
 
     // Insert at specific position
     [people insertRowAtIndex:2 Name:@"Frank" Age:34 Hired:YES];
@@ -115,14 +111,11 @@
 
     // Load a group from disk (and try to update, even though it is readonly)
     error = nil;
-<<<<<<< HEAD
-    TightdbGroup *fromDisk = [TightdbGroup groupWithFile:@"peopleErr.tightdb" withError:&error];
-=======
-    TightdbGroup* fromDisk = [TightdbGroup groupWithFilename:@"peopleErr.tightdb" error:&error];
->>>>>>> 9c9c769e
+    TightdbGroup* fromDisk = [TightdbGroup groupWithFile:@"peopleErr.tightdb" withError:&error];
     if (error) {
         NSLog(@"%@", [error localizedDescription]);
-    } else {
+    }
+    else {
         // This is no longer an error, becuase read/write mode is no longer required per default.
         // STFail(@"Since file cannot be opened, we should have gotten an error here.");
     }
@@ -146,13 +139,8 @@
         STFail(@"File should have been possible to open");
     }
 
-<<<<<<< HEAD
-    PeopleErrTable *diskTable = [fromDisk getTable:@"employees" withClass:[PeopleErrTable class] error:nil];
-    
-=======
-    PeopleErrTable* diskTable = [fromDisk getTable:@"employees" withClass:[PeopleErrTable class]];
-
->>>>>>> 9c9c769e
+    PeopleErrTable* diskTable = [fromDisk getTable:@"employees" withClass:[PeopleErrTable class] error:nil];
+
     // Fake readonly.
     [((TightdbTable*)diskTable) setReadOnly:true];
 
@@ -163,13 +151,8 @@
     if (![diskTable addName:@"Anni" Age:54 Hired:YES error:&error]) {
         NSLog(@"%@", [error localizedDescription]);
     } else {
-<<<<<<< HEAD
-        STFail(@"addName to readonly should have failed.");        
+        STFail(@"addName to readonly should have failed.");
     }*/
-=======
-        STFail(@"addName to readonly should have failed.");
-    }
->>>>>>> 9c9c769e
 
     NSLog(@"Disktable size: %zu", [diskTable count]);
 }
@@ -312,11 +295,7 @@
 
         // Add sub-tables
         if (i == 2) {
-<<<<<<< HEAD
-            TightdbTable *subtable = [table getTableInColumn:8 atRow:i];
-=======
-            TightdbTable* subtable = [table getSubtable:8 ndx:i];
->>>>>>> 9c9c769e
+            TightdbTable* subtable = [table getTableInColumn:8 atRow:i];
             if (![subtable insertInt:0 ndx:0 value:42 error:&error]) {
                 NSLog(@"%@", [error localizedDescription]);
                 STFail(@"Insert failed.");
