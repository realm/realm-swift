--- conflicted
+++ resolved
@@ -51,7 +51,7 @@
 {
     return m_data == bin->m_data;
 }
--(tightdb::BinaryData)getNativeBinary
+-(tightdb::BinaryData&)getNativeBinary
 {
     return m_data;
 }
@@ -537,63 +537,322 @@
     m_read_only = read_only;
 }
 
-<<<<<<< HEAD
 -(BOOL)isReadOnly
 {
-    if (_readOnly) 
-        return YES;
-    else
-        return NO; 
-}
-
--(BOOL)isEqual:(TightdbTable *)other
-{
-    return *_table == *other->_table;
-}
-
-
-
+    return m_read_only;
+}
+
+-(BOOL)isEqual:(TightdbTable*)other
+{
+    return *m_table == *other->m_table;
+}
 
 // FIXME: Check that the specified class derives from TightdbTable.
--(id)getTableInColumn:(size_t)col_ndx atRow:(size_t)ndx withClass:(__unsafe_unretained Class)classObj
-{
-    const tightdb::DataType t = _table->get_column_type(col_ndx);
-    if (t != tightdb::type_Table) return nil;
-    tightdb::TableRef r = _table->get_subtable(col_ndx, ndx);
-    if (!r) return nil;
-    TightdbTable *table = [[classObj alloc] _initRaw];
-    if (TIGHTDB_UNLIKELY(!table)) return nil;
-    [table setTable:move(r)];
-    [table setParent:self];
-    [table setReadOnly:_readOnly];
-    if (![table _checkType]) return nil;
+-(BOOL)isClass:(__unsafe_unretained Class)class_obj
+{
+    TightdbTable* table = [[class_obj alloc] _initRaw];
+    if (TIGHTDB_LIKELY(table)) {
+        [table setNativeTable:m_table.get()];
+        [table setParent:m_parent];
+        [table setReadOnly:m_read_only];
+        if ([table _checkType])
+            return YES;
+    }
+    return NO;
+}
+
+// FIXME: Check that the specified class derives from TightdbTable.
+-(id)castClass:(__unsafe_unretained Class)class_obj
+{
+    TightdbTable* table = [[class_obj alloc] _initRaw];
+    if (TIGHTDB_LIKELY(table)) {
+        [table setNativeTable:m_table.get()];
+        [table setParent:m_parent];
+        [table setReadOnly:m_read_only];
+        if (![table _checkType])
+            return nil;
+    }
     return table;
-=======
--(BOOL)isEqual:(TightdbTable*)other
-{
-    return *m_table == *other->m_table;
-}
-
--(BOOL)setSubtable:(size_t)col_ndx ndx:(size_t)ndx withTable:(TightdbTable*)subtable
+}
+
+-(void)dealloc
+{
+#ifdef TIGHTDB_DEBUG
+    NSLog(@"TightdbTable dealloc");
+#endif
+    m_parent = nil; // FIXME: Does this really make a difference?
+}
+
+-(size_t)getColumnCount
+{
+    return m_table->get_column_count();
+}
+-(NSString*)getColumnName:(size_t)ndx
+{
+    return to_objc_string(m_table->get_column_name(ndx));
+}
+-(size_t)getColumnIndex:(NSString*)name
+{
+    return m_table->get_column_index(ObjcStringAccessor(name));
+}
+-(TightdbType)getColumnType:(size_t)ndx
+{
+    return TightdbType(m_table->get_column_type(ndx));
+}
+-(TightdbDescriptor*)getDescriptor
+{
+    return [self getDescriptorWithError:nil];
+}
+-(TightdbDescriptor*)getDescriptorWithError:(NSError* __autoreleasing*)error
+{
+    tightdb::DescriptorRef desc = m_table->get_descriptor();
+    BOOL read_only = m_read_only || m_table->has_shared_type();
+    return [TightdbDescriptor descWithDesc:desc.get() readOnly:read_only error:error];
+}
+-(BOOL)isEmpty
+{
+    return m_table->is_empty();
+}
+-(size_t)count
+{
+    return m_table->size();
+}
+
+-(TightdbCursor*)addRow
+{
+    return [[TightdbCursor alloc] initWithTable:self ndx:[self _addRow]];
+}
+
+
+-(size_t)_addRow
+{
+    return [self _addRows:1];
+}
+
+-(size_t)_addRows:(size_t)num_rows
+{
+    // TODO: Use a macro or a function for error handling
+
+    if(m_read_only) {
+        NSException* exception = [NSException exceptionWithName:@"tightdb:table_is_read_only"
+                                                         reason:@"You tried to modify a table in read only mode"
+                                                       userInfo:[NSMutableDictionary dictionary]];
+        [exception raise];
+    }
+
+    size_t index;
+    try {
+        index = m_table->add_empty_row(num_rows);
+    }
+    catch(std::exception& ex) {
+        NSException *exception = [NSException exceptionWithName:@"tightdb:core_exception"
+                                                         reason:[NSString stringWithUTF8String:ex.what()]
+                                                       userInfo:[NSMutableDictionary dictionary]];
+        [exception raise];
+    }
+
+    return index;
+}
+
+
+-(TightdbCursor*)cursorAtIndex:(size_t)ndx
+{
+    // initWithTable checks for illegal index.
+
+    return [[TightdbCursor alloc] initWithTable:self ndx:ndx];
+}
+
+-(TightdbCursor*)cursorAtLastIndex
+{
+    return [[TightdbCursor alloc] initWithTable:self ndx:[self count]-1];
+}
+
+-(TightdbCursor*)insertRowAtIndex:(size_t)ndx
+{
+    [self insertRow:ndx];
+    return [[TightdbCursor alloc] initWithTable:self ndx:ndx];
+}
+
+-(BOOL)insertRow:(size_t)ndx
+{
+    return [self insertRow:ndx error:nil];
+}
+
+-(BOOL)insertRow:(size_t)ndx error:(NSError* __autoreleasing*)error
+{
+    if (m_read_only) {
+        if (error)
+            *error = make_tightdb_error(tdb_err_FailRdOnly, @"Tried to insert row while read-only.");
+        return NO;
+    }
+
+    TIGHTDB_EXCEPTION_ERRHANDLER(m_table->insert_empty_row(ndx);, 0);
+    return YES;
+}
+
+-(BOOL)clear
+{
+    return [self clearWithError:nil];
+}
+-(BOOL)clearWithError:(NSError* __autoreleasing*)error
+{
+    if (m_read_only) {
+        if (error)
+            *error = make_tightdb_error(tdb_err_FailRdOnly, @"Tried to clear while read-only.");
+        return NO;
+    }
+    TIGHTDB_EXCEPTION_ERRHANDLER(m_table->clear();, NO);
+    return YES;
+}
+
+-(BOOL)removeRowAtIndex:(size_t)ndx
+{
+    return [self removeRowAtIndex:ndx error:nil];
+}
+
+-(BOOL)removeRowAtIndex:(size_t)ndx error:(NSError* __autoreleasing*)error
+{
+    if (m_read_only) {
+        if (error)
+            *error = make_tightdb_error(tdb_err_FailRdOnly, [NSString stringWithFormat:@"Tried to remove row while read only ndx: %llu", (unsigned long long)ndx]);
+        return NO;
+    }
+    TIGHTDB_EXCEPTION_ERRHANDLER(m_table->remove(ndx);, NO);
+    return YES;
+}
+
+-(BOOL)removeLastRow
+{
+    return [self removeLastRowWithError:nil];
+}
+
+-(BOOL)removeLastRowWithError:(NSError* __autoreleasing*)error
+{
+    if (m_read_only) {
+        if (error)
+            *error = make_tightdb_error(tdb_err_FailRdOnly, @"Tried to remove last while read-only.");
+        return NO;
+    }
+    TIGHTDB_EXCEPTION_ERRHANDLER(m_table->remove_last();, NO);
+    return YES;
+}
+
+
+-(void)setInt:(int64_t)value inColumn:(size_t)col_ndx atRow:(size_t)row_ndx
+{
+    TIGHTDB_EXCEPTION_HANDLER_SETTERS(
+        m_table->set_int(col_ndx, row_ndx, value);,
+        tightdb_Int);
+}
+
+-(void)setBool:(BOOL)value inColumn:(size_t)col_ndx atRow:(size_t)row_ndx
+{
+    TIGHTDB_EXCEPTION_HANDLER_SETTERS(
+        m_table->set_bool(col_ndx, row_ndx, value);,
+        tightdb_Bool);
+}
+
+-(void)setFloat:(float)value inColumn:(size_t)col_ndx atRow:(size_t)row_ndx
+{
+    TIGHTDB_EXCEPTION_HANDLER_SETTERS(
+        m_table->set_float(col_ndx, row_ndx, value);,
+        tightdb_Float);
+}
+
+-(void)setDouble:(double)value inColumn:(size_t)col_ndx atRow:(size_t)row_ndx
+{
+    TIGHTDB_EXCEPTION_HANDLER_SETTERS(
+        m_table->set_double(col_ndx, row_ndx, value);,
+        tightdb_Double);
+}
+
+-(void)setString:(NSString*)value inColumn:(size_t)col_ndx atRow:(size_t)row_ndx
+{
+    TIGHTDB_EXCEPTION_HANDLER_SETTERS(
+        m_table->set_string(col_ndx, row_ndx, ObjcStringAccessor(value));,
+        tightdb_String);
+}
+
+-(void)setBinary:(TightdbBinary*)value inColumn:(size_t)col_ndx atRow:(size_t)row_ndx
+{
+    TIGHTDB_EXCEPTION_HANDLER_SETTERS(
+        m_table->set_binary(col_ndx, row_ndx, [value getNativeBinary]);,
+        tightdb_Binary);
+}
+
+-(void)setDate:(time_t)value inColumn:(size_t)col_ndx atRow:(size_t)row_ndx
+{
+    TIGHTDB_EXCEPTION_HANDLER_SETTERS(
+        m_table->set_datetime(col_ndx, row_ndx, value);,
+        tightdb_Date);
+}
+
+-(void)setTable:(TightdbTable*)value inColumn:(size_t)col_ndx atRow:(size_t)row_ndx
 {
     // TODO: Use core method for checking the equality of two table specs. Even in the typed interface
     // the user might add columns (_checkType for typed and spec against spec for dynamic).
 
-    tightdb::DataType t = m_table->get_column_type(col_ndx);
-    if (t == tightdb::type_Table) {
-        // TODO: Handle any exeptions from core lib.
-        m_table->set_subtable(col_ndx, ndx, &subtable.getNativeTable);
-        return YES;
-    }
-    return NO;
-}
-
--(TightdbTable*)getSubtable:(size_t)col_ndx ndx:(size_t)ndx
+    TIGHTDB_EXCEPTION_HANDLER_SETTERS(
+        m_table->set_subtable(col_ndx, row_ndx, &[value getNativeTable]);,
+        tightdb_Table);
+}
+
+-(void)setMixed:(TightdbMixed*)value inColumn:(size_t)col_ndx atRow:(size_t)row_ndx
+{
+    const tightdb::Mixed& mixed = [value getNativeMixed];
+    TightdbTable* subtable = mixed.get_type() == tightdb::type_Table ? [value getTable] : nil;
+    TIGHTDB_EXCEPTION_HANDLER_SETTERS(
+        if (subtable) {
+            tightdb::LangBindHelper::set_mixed_subtable(*m_table, col_ndx, row_ndx,
+                                                        [subtable getNativeTable]);
+        }
+        else {
+            m_table->set_mixed(col_ndx, row_ndx, mixed);
+        },
+        tightdb_Mixed);
+}
+
+-(BOOL)getBoolInColumn:(size_t)col_ndx atRow:(size_t)row_ndx
+{
+    return m_table->get_bool(col_ndx, row_ndx);
+}
+
+-(int64_t)getIntInColumn:(size_t)col_ndx atRow:(size_t)row_ndx
+{
+    return m_table->get_int(col_ndx, row_ndx);
+}
+
+-(float)getFloatInColumn:(size_t)col_ndx atRow:(size_t)row_ndx
+{
+    return m_table->get_float(col_ndx, row_ndx);
+}
+
+-(double)getDoubleInColumn:(size_t)col_ndx atRow:(size_t)row_ndx
+{
+    return m_table->get_double(col_ndx, row_ndx);
+}
+
+-(time_t)getDateInColumn:(size_t)colNdx atRow:(size_t)ndx
+{
+    return _table->get_datetime(colNdx, ndx).get_datetime();
+}
+
+-(NSString*)getStringInColumn:(size_t)col_ndx atRow:(size_t)row_ndx
+{
+    return to_objc_string(m_table->get_string(col_ndx, row_ndx));
+}
+
+-(TightdbBinary*)getBinaryInColumn:(size_t)colNdx atRow:(size_t)ndx
+{
+    return [[TightdbBinary alloc] initWithBinary:m_table->get_binary(col_ndx, row_ndx)];
+}
+
+-(TightdbTable*)getTableInColumn:(size_t)col_ndx atRow:(size_t)row_ndx
 {
     tightdb::DataType type = m_table->get_column_type(col_ndx);
     if (type != tightdb::type_Table)
         return nil;
-    tightdb::TableRef table = m_table->get_subtable(col_ndx, ndx);
+    tightdb::TableRef table = m_table->get_subtable(col_ndx, row_ndx);
     if (!table)
         return nil;
     TightdbTable* table_2 = [[TightdbTable alloc] _initRaw];
@@ -606,16 +865,16 @@
 }
 
 // FIXME: Check that the specified class derives from TightdbTable.
--(id)getSubtable:(size_t)col_ndx ndx:(size_t)ndx withClass:(__unsafe_unretained Class)class_obj
-{
-    tightdb::DataType type = m_table->get_column_type(col_ndx);
+-(id)getTableInColumn:(size_t)col_ndx atRow:(size_t)row_ndx withClass:(__unsafe_unretained Class)class_obj
+{
+    tightdb::DataType type = _table->get_column_type(col_ndx);
     if (type != tightdb::type_Table)
         return nil;
-    tightdb::TableRef table = m_table->get_subtable(col_ndx, ndx);
+    tightdb::TableRef table = m_table->get_subtable(col_ndx, row_ndx);
     if (!table)
         return nil;
-    TightdbTable* table_2 = [[class_obj alloc] _initRaw];
-    if (TIGHTDB_UNLIKELY(!table_2))
+    TightdbTable* table_2 = [[classObj alloc] _initRaw];
+    if (TIGHTDB_UNLIKELY(!table))
         return nil;
     [table_2 setNativeTable:table.get()];
     [table_2 setParent:self];
@@ -623,776 +882,13 @@
     if (![table_2 _checkType])
         return nil;
     return table_2;
->>>>>>> 9c9c769e
-}
-
-// FIXME: Check that the specified class derives from TightdbTable.
--(BOOL)isClass:(__unsafe_unretained Class)class_obj
-{
-    TightdbTable* table = [[class_obj alloc] _initRaw];
-    if (TIGHTDB_LIKELY(table)) {
-        [table setNativeTable:m_table.get()];
-        [table setParent:m_parent];
-        [table setReadOnly:m_read_only];
-        if ([table _checkType])
-            return YES;
-    }
-    return NO;
-}
-
-// FIXME: Check that the specified class derives from TightdbTable.
--(id)castClass:(__unsafe_unretained Class)class_obj
-{
-    TightdbTable* table = [[class_obj alloc] _initRaw];
-    if (TIGHTDB_LIKELY(table)) {
-        [table setNativeTable:m_table.get()];
-        [table setParent:m_parent];
-        [table setReadOnly:m_read_only];
-        if (![table _checkType])
-            return nil;
-    }
-    return table;
-}
-
--(void)dealloc
-{
-#ifdef TIGHTDB_DEBUG
-    NSLog(@"TightdbTable dealloc");
-#endif
-    m_parent = nil; // FIXME: Does this really make a difference?
-}
-
--(size_t)getColumnCount
-{
-    return m_table->get_column_count();
-}
--(NSString*)getColumnName:(size_t)ndx
-{
-    return to_objc_string(m_table->get_column_name(ndx));
-}
--(size_t)getColumnIndex:(NSString*)name
-{
-    return m_table->get_column_index(ObjcStringAccessor(name));
-}
--(TightdbType)getColumnType:(size_t)ndx
-{
-    return TightdbType(m_table->get_column_type(ndx));
-}
--(TightdbDescriptor*)getDescriptor
-{
-    return [self getDescriptorWithError:nil];
-}
--(TightdbDescriptor*)getDescriptorWithError:(NSError* __autoreleasing*)error
-{
-    tightdb::DescriptorRef desc = m_table->get_descriptor();
-    BOOL read_only = m_read_only || m_table->has_shared_type();
-    return [TightdbDescriptor descWithDesc:desc.get() readOnly:read_only error:error];
-}
--(BOOL)isEmpty
-{
-    return m_table->is_empty();
-}
--(size_t)count
-{
-    return m_table->size();
-}
-
--(TightdbCursor*)addRow
-{
-    return [[TightdbCursor alloc] initWithTable:self ndx:[self _addRow]];
-}
-
--(size_t)_addRow
-<<<<<<< HEAD
-{ 
-    // TODO: Use a macro or er function for error handling
-
-    if(_readOnly) {
-        NSException *exception = [NSException exceptionWithName:@"tightdb:table_is_read_only" 
-                                                         reason:@"You tried to modify a table in read only mode" 
-                                                       userInfo:[NSMutableDictionary dictionary]]; 
-        [exception raise];
-    }
-
-    size_t index;
-    try {
-        index = _table->add_empty_row();
-    }
-    catch(std::exception &ex) {
-        NSException *exception = [NSException exceptionWithName:@"tightdb:core_exception"
-                                                         reason:[NSString stringWithUTF8String:ex.what()]
-                                                       userInfo:[NSMutableDictionary dictionary]];
-        [exception raise];
-    }
-
-    return index;
-}
-
-
--(size_t)_addRows:(size_t)rowCount
-{
-    // TODO: Use a macro or er function for error handling
-
-    if(_readOnly) {
-        NSException *exception = [NSException exceptionWithName:@"tightdb:table_is_read_only" 
-                                                         reason:@"You tried to modify a table in read only mode" 
-                                                       userInfo:[NSMutableDictionary dictionary]]; 
-        [exception raise];
-    }
-
-    size_t index;
-    try {
-        index = _table->add_empty_row(rowCount);
-    }
-
-    catch(std::exception &ex) {
-        NSException *exception = [NSException exceptionWithName:@"tightdb:core_exception"
-                                                         reason:[NSString stringWithUTF8String:ex.what()]
-                                                       userInfo:[NSMutableDictionary dictionary]];
-        [exception raise];
-    }
-
-    return index;
-=======
-{
-    return [self _addRowWithError:nil];
-}
--(size_t)_addRowWithError:(NSError* __autoreleasing*)error
-{
-    if (m_read_only) {
-        if (error)
-            *error = make_tightdb_error(tdb_err_FailRdOnly, @"Tried to add row while read-only.");
-        return NO;
-    }
-    TIGHTDB_EXCEPTION_ERRHANDLER(return m_table->add_empty_row();, 0);
-}
-
--(size_t)_addRows:(size_t)num_rows
-{
-    return [self _addRows:num_rows error:nil];
-}
-
--(size_t)_addRows:(size_t)num_rows error:(NSError* __autoreleasing*)error
-{
-    if (m_read_only) {
-        if (error)
-            *error = make_tightdb_error(tdb_err_FailRdOnly, @"Tried to add row while read-only.");
-        return NO;
-    }
-    TIGHTDB_EXCEPTION_ERRHANDLER(return m_table->add_empty_row(num_rows);, 0);
->>>>>>> 9c9c769e
-}
-
--(TightdbCursor*)cursorAtIndex:(size_t)ndx
-{
-    // initWithTable checks for illegal index.
-
-    return [[TightdbCursor alloc] initWithTable:self ndx:ndx];
-}
-
--(TightdbCursor*)cursorAtLastIndex
-{
-    return [[TightdbCursor alloc] initWithTable:self ndx:[self count]-1];
-}
-
--(TightdbCursor*)insertRowAtIndex:(size_t)ndx
-{
-    [self insertRow:ndx];
-    return [[TightdbCursor alloc] initWithTable:self ndx:ndx];
-}
-
--(BOOL)insertRow:(size_t)ndx
-{
-    return [self insertRow:ndx error:nil];
-}
-
--(BOOL)insertRow:(size_t)ndx error:(NSError* __autoreleasing*)error
-{
-    if (m_read_only) {
-        if (error)
-            *error = make_tightdb_error(tdb_err_FailRdOnly, @"Tried to insert row while read-only.");
-        return NO;
-    }
-
-    TIGHTDB_EXCEPTION_ERRHANDLER(m_table->insert_empty_row(ndx);, 0);
-    return YES;
-}
-
--(BOOL)clear
-{
-    return [self clearWithError:nil];
-}
--(BOOL)clearWithError:(NSError* __autoreleasing*)error
-{
-    if (m_read_only) {
-        if (error)
-            *error = make_tightdb_error(tdb_err_FailRdOnly, @"Tried to clear while read-only.");
-        return NO;
-    }
-    TIGHTDB_EXCEPTION_ERRHANDLER(m_table->clear();, NO);
-    return YES;
-}
-
--(BOOL)removeRowAtIndex:(size_t)ndx
-{
-    return [self removeRowAtIndex:ndx error:nil];
-}
-
--(BOOL)removeRowAtIndex:(size_t)ndx error:(NSError* __autoreleasing*)error
-{
-    if (m_read_only) {
-        if (error)
-            *error = make_tightdb_error(tdb_err_FailRdOnly, [NSString stringWithFormat:@"Tried to remove row while read only ndx: %llu", (unsigned long long)ndx]);
-        return NO;
-    }
-    TIGHTDB_EXCEPTION_ERRHANDLER(m_table->remove(ndx);, NO);
-    return YES;
-}
-
--(BOOL)removeLastRow
-{
-    return [self removeLastRowWithError:nil];
-}
-
--(BOOL)removeLastRowWithError:(NSError* __autoreleasing*)error
-{
-    if (m_read_only) {
-        if (error)
-            *error = make_tightdb_error(tdb_err_FailRdOnly, @"Tried to remove last while read-only.");
-        return NO;
-    }
-    TIGHTDB_EXCEPTION_ERRHANDLER(m_table->remove_last();, NO);
-    return YES;
-}
-
-
-
--(void)setInt:(int64_t)value inColumn:(size_t)col_ndx atRow:(size_t)row_ndx 
-{
-<<<<<<< HEAD
-
-    TIGHTDB_EXCEPTION_HANDLER_SETTERS(
-                                        _table->set_int(col_ndx, row_ndx, value);
-
-                                        , tightdb_Int
-                                      );
-=======
-    return m_table->get_int(col_ndx, ndx);
->>>>>>> 9c9c769e
-}
-
--(void)setBool:(BOOL)value inColumn:(size_t)col_ndx atRow:(size_t)row_ndx 
-{
-
-    TIGHTDB_EXCEPTION_HANDLER_SETTERS(
-                                        _table->set_bool(col_ndx, row_ndx, value);
-
-                                        , tightdb_Bool
-                                      );
-}
-
-<<<<<<< HEAD
--(void)setFloat:(float)value inColumn:(size_t)col_ndx atRow:(size_t)row_ndx 
-{
-
-    TIGHTDB_EXCEPTION_HANDLER_SETTERS(
-                                        _table->set_float(col_ndx, row_ndx, value);
-
-                                        , tightdb_Float
-                                      );
-=======
--(BOOL)set:(size_t)col_ndx ndx:(size_t)ndx value:(int64_t)value error:(NSError* __autoreleasing*)error
-{
-    if (m_read_only) {
-        if (error)
-            *error = make_tightdb_error(tdb_err_FailRdOnly, [NSString stringWithFormat:@"Tried to set while read only ColumnId: %llu", (unsigned long long)col_ndx]);
-        return NO;
-    }
-    TIGHTDB_EXCEPTION_ERRHANDLER(m_table->set_int(col_ndx, ndx, value);, NO);
-    return YES;
->>>>>>> 9c9c769e
-}
-
--(void)setDouble:(double)value inColumn:(size_t)col_ndx atRow:(size_t)row_ndx 
-{
-<<<<<<< HEAD
-
-    TIGHTDB_EXCEPTION_HANDLER_SETTERS(
-                                        _table->set_double(col_ndx, row_ndx, value);
-
-                                        , tightdb_Double
-                                      );
-=======
-    return m_table->get_bool(col_ndx, ndx);
->>>>>>> 9c9c769e
-}
-
--(void)setDate:(time_t)value inColumn:(size_t)col_ndx atRow:(size_t)row_ndx 
-{
-
-    TIGHTDB_EXCEPTION_HANDLER_SETTERS(
-                                        _table->set_datetime(col_ndx, row_ndx, value);
-
-                                        , tightdb_Date
-                                      );
-}
-
-<<<<<<< HEAD
--(void)setString:(NSString *)value inColumn:(size_t)col_ndx atRow:(size_t)row_ndx 
-{
-
-    TIGHTDB_EXCEPTION_HANDLER_SETTERS(
-                                        _table->set_string(col_ndx, row_ndx, ObjcStringAccessor(value));
-
-                                        , tightdb_String
-                                      );
-=======
--(BOOL)setBool:(size_t)col_ndx ndx:(size_t)ndx value:(BOOL)value error:(NSError* __autoreleasing*)error
-{
-    if (m_read_only) {
-        if (error)
-            *error = make_tightdb_error(tdb_err_FailRdOnly, [NSString stringWithFormat:@"Tried to set while read only ColumnId: %llu", (unsigned long long)col_ndx]);
-        return NO;
-    }
-    TIGHTDB_EXCEPTION_ERRHANDLER(m_table->set_bool(col_ndx, ndx, value);, NO);
-    return YES;
->>>>>>> 9c9c769e
-}
-
--(void)setBinary:(TightdbBinary *)value inColumn:(size_t)col_ndx atRow:(size_t)row_ndx 
-{
-<<<<<<< HEAD
-
-    TIGHTDB_EXCEPTION_HANDLER_SETTERS(
-                                        _table->set_binary(col_ndx, row_ndx, [value getBinary]);
-
-                                        , tightdb_Binary
-                                      );
-=======
-    return m_table->get_float(col_ndx, ndx);
->>>>>>> 9c9c769e
-}
-
--(void)setMixed:(TightdbMixed *)value inColumn:(size_t)col_ndx atRow:(size_t)row_ndx 
-{
-
-    TIGHTDB_EXCEPTION_HANDLER_SETTERS(
-                                        if (value.mixed.get_type() == tightdb::type_Table && value.table) {
-                                            tightdb::LangBindHelper::set_mixed_subtable(*_table, col_ndx, row_ndx, [value.table getTable]);
-                                        }
-                                        else {
-                                            _table->set_mixed(col_ndx, row_ndx, value.mixed);
-                                        }
-
-                                        , tightdb_Mixed
-                                      );
-}
-
-<<<<<<< HEAD
--(void)setTable:(TightdbTable *)value inColumn:(size_t)col_ndx atRow:(size_t)row_ndx 
-{
-
-    // TODO: Use core method for checking the equality of two table specs. Even in the typed interface
-    // the user might add columns (_checkType for typed and spec against spec for dynamic).
-
-    TIGHTDB_EXCEPTION_HANDLER_SETTERS(
-                                        _table->set_subtable(col_ndx, row_ndx, &value.getTable);
-
-                                        , tightdb_Table
-                                      );
-=======
--(BOOL)setFloat:(size_t)col_ndx ndx:(size_t)ndx value:(float)value error:(NSError* __autoreleasing*)error
-{
-    if (m_read_only) {
-        if (error)
-            *error = make_tightdb_error(tdb_err_FailRdOnly, [NSString stringWithFormat:@"Tried to set while read only ColumnId: %llu", (unsigned long long)col_ndx]);
-        return NO;
-    }
-    TIGHTDB_EXCEPTION_ERRHANDLER(m_table->set_float(col_ndx, ndx, value);, NO);
-    return YES;
->>>>>>> 9c9c769e
-}
-
-
-
-
--(BOOL)getBoolInColumn:(size_t)colNdx atRow:(size_t)ndx
-{
-<<<<<<< HEAD
-    return _table->get_bool(colNdx, ndx);
-=======
-    return m_table->get_double(col_ndx, ndx);
->>>>>>> 9c9c769e
-}
-
--(int64_t)getIntInColumn:(size_t)colNdx atRow:(size_t)ndx 
-{
-    return _table->get_int(colNdx, ndx);
-}
-
-<<<<<<< HEAD
--(float)getFloatInColumn:(size_t)colNdx atRow:(size_t)ndx
-{
-    return _table->get_float(colNdx, ndx);
-=======
--(BOOL)setDouble:(size_t)col_ndx ndx:(size_t)ndx value:(double)value error:(NSError* __autoreleasing*)error
-{
-    if (m_read_only) {
-        if (error)
-            *error = make_tightdb_error(tdb_err_FailRdOnly, [NSString stringWithFormat:@"Tried to set while read only ColumnId: %llu", (unsigned long long)col_ndx]);
-        return NO;
-    }
-    TIGHTDB_EXCEPTION_ERRHANDLER(m_table->set_double(col_ndx, ndx, value);, NO);
-    return YES;
->>>>>>> 9c9c769e
-}
-
--(double)getDoubleInColumn:(size_t)colNdx atRow:(size_t)ndx
-{
-<<<<<<< HEAD
-    return _table->get_double(colNdx, ndx);
-=======
-    return m_table->get_datetime(col_ndx, ndx).get_datetime();
->>>>>>> 9c9c769e
-}
-
--(time_t)getDateInColumn:(size_t)colNdx atRow:(size_t)ndx
-{
-    return _table->get_datetime(colNdx, ndx).get_datetime();
-}
-
-<<<<<<< HEAD
--(NSString *)getStringInColumn:(size_t)colNdx atRow:(size_t)ndx
-{
-    return to_objc_string(_table->get_string(colNdx, ndx));
-}
-
--(TightdbBinary *)getBinaryInColumn:(size_t)colNdx atRow:(size_t)ndx
-{
-    return [[TightdbBinary alloc] initWithBinary:_table->get_binary(colNdx, ndx)];
-}
-
--(TightdbMixed *)getMixedInColumn:(size_t)colNdx atRow:(size_t)ndx
-{
-    tightdb::Mixed tmp = _table->get_mixed(colNdx, ndx);
-    TightdbMixed *mixed = [TightdbMixed mixedWithMixed:tmp];
-    if ([mixed getType] == tightdb_Table) {
-        tightdb::TableRef r = _table->get_subtable(colNdx, ndx);
-        if (!r) return nil;
-        TightdbTable *table = [[TightdbTable alloc] _initRaw];
-        if (TIGHTDB_UNLIKELY(!table)) return nil;
-        [table setTable:move(r)];
-        [table setParent:self];
-        [table setReadOnly:_readOnly];
-        if (![table _checkType]) return nil;
-
-        [mixed setTable:table];
-    }
-    return mixed;
-}
-
--(TightdbTable *)getTableInColumn:(size_t)colNdx atRow:(size_t)ndx
-{
-    const tightdb::DataType t = _table->get_column_type(colNdx);
-    if (t != tightdb::type_Table) return nil;
-    tightdb::TableRef r = _table->get_subtable(colNdx, ndx);
-    if (!r) return nil;
-    TightdbTable *table = [[TightdbTable alloc] _initRaw];
-    if (TIGHTDB_UNLIKELY(!table)) return nil;
-    [table setTable:move(r)];
-    [table setParent:self];
-    [table setReadOnly:_readOnly];
-    return table;
-=======
--(BOOL)setDate:(size_t)col_ndx ndx:(size_t)ndx value:(time_t)value error:(NSError* __autoreleasing*)error
-{
-    if (m_read_only) {
-        if (error)
-            *error = make_tightdb_error(tdb_err_FailRdOnly, [NSString stringWithFormat:@"Tried to set while read only ColumnId: %llu", (unsigned long long)col_ndx]);
-        return NO;
-    }
-    TIGHTDB_EXCEPTION_ERRHANDLER(m_table->set_datetime(col_ndx, ndx, value);, NO);
-    return YES;
->>>>>>> 9c9c769e
-}
-
--(BOOL)insertBool:(size_t)col_ndx ndx:(size_t)ndx value:(BOOL)value
-{
-    return [self insertBool:col_ndx ndx:ndx value:value error:nil];
-}
-
--(BOOL)insertBool:(size_t)col_ndx ndx:(size_t)ndx value:(BOOL)value error:(NSError* __autoreleasing*)error
-{
-    if (m_read_only) {
-        if (error)
-            *error = make_tightdb_error(tdb_err_FailRdOnly, [NSString stringWithFormat:@"Tried to insert while read only ColumnId: %llu", (unsigned long long)col_ndx]);
-        return NO;
-    }
-    TIGHTDB_EXCEPTION_ERRHANDLER(m_table->insert_bool(col_ndx, ndx, value);, NO);
-    return YES;
-}
-
--(BOOL)insertInt:(size_t)col_ndx ndx:(size_t)ndx value:(int64_t)value
-{
-    return [self insertInt:col_ndx ndx:ndx value:value error:nil];
-}
-
-
--(BOOL)insertInt:(size_t)col_ndx ndx:(size_t)ndx value:(int64_t)value error:(NSError* __autoreleasing*)error
-{
-    if (m_read_only) {
-        if (error)
-            *error = make_tightdb_error(tdb_err_FailRdOnly, [NSString stringWithFormat:@"Tried to insert while read only ColumnId: %llu", (unsigned long long)col_ndx]);
-        return NO;
-    }
-    TIGHTDB_EXCEPTION_ERRHANDLER(m_table->insert_int(col_ndx, ndx, value);, NO);
-    return YES;
-}
-
--(BOOL)insertFloat:(size_t)col_ndx ndx:(size_t)ndx value:(float)value
-{
-    return [self insertFloat:col_ndx ndx:ndx value:value error:nil];
-}
-
--(BOOL)insertFloat:(size_t)col_ndx ndx:(size_t)ndx value:(float)value error:(NSError* __autoreleasing*)error
-{
-    if (m_read_only) {
-        if (error)
-            *error = make_tightdb_error(tdb_err_FailRdOnly, [NSString stringWithFormat:@"Tried to insert while read only ColumnId: %llu", (unsigned long long)col_ndx]);
-        return NO;
-    }
-    TIGHTDB_EXCEPTION_ERRHANDLER(m_table->insert_float(col_ndx, ndx, value);, NO);
-    return YES;
-}
-
--(BOOL)insertDouble:(size_t)col_ndx ndx:(size_t)ndx value:(double)value
-{
-    return [self insertDouble:col_ndx ndx:ndx value:value error:nil];
-}
-
--(BOOL)insertDouble:(size_t)col_ndx ndx:(size_t)ndx value:(double)value error:(NSError* __autoreleasing*)error
-{
-    if (m_read_only) {
-        if (error)
-            *error = make_tightdb_error(tdb_err_FailRdOnly, [NSString stringWithFormat:@"Tried to insert while read only ColumnId: %llu", (unsigned long long)col_ndx]);
-        return NO;
-    }
-    TIGHTDB_EXCEPTION_ERRHANDLER(m_table->insert_double(col_ndx, ndx, value);, NO);
-    return YES;
-}
-
--(BOOL)insertString:(size_t)col_ndx ndx:(size_t)ndx value:(NSString*)value
-{
-    return [self insertString:col_ndx ndx:ndx value:value error:nil];
-}
-
--(BOOL)insertString:(size_t)col_ndx ndx:(size_t)ndx value:(NSString*)value error:(NSError* __autoreleasing*)error
-{
-    if (m_read_only) {
-        if (error)
-            *error = make_tightdb_error(tdb_err_FailRdOnly, [NSString stringWithFormat:@"Tried to insert while read only ColumnId: %llu", (unsigned long long)col_ndx]);
-        return NO;
-    }
-    TIGHTDB_EXCEPTION_ERRHANDLER(
-        m_table->insert_string(col_ndx, ndx, ObjcStringAccessor(value));,
-        NO);
-    return YES;
-}
-
--(BOOL)insertBinary:(size_t)col_ndx ndx:(size_t)ndx value:(TightdbBinary*)value
-{
-    return [self insertBinary:col_ndx ndx:ndx value:value error:nil];
-}
-
--(BOOL)insertBinary:(size_t)col_ndx ndx:(size_t)ndx value:(TightdbBinary*)value error:(NSError* __autoreleasing*)error
-{
-    if (m_read_only) {
-        if (error)
-            *error = make_tightdb_error(tdb_err_FailRdOnly, [NSString stringWithFormat:@"Tried to insert while read only ColumnId: %llu", (unsigned long long)col_ndx]);
-        return NO;
-    }
-    TIGHTDB_EXCEPTION_ERRHANDLER(
-        m_table->insert_binary(col_ndx, ndx, [value getNativeBinary]);,
-        NO);
-    return YES;
-}
-
--(BOOL)insertBinary:(size_t)col_ndx ndx:(size_t)ndx data:(const char*)data size:(size_t)size
-{
-    return [self insertBinary:col_ndx ndx:ndx data:data size:size error:nil];
-}
-
--(BOOL)insertBinary:(size_t)col_ndx ndx:(size_t)ndx data:(const char*)data size:(size_t)size error:(NSError* __autoreleasing*)error
-{
-    if (m_read_only) {
-        if (error)
-            *error = make_tightdb_error(tdb_err_FailRdOnly, [NSString stringWithFormat:@"Tried to insert while read only ColumnId: %llu", (unsigned long long)col_ndx]);
-        return NO;
-    }
-    TIGHTDB_EXCEPTION_ERRHANDLER(
-        m_table->insert_binary(col_ndx, ndx, tightdb::BinaryData(data, size));,
-        NO);
-    return YES;
-}
-
--(BOOL)insertDate:(size_t)col_ndx ndx:(size_t)ndx value:(time_t)value
-{
-    return [self insertDate:col_ndx ndx:ndx value:value error:nil];
-}
-
--(BOOL)insertDate:(size_t)col_ndx ndx:(size_t)ndx value:(time_t)value error:(NSError* __autoreleasing*)error
-{
-    if (m_read_only) {
-        if (error)
-            *error = make_tightdb_error(tdb_err_FailRdOnly, [NSString stringWithFormat:@"Tried to insert while read only ColumnId: %llu", (unsigned long long)col_ndx]);
-        return NO;
-    }
-    TIGHTDB_EXCEPTION_ERRHANDLER(m_table->insert_datetime(col_ndx, ndx, value);, NO);
-    return YES;
-}
-
--(BOOL)insertDone
-{
-    return [self insertDoneWithError:nil];
-}
-
--(BOOL)insertDoneWithError:(NSError* __autoreleasing*)error
-{
-    TIGHTDB_EXCEPTION_ERRHANDLER(m_table->insert_done();, NO);
-    return YES;
-}
-
-<<<<<<< HEAD
-
-=======
--(NSString*)getString:(size_t)col_ndx ndx:(size_t)ndx
-{
-    return to_objc_string(m_table->get_string(col_ndx, ndx));
-}
-
--(BOOL)setString:(size_t)col_ndx ndx:(size_t)ndx value:(NSString*)value
-{
-    return [self setString:col_ndx ndx:ndx value:value error:nil];
-}
--(BOOL)setString:(size_t)col_ndx ndx:(size_t)ndx value:(NSString*)value error:(NSError* __autoreleasing*)error
-{
-    if (m_read_only) {
-        if (error)
-            *error = make_tightdb_error(tdb_err_FailRdOnly, [NSString stringWithFormat:@"Tried to set while read only ColumnId: %llu", (unsigned long long)col_ndx]);
-        return NO;
-    }
-    TIGHTDB_EXCEPTION_ERRHANDLER(
-        m_table->set_string(col_ndx, ndx, ObjcStringAccessor(value));,
-        NO);
-    return YES;
-}
-
--(TightdbBinary*)getBinary:(size_t)col_ndx ndx:(size_t)ndx
-{
-    return [[TightdbBinary alloc] initWithBinary:m_table->get_binary(col_ndx, ndx)];
-}
-
--(BOOL)setBinary:(size_t)col_ndx ndx:(size_t)ndx value:(TightdbBinary*)value
-{
-    return [self setBinary:col_ndx ndx:ndx value:value error:nil];
-}
-
--(BOOL)setBinary:(size_t)col_ndx ndx:(size_t)ndx value:(TightdbBinary*)value error:(NSError* __autoreleasing*)error
-{
-    if (m_read_only) {
-        if (error)
-            *error = make_tightdb_error(tdb_err_FailRdOnly, [NSString stringWithFormat:@"Tried to set while read only ColumnId: %llu", (unsigned long long)col_ndx]);
-        return NO;
-    }
-    TIGHTDB_EXCEPTION_ERRHANDLER(
-        m_table->set_binary(col_ndx, ndx, [value getNativeBinary]);,
-        NO);
-    return YES;
-}
->>>>>>> 9c9c769e
-
--(BOOL)setBinary:(size_t)col_ndx ndx:(size_t)ndx data:(const char*)data size:(size_t)size
-{
-    return [self setBinary:col_ndx ndx:ndx data:data size:size error:nil];
-}
-
--(BOOL)setBinary:(size_t)col_ndx ndx:(size_t)ndx data:(const char*)data size:(size_t)size error:(NSError* __autoreleasing*)error
-{
-    if (m_read_only) {
-        if (error)
-            *error = make_tightdb_error(tdb_err_FailRdOnly, [NSString stringWithFormat:@"Tried to set while read only ColumnId: %llu", (unsigned long long)col_ndx]);
-        return NO;
-    }
-    TIGHTDB_EXCEPTION_ERRHANDLER(
-        m_table->set_binary(col_ndx, ndx, tightdb::BinaryData(data, size));,
-        NO);
-    return YES;
-}
-
--(size_t)getTableSize:(size_t)col_ndx ndx:(size_t)row_ndx
-{
-    return m_table->get_subtable_size(col_ndx, row_ndx);
-}
-
--(BOOL)insertSubtable:(size_t)col_ndx ndx:(size_t)row_ndx
-{
-    return [self insertSubtable:col_ndx ndx:row_ndx error:nil];
-}
-
--(BOOL)insertSubtable:(size_t)col_ndx ndx:(size_t)row_ndx error:(NSError* __autoreleasing*)error
-{
-    if (m_read_only) {
-        if (error)
-            *error = make_tightdb_error(tdb_err_FailRdOnly, [NSString stringWithFormat:@"Tried to insert while read only ColumnId: %llu", (unsigned long long)col_ndx]);
-        return NO;
-    }
-    TIGHTDB_EXCEPTION_ERRHANDLER(m_table->insert_subtable(col_ndx, row_ndx);, NO);
-    return YES;
-}
-
--(BOOL)_insertSubtableCopy:(size_t)col_ndx row:(size_t)row_ndx subtable:(TightdbTable*)subtable
-{
-    return [self _insertSubtableCopy:col_ndx row:row_ndx subtable:subtable error:nil];
-}
-
-
--(BOOL)_insertSubtableCopy:(size_t)col_ndx row:(size_t)row_ndx subtable:(TightdbTable*)subtable error:(NSError* __autoreleasing*)error
-{
-    if (m_read_only) {
-        if (error)
-            *error = make_tightdb_error(tdb_err_FailRdOnly, [NSString stringWithFormat:@"Tried to insert while read only ColumnId: %llu", (unsigned long long)col_ndx]);
-        return NO;
-    }
-    TIGHTDB_EXCEPTION_ERRHANDLER(
-        tightdb::LangBindHelper::insert_subtable(*m_table, col_ndx, row_ndx, [subtable getNativeTable]);,
-        NO);
-    return YES;
-}
-
--(BOOL)clearSubtable:(size_t)col_ndx ndx:(size_t)row_ndx
-{
-    return [self clearSubtable:col_ndx ndx:row_ndx error:nil];
-}
--(BOOL)clearSubtable:(size_t)col_ndx ndx:(size_t)row_ndx error:(NSError* __autoreleasing*)error
-{
-    if (m_read_only) {
-        if (error)
-            *error = make_tightdb_error(tdb_err_FailRdOnly, [NSString stringWithFormat:@"Tried to clear while read only ColumnId: %llu", (unsigned long long)col_ndx]);
-        return NO;
-    }
-    TIGHTDB_EXCEPTION_ERRHANDLER(m_table->clear_subtable(col_ndx, row_ndx);, NO);
-    return YES;
-}
-
-<<<<<<< HEAD
-
-=======
--(TightdbMixed*)getMixed:(size_t)col_ndx ndx:(size_t)row_ndx
+}
+
+-(TightdbMixed*)getMixedInColumn:(size_t)col_ndx ndx:(size_t)row_ndx
 {
     tightdb::Mixed mixed = m_table->get_mixed(col_ndx, row_ndx);
-    if (mixed.get_type() != tightdb::type_Table) {
+    if (mixed.get_type() != tightdb::type_Table)
         return [TightdbMixed mixedWithNativeMixed:mixed];
-    }
 
     tightdb::TableRef table = m_table->get_subtable(col_ndx, row_ndx);
     if (!table)
@@ -1408,7 +904,255 @@
 
     return [TightdbMixed mixedWithTable:table_2];
 }
->>>>>>> 9c9c769e
+
+
+-(BOOL)insertBool:(size_t)col_ndx ndx:(size_t)ndx value:(BOOL)value
+{
+    return [self insertBool:col_ndx ndx:ndx value:value error:nil];
+}
+
+-(BOOL)insertBool:(size_t)col_ndx ndx:(size_t)ndx value:(BOOL)value error:(NSError* __autoreleasing*)error
+{
+    // FIXME: Read-only errors should probably be handled by throwing
+    // an exception. That is what is done in other places in this
+    // binding, and it also seems like the right thing to do. This
+    // method should also not take an error argument.
+    if (m_read_only) {
+        if (error)
+            *error = make_tightdb_error(tdb_err_FailRdOnly, [NSString stringWithFormat:@"Tried to insert while read only ColumnId: %llu", (unsigned long long)col_ndx]);
+        return NO;
+    }
+    TIGHTDB_EXCEPTION_ERRHANDLER(m_table->insert_bool(col_ndx, ndx, value);, NO);
+    return YES;
+}
+
+-(BOOL)insertInt:(size_t)col_ndx ndx:(size_t)ndx value:(int64_t)value
+{
+    return [self insertInt:col_ndx ndx:ndx value:value error:nil];
+}
+
+
+-(BOOL)insertInt:(size_t)col_ndx ndx:(size_t)ndx value:(int64_t)value error:(NSError* __autoreleasing*)error
+{
+    // FIXME: Read-only errors should probably be handled by throwing
+    // an exception. That is what is done in other places in this
+    // binding, and it also seems like the right thing to do. This
+    // method should also not take an error argument.
+    if (m_read_only) {
+        if (error)
+            *error = make_tightdb_error(tdb_err_FailRdOnly, [NSString stringWithFormat:@"Tried to insert while read only ColumnId: %llu", (unsigned long long)col_ndx]);
+        return NO;
+    }
+    TIGHTDB_EXCEPTION_ERRHANDLER(m_table->insert_int(col_ndx, ndx, value);, NO);
+    return YES;
+}
+
+-(BOOL)insertFloat:(size_t)col_ndx ndx:(size_t)ndx value:(float)value
+{
+    return [self insertFloat:col_ndx ndx:ndx value:value error:nil];
+}
+
+-(BOOL)insertFloat:(size_t)col_ndx ndx:(size_t)ndx value:(float)value error:(NSError* __autoreleasing*)error
+{
+    // FIXME: Read-only errors should probably be handled by throwing
+    // an exception. That is what is done in other places in this
+    // binding, and it also seems like the right thing to do. This
+    // method should also not take an error argument.
+    if (m_read_only) {
+        if (error)
+            *error = make_tightdb_error(tdb_err_FailRdOnly, [NSString stringWithFormat:@"Tried to insert while read only ColumnId: %llu", (unsigned long long)col_ndx]);
+        return NO;
+    }
+    TIGHTDB_EXCEPTION_ERRHANDLER(m_table->insert_float(col_ndx, ndx, value);, NO);
+    return YES;
+}
+
+-(BOOL)insertDouble:(size_t)col_ndx ndx:(size_t)ndx value:(double)value
+{
+    return [self insertDouble:col_ndx ndx:ndx value:value error:nil];
+}
+
+-(BOOL)insertDouble:(size_t)col_ndx ndx:(size_t)ndx value:(double)value error:(NSError* __autoreleasing*)error
+{
+    // FIXME: Read-only errors should probably be handled by throwing
+    // an exception. That is what is done in other places in this
+    // binding, and it also seems like the right thing to do. This
+    // method should also not take an error argument.
+    if (m_read_only) {
+        if (error)
+            *error = make_tightdb_error(tdb_err_FailRdOnly, [NSString stringWithFormat:@"Tried to insert while read only ColumnId: %llu", (unsigned long long)col_ndx]);
+        return NO;
+    }
+    TIGHTDB_EXCEPTION_ERRHANDLER(m_table->insert_double(col_ndx, ndx, value);, NO);
+    return YES;
+}
+
+-(BOOL)insertString:(size_t)col_ndx ndx:(size_t)ndx value:(NSString*)value
+{
+    return [self insertString:col_ndx ndx:ndx value:value error:nil];
+}
+
+-(BOOL)insertString:(size_t)col_ndx ndx:(size_t)ndx value:(NSString*)value error:(NSError* __autoreleasing*)error
+{
+    // FIXME: Read-only errors should probably be handled by throwing
+    // an exception. That is what is done in other places in this
+    // binding, and it also seems like the right thing to do. This
+    // method should also not take an error argument.
+    if (m_read_only) {
+        if (error)
+            *error = make_tightdb_error(tdb_err_FailRdOnly, [NSString stringWithFormat:@"Tried to insert while read only ColumnId: %llu", (unsigned long long)col_ndx]);
+        return NO;
+    }
+    TIGHTDB_EXCEPTION_ERRHANDLER(
+        m_table->insert_string(col_ndx, ndx, ObjcStringAccessor(value));,
+        NO);
+    return YES;
+}
+
+-(BOOL)insertBinary:(size_t)col_ndx ndx:(size_t)ndx value:(TightdbBinary*)value
+{
+    return [self insertBinary:col_ndx ndx:ndx value:value error:nil];
+}
+
+-(BOOL)insertBinary:(size_t)col_ndx ndx:(size_t)ndx value:(TightdbBinary*)value error:(NSError* __autoreleasing*)error
+{
+    // FIXME: Read-only errors should probably be handled by throwing
+    // an exception. That is what is done in other places in this
+    // binding, and it also seems like the right thing to do. This
+    // method should also not take an error argument.
+    if (m_read_only) {
+        if (error)
+            *error = make_tightdb_error(tdb_err_FailRdOnly, [NSString stringWithFormat:@"Tried to insert while read only ColumnId: %llu", (unsigned long long)col_ndx]);
+        return NO;
+    }
+    TIGHTDB_EXCEPTION_ERRHANDLER(
+        m_table->insert_binary(col_ndx, ndx, [value getNativeBinary]);,
+        NO);
+    return YES;
+}
+
+-(BOOL)insertBinary:(size_t)col_ndx ndx:(size_t)ndx data:(const char*)data size:(size_t)size
+{
+    return [self insertBinary:col_ndx ndx:ndx data:data size:size error:nil];
+}
+
+-(BOOL)insertBinary:(size_t)col_ndx ndx:(size_t)ndx data:(const char*)data size:(size_t)size error:(NSError* __autoreleasing*)error
+{
+    // FIXME: Read-only errors should probably be handled by throwing
+    // an exception. That is what is done in other places in this
+    // binding, and it also seems like the right thing to do. This
+    // method should also not take an error argument.
+    if (m_read_only) {
+        if (error)
+            *error = make_tightdb_error(tdb_err_FailRdOnly, [NSString stringWithFormat:@"Tried to insert while read only ColumnId: %llu", (unsigned long long)col_ndx]);
+        return NO;
+    }
+    TIGHTDB_EXCEPTION_ERRHANDLER(
+        m_table->insert_binary(col_ndx, ndx, tightdb::BinaryData(data, size));,
+        NO);
+    return YES;
+}
+
+-(BOOL)insertDate:(size_t)col_ndx ndx:(size_t)ndx value:(time_t)value
+{
+    return [self insertDate:col_ndx ndx:ndx value:value error:nil];
+}
+
+-(BOOL)insertDate:(size_t)col_ndx ndx:(size_t)ndx value:(time_t)value error:(NSError* __autoreleasing*)error
+{
+    // FIXME: Read-only errors should probably be handled by throwing
+    // an exception. That is what is done in other places in this
+    // binding, and it also seems like the right thing to do. This
+    // method should also not take an error argument.
+    if (m_read_only) {
+        if (error)
+            *error = make_tightdb_error(tdb_err_FailRdOnly, [NSString stringWithFormat:@"Tried to insert while read only ColumnId: %llu", (unsigned long long)col_ndx]);
+        return NO;
+    }
+    TIGHTDB_EXCEPTION_ERRHANDLER(m_table->insert_datetime(col_ndx, ndx, value);, NO);
+    return YES;
+}
+
+-(BOOL)insertDone
+{
+    return [self insertDoneWithError:nil];
+}
+
+-(BOOL)insertDoneWithError:(NSError* __autoreleasing*)error
+{
+    // FIXME: This method should probably not take an error argument.
+    TIGHTDB_EXCEPTION_ERRHANDLER(m_table->insert_done();, NO);
+    return YES;
+}
+
+
+-(size_t)getTableSize:(size_t)col_ndx ndx:(size_t)row_ndx
+{
+    return m_table->get_subtable_size(col_ndx, row_ndx);
+}
+
+-(BOOL)insertSubtable:(size_t)col_ndx ndx:(size_t)row_ndx
+{
+    return [self insertSubtable:col_ndx ndx:row_ndx error:nil];
+}
+
+-(BOOL)insertSubtable:(size_t)col_ndx ndx:(size_t)row_ndx error:(NSError* __autoreleasing*)error
+{
+    // FIXME: Read-only errors should probably be handled by throwing
+    // an exception. That is what is done in other places in this
+    // binding, and it also seems like the right thing to do. This
+    // method should also not take an error argument.
+    if (m_read_only) {
+        if (error)
+            *error = make_tightdb_error(tdb_err_FailRdOnly, [NSString stringWithFormat:@"Tried to insert while read only ColumnId: %llu", (unsigned long long)col_ndx]);
+        return NO;
+    }
+    TIGHTDB_EXCEPTION_ERRHANDLER(m_table->insert_subtable(col_ndx, row_ndx);, NO);
+    return YES;
+}
+
+-(BOOL)_insertSubtableCopy:(size_t)col_ndx row:(size_t)row_ndx subtable:(TightdbTable*)subtable
+{
+    return [self _insertSubtableCopy:col_ndx row:row_ndx subtable:subtable error:nil];
+}
+
+
+-(BOOL)_insertSubtableCopy:(size_t)col_ndx row:(size_t)row_ndx subtable:(TightdbTable*)subtable error:(NSError* __autoreleasing*)error
+{
+    // FIXME: Read-only errors should probably be handled by throwing
+    // an exception. That is what is done in other places in this
+    // binding, and it also seems like the right thing to do. This
+    // method should also not take an error argument.
+    if (m_read_only) {
+        if (error)
+            *error = make_tightdb_error(tdb_err_FailRdOnly, [NSString stringWithFormat:@"Tried to insert while read only ColumnId: %llu", (unsigned long long)col_ndx]);
+        return NO;
+    }
+    TIGHTDB_EXCEPTION_ERRHANDLER(
+        tightdb::LangBindHelper::insert_subtable(*m_table, col_ndx, row_ndx, [subtable getNativeTable]);,
+        NO);
+    return YES;
+}
+
+-(BOOL)clearSubtable:(size_t)col_ndx ndx:(size_t)row_ndx
+{
+    return [self clearSubtable:col_ndx ndx:row_ndx error:nil];
+}
+-(BOOL)clearSubtable:(size_t)col_ndx ndx:(size_t)row_ndx error:(NSError* __autoreleasing*)error
+{
+    // FIXME: Read-only errors should probably be handled by throwing
+    // an exception. That is what is done in other places in this
+    // binding, and it also seems like the right thing to do. This
+    // method should also not take an error argument.
+    if (m_read_only) {
+        if (error)
+            *error = make_tightdb_error(tdb_err_FailRdOnly, [NSString stringWithFormat:@"Tried to clear while read only ColumnId: %llu", (unsigned long long)col_ndx]);
+        return NO;
+    }
+    TIGHTDB_EXCEPTION_ERRHANDLER(m_table->clear_subtable(col_ndx, row_ndx);, NO);
+    return YES;
+}
+
 
 -(TightdbType)getMixedType:(size_t)col_ndx ndx:(size_t)row_ndx
 {
@@ -1441,37 +1185,8 @@
     return YES;
 }
 
-<<<<<<< HEAD
--(size_t)addColumnWithType:(TightdbType)type andName:(NSString *)name
-=======
--(BOOL)setMixed:(size_t)col_ndx ndx:(size_t)row_ndx value:(TightdbMixed*)value
-{
-    return [self setMixed:col_ndx ndx:row_ndx value:value error:nil];
-}
-
--(BOOL)setMixed:(size_t)col_ndx ndx:(size_t)row_ndx value:(TightdbMixed*)value error:(NSError* __autoreleasing*)error
-{
-    if (m_read_only) {
-        if (error)
-            *error = make_tightdb_error(tdb_err_FailRdOnly, [NSString stringWithFormat:@"Tried to set while read only ColumnId: %llu", (unsigned long long)col_ndx]);
-        return NO;
-    }
-    const tightdb::Mixed& mixed = [value getNativeMixed];
-    TightdbTable* subtable = mixed.get_type() == tightdb::type_Table ? [value getTable] : nil;
-    TIGHTDB_EXCEPTION_ERRHANDLER(
-        if (subtable) {
-            tightdb::LangBindHelper::set_mixed_subtable(*m_table, col_ndx, row_ndx,
-                                                        [subtable getNativeTable]);
-        }
-        else {
-            m_table->set_mixed(col_ndx, row_ndx, mixed);
-        },
-        NO);
-    return YES;
-}
 
 -(size_t)addColumnWithType:(TightdbType)type andName:(NSString*)name
->>>>>>> 9c9c769e
 {
     return [self addColumnWithType:type andName:name error:nil];
 }
@@ -1482,6 +1197,7 @@
         return m_table->add_column(tightdb::DataType(type), ObjcStringAccessor(name));,
         0);
 }
+
 
 -(size_t)findBool:(size_t)col_ndx value:(BOOL)value
 {
