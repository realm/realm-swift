--- conflicted
+++ resolved
@@ -398,12 +398,7 @@
 {
     return m_view->is_empty();
 }
-<<<<<<< HEAD
-
-
-
-
-=======
+
 -(size_t)getColumnCount
 {
     return m_view->get_column_count();
@@ -438,11 +433,7 @@
         [exception raise];
     }
 }
--(int64_t)get:(size_t)col_ndx ndx:(size_t)ndx
-{
-    return m_view->get_int(col_ndx, ndx);
-}
->>>>>>> 63f8b982
+
 -(BOOL)getBool:(size_t)col_ndx ndx:(size_t)ndx
 {
     return m_view->get_bool(col_ndx, ndx);
