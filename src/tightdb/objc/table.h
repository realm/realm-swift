/*************************************************************************
 *
 * TIGHTDB CONFIDENTIAL
 * __________________
 *
 *  [2011] - [2012] TightDB Inc
 *  All Rights Reserved.
 *
 * NOTICE:  All information contained herein is, and remains
 * the property of TightDB Incorporated and its suppliers,
 * if any.  The intellectual and technical concepts contained
 * herein are proprietary to TightDB Incorporated
 * and its suppliers and may be covered by U.S. and Foreign Patents,
 * patents in process, and are protected by trade secret or copyright law.
 * Dissemination of this information or reproduction of this material
 * is strictly forbidden unless prior written permission is obtained
 * from TightDB Incorporated.
 *
 **************************************************************************/

#import <Foundation/Foundation.h>

#include <tightdb/objc/type.h>

@class TightdbTable;
@class TightdbView;
@class TightdbQuery;
@class TightdbCursor;


@interface TightdbBinary: NSObject
-(id)initWithData:(const char *)data size:(size_t)size;
-(const char *)getData;
-(size_t)getSize;

/**
 * Compare the referenced binary data for equality.
 */
-(BOOL)isEqual:(TightdbBinary *)bin;
@end


@interface TightdbMixed: NSObject
+(TightdbMixed *)mixedWithBool:(BOOL)value;
+(TightdbMixed *)mixedWithInt64:(int64_t)value;
+(TightdbMixed *)mixedWithFloat:(float)value;
+(TightdbMixed *)mixedWithDouble:(double)value;
+(TightdbMixed *)mixedWithString:(NSString *)value;
+(TightdbMixed *)mixedWithBinary:(TightdbBinary *)value;
+(TightdbMixed *)mixedWithBinary:(const char *)data size:(size_t)size;
+(TightdbMixed *)mixedWithDate:(time_t)value;
+(TightdbMixed *)mixedWithTable:(TightdbTable *)value;
-(BOOL)isEqual:(TightdbMixed *)other;
-(TightdbType)getType;
-(BOOL)getBool;
-(int64_t)getInt;
-(float)getFloat;
-(double)getDouble;
-(NSString *)getString;
-(TightdbBinary *)getBinary;
-(time_t)getDate;
-(TightdbTable *)getTable;
@end


@interface TightdbDescriptor: NSObject
/**
 * Returns NO on memory allocation error.
 */
-(BOOL)addColumnWithType:(TightdbType)type andName:(NSString *)name;
-(BOOL)addColumnWithType:(TightdbType)type andName:(NSString *)name error:(NSError *__autoreleasing *)error;
/**
 * Returns nil on memory allocation error.
 */
-(TightdbDescriptor *)addColumnTable:(NSString *)name;
-(TightdbDescriptor *)addColumnTable:(NSString *)name error:(NSError *__autoreleasing *)error;
-(TightdbDescriptor *)getSubdescriptor:(size_t)colNdx;
-(TightdbDescriptor *)getSubdescriptor:(size_t)colNdx error:(NSError *__autoreleasing *)error;
-(size_t)getColumnCount;
-(TightdbType)getColumnType:(size_t)colNdx;
-(NSString *)getColumnName:(size_t)colNdx;
-(size_t)getColumnIndex:(NSString *)name;
@end


@interface TightdbTable: NSObject <NSFastEnumeration>
-(NSUInteger)countByEnumeratingWithState:(NSFastEnumerationState *)state objects:(id __unsafe_unretained *)stackbuf count:(NSUInteger)len;

-(BOOL)isEqual:(TightdbTable *)other;

<<<<<<< HEAD
-(BOOL)isReadOnly;


=======
/**
 * @{
 *
 * If the specified column is neither a subtable column, nor a mixed
 * column, then these methods return nil. They also return nil for a
 * mixed column, if the mixed value at the specified row is not a
 * subtable. The second method also returns nil if the type of the
 * subtable is not compatible with the specified table
 * class. Finally, these methods return nil if they encounter a
 * memory allocation error (out of memory).
 *
 * The specified table class must be one that is declared by using
 * one of the table macros TIGHTDB_TABLE_*.
 */
-(TightdbTable *)getSubtable:(size_t)colNdx ndx:(size_t)ndx;
-(id)getSubtable:(size_t)colNdx ndx:(size_t)ndx withClass:(Class)obj;
/** @} */
>>>>>>> c8d2bd2a

/**
 * This method will return NO if it encounters a memory allocation
 * error (out of memory).
 *
 * The specified table class must be one that is declared by using
 * one of the table macros TIGHTDB_TABLE_*.
 */
-(BOOL)isClass:(Class)obj;

/**
 * If the type of this table is not compatible with the specified
 * table class, then this method returns nil. It also returns nil if
 * it encounters a memory allocation error (out of memory).
 *
 * The specified table class must be one that is declared by using
 * one of the table macros TIGHTDB_TABLE_*.
 */
-(id)castClass:(Class)obj;

/* Column meta info */
-(size_t)getColumnCount;
-(NSString *)getColumnName:(size_t)ndx;
-(size_t)getColumnIndex:(NSString *)name;
-(TightdbType)getColumnType:(size_t)ndx;
-(TightdbDescriptor *)getDescriptor;
-(TightdbDescriptor *)getDescriptorWithError:(NSError *__autoreleasing *)error;
-(BOOL)isEmpty;
-(size_t)count;
-(TightdbCursor *)addRow;

/* Only curser based add should be public. This is just a temporaray way to hide the methods. */
/* TODO: Move to class extension. */
-(size_t)_addRow;
-(size_t)_addRows:(size_t)rowCount;

-(BOOL)clear;
-(BOOL)clearWithError:(NSError *__autoreleasing *)error;
-(BOOL)removeRowAtIndex:(size_t)ndx;
-(BOOL)removeRowAtIndex:(size_t)ndx error:(NSError *__autoreleasing *)error;
-(BOOL)removeLastRow;
-(BOOL)removeLastRowWithError:(NSError *__autoreleasing *)error;

-(TightdbCursor *)cursorAtIndex:(size_t)ndx;
-(TightdbCursor *)cursorAtLastIndex;

-(TightdbCursor *)insertRowAtIndex:(size_t)ndx;

-(BOOL)insertRow:(size_t)ndx;
-(BOOL)insertRow:(size_t)ndx error:(NSError *__autoreleasing *)error;

<<<<<<< HEAD
-(void)setInt:(int64_t)value inColumn:(size_t)col_ndx atRow:(size_t)row_ndx;
-(void)setBool:(BOOL)value inColumn:(size_t)col_ndx atRow:(size_t)row_ndx;
-(void)setFloat:(float)value inColumn:(size_t)col_ndx atRow:(size_t)row_ndx;
-(void)setDouble:(double)value inColumn:(size_t)col_ndx atRow:(size_t)row_ndx;
-(void)setDate:(time_t)value inColumn:(size_t)col_ndx atRow:(size_t)row_ndx;
-(void)setString:(NSString *)value inColumn:(size_t)col_ndx atRow:(size_t)row_ndx;
-(void)setBinary:(TightdbBinary *)value inColumn:(size_t)col_ndx atRow:(size_t)row_ndx;
-(void)setMixed:(TightdbMixed *)value inColumn:(size_t)col_ndx atRow:(size_t)row_ndx;
-(void)setTable:(TightdbTable *)value inColumn:(size_t)col_ndx atRow:(size_t)row_ndx;

-(BOOL)getBoolInColumn:(size_t)colNdx atRow:(size_t)ndx;
-(int64_t)getIntInColumn:(size_t)colNdx atRow:(size_t)ndx;
-(float)getFloatInColumn:(size_t)colNdx atRow:(size_t)ndx;
-(double)getDoubleInColumn:(size_t)colNdx atRow:(size_t)ndx;
-(time_t)getDateInColumn:(size_t)colNdx atRow:(size_t)ndx;
-(NSString *)getStringInColumn:(size_t)colNdx atRow:(size_t)ndx;
-(TightdbBinary *)getBinaryInColumn:(size_t)colNdx atRow:(size_t)ndx;
-(TightdbMixed *)getMixedInColumn:(size_t)colNdx atRow:(size_t)ndx;

//@{
/// If the specified column is neither a subtable column, nor a mixed
/// column, then these methods return nil. They also return nil for a
/// mixed column, if the mixed value at the specified row is not a
/// subtable. The second method also returns nil if the type of the
/// subtable is not compatible with the specified table
/// class. Finally, these methods return nil if they encounter a
/// memory allocation error (out of memory).
///
/// The specified table class must be one that is declared by using
/// one of the table macros TIGHTDB_TABLE_*.
-(TightdbTable *)getTableInColumn:(size_t)colNdx atRow:(size_t)ndx;

// This method is only used in the typed interface.
-(id)getTableInColumn:(size_t)colNdx atRow:(size_t)ndx withClass:(Class)obj;
//@}

// NOTE: Low-level insert functions. Always insert in all columns at once
// and call InsertDone after to avoid table getting un-balanced.

// FIXME: Remove this option from binding. Use insertRowAtIndex and a cursor.

// FIXME: Should be insertBool:(BOOL)value inColumn:(size_t)colNdx atRow:(size_t)rowNdx;
=======
/* Adaptive ints. */
/* FIXME: Should be getInt:(int64_t)value inColumn:(size_t)colNdx andRow:(size_t)rowNdx; */
-(int64_t)get:(size_t)colNdx ndx:(size_t)ndx;
-(BOOL)set:(size_t)colNdx ndx:(size_t)ndx value:(int64_t)value;
-(BOOL)set:(size_t)colNdx ndx:(size_t)ndx value:(int64_t)value error:(NSError *__autoreleasing *)error;
-(BOOL)getBool:(size_t)colNdx ndx:(size_t)ndx;
-(BOOL)setBool:(size_t)colNdx ndx:(size_t)ndx value:(BOOL)value;
-(BOOL)setBool:(size_t)colNdx ndx:(size_t)ndx value:(BOOL)value error:(NSError *__autoreleasing *)error;
-(float)getFloat:(size_t)colNdx ndx:(size_t)ndx;
-(BOOL)setFloat:(size_t)colNdx ndx:(size_t)ndx value:(float)value;
-(BOOL)setFloat:(size_t)colNdx ndx:(size_t)ndx value:(float)value error:(NSError *__autoreleasing *)error;
-(double)getDouble:(size_t)colNdx ndx:(size_t)ndx;
-(BOOL)setDouble:(size_t)colNdx ndx:(size_t)ndx value:(double)value;
-(BOOL)setDouble:(size_t)colNdx ndx:(size_t)ndx value:(double)value error:(NSError *__autoreleasing *)error;
-(time_t)getDate:(size_t)colNdx ndx:(size_t)ndx;
-(BOOL)setDate:(size_t)colNdx ndx:(size_t)ndx value:(time_t)value;
-(BOOL)setDate:(size_t)colNdx ndx:(size_t)ndx value:(time_t)value error:(NSError *__autoreleasing *)error;

/* NOTE: Low-level insert functions. Always insert in all columns at once
   and call InsertDone after to avoid table getting un-balanced. */
/* FIXME: Should be insertBool:(BOOL)value inColumn:(size_t)colNdx andRow:(size_t)rowNdx; */
>>>>>>> c8d2bd2a
-(BOOL)insertBool:(size_t)colNdx ndx:(size_t)ndx value:(BOOL)value;
-(BOOL)insertBool:(size_t)colNdx ndx:(size_t)ndx value:(BOOL)value error:(NSError *__autoreleasing *)error;
-(BOOL)insertInt:(size_t)colNdx ndx:(size_t)ndx value:(int64_t)value;
-(BOOL)insertInt:(size_t)colNdx ndx:(size_t)ndx value:(int64_t)value error:(NSError *__autoreleasing *)error;
-(BOOL)insertFloat:(size_t)colNdx ndx:(size_t)ndx value:(float)value;
-(BOOL)insertFloat:(size_t)colNdx ndx:(size_t)ndx value:(float)value error:(NSError *__autoreleasing *)error;
-(BOOL)insertDouble:(size_t)colNdx ndx:(size_t)ndx value:(double)value;
-(BOOL)insertDouble:(size_t)colNdx ndx:(size_t)ndx value:(double)value error:(NSError *__autoreleasing *)error;
-(BOOL)insertString:(size_t)colNdx ndx:(size_t)ndx value:(NSString *)value;
-(BOOL)insertString:(size_t)colNdx ndx:(size_t)ndx value:(NSString *)value error:(NSError *__autoreleasing *)error;
-(BOOL)insertBinary:(size_t)colNdx ndx:(size_t)ndx value:(TightdbBinary *)value;
-(BOOL)insertBinary:(size_t)colNdx ndx:(size_t)ndx value:(TightdbBinary *)value error:(NSError *__autoreleasing *)error;
-(BOOL)insertBinary:(size_t)colNdx ndx:(size_t)ndx data:(const char *)data size:(size_t)size;
-(BOOL)insertBinary:(size_t)colNdx ndx:(size_t)ndx data:(const char *)data size:(size_t)size error:(NSError *__autoreleasing *)error;
-(BOOL)insertDate:(size_t)colNdx ndx:(size_t)ndx value:(time_t)value;
-(BOOL)insertDate:(size_t)colNdx ndx:(size_t)ndx value:(time_t)value error:(NSError *__autoreleasing *)error;
-(BOOL)insertDone;
-(BOOL)insertDoneWithError:(NSError *__autoreleasing *)error;

<<<<<<< HEAD
=======
/* Strings */
-(NSString *)getString:(size_t)colNdx ndx:(size_t)ndx;
-(BOOL)setString:(size_t)colNdx ndx:(size_t)ndx value:(NSString *)value;
-(BOOL)setString:(size_t)colNdx ndx:(size_t)ndx value:(NSString *)value error:(NSError *__autoreleasing *)error;

/* Binary */
-(TightdbBinary *)getBinary:(size_t)colNdx ndx:(size_t)ndx;
-(BOOL)setBinary:(size_t)colNdx ndx:(size_t)ndx value:(TightdbBinary *)value;
-(BOOL)setBinary:(size_t)colNdx ndx:(size_t)ndx value:(TightdbBinary *)value error:(NSError *__autoreleasing *)error;
-(BOOL)setBinary:(size_t)colNdx ndx:(size_t)ndx data:(const char *)data size:(size_t)size;
-(BOOL)setBinary:(size_t)colNdx ndx:(size_t)ndx data:(const char *)data size:(size_t)size error:(NSError *__autoreleasing *)error;
>>>>>>> c8d2bd2a

/* Subtables */
-(size_t)getTableSize:(size_t)colNdx ndx:(size_t)ndx;
-(BOOL)insertSubtable:(size_t)colNdx ndx:(size_t)ndx;
-(BOOL)insertSubtable:(size_t)colNdx ndx:(size_t)ndx error:(NSError *__autoreleasing *)error;
-(BOOL)clearSubtable:(size_t)colNdx ndx:(size_t)ndx;
-(BOOL)clearSubtable:(size_t)colNdx ndx:(size_t)ndx error:(NSError *__autoreleasing *)error;

<<<<<<< HEAD
// Mixed

=======
/* Mixed */
-(TightdbMixed *)getMixed:(size_t)colNdx ndx:(size_t)ndx;
>>>>>>> c8d2bd2a
-(TightdbType)getMixedType:(size_t)colNdx ndx:(size_t)ndx;
-(BOOL)insertMixed:(size_t)colNdx ndx:(size_t)ndx value:(TightdbMixed *)value;
-(BOOL)insertMixed:(size_t)colNdx ndx:(size_t)ndx value:(TightdbMixed *)value error:(NSError *__autoreleasing *)error;

-(size_t)addColumnWithType:(TightdbType)type andName:(NSString *)name;
-(size_t)addColumnWithType:(TightdbType)type andName:(NSString *)name error:(NSError *__autoreleasing *)error;

/* Searching */
/* FIXME: Should be findBool:(BOOL)value inColumn:(size_t)colNdx; */
-(size_t)findBool:(size_t)colNdx value:(BOOL)value;
-(size_t)findInt:(size_t)colNdx value:(int64_t)value;
-(size_t)findFloat:(size_t)colNdx value:(float)value;
-(size_t)findDouble:(size_t)colNdx value:(double)value;
-(size_t)findString:(size_t)colNdx value:(NSString *)value;
-(size_t)findBinary:(size_t)colNdx value:(TightdbBinary *)value;
-(size_t)findDate:(size_t)colNdx value:(time_t)value;
-(size_t)findMixed:(size_t)colNdx value:(TightdbMixed *)value;

/* FIXME: The naming scheme used here is superior to the one used in
   most of the other methods in this class. As time allows, this
   scheme must be migrated to all those other methods. */
-(TightdbView *)findAllBool:(BOOL)value              inColumn:(size_t)colNdx;
-(TightdbView *)findAllInt:(int64_t)value            inColumn:(size_t)colNdx;
-(TightdbView *)findAllFloat:(float)value            inColumn:(size_t)colNdx;
-(TightdbView *)findAllDouble:(double)value          inColumn:(size_t)colNdx;
-(TightdbView *)findAllString:(NSString *)value      inColumn:(size_t)colNdx;
-(TightdbView *)findAllBinary:(TightdbBinary *)value inColumn:(size_t)colNdx;
-(TightdbView *)findAllDate:(time_t)value            inColumn:(size_t)colNdx;
-(TightdbView *)findAllMixed:(TightdbMixed *)value   inColumn:(size_t)colNdx;

-(TightdbQuery *)where;
-(TightdbQuery *)whereWithError:(NSError *__autoreleasing *)error;

/* Indexing */
-(BOOL)hasIndex:(size_t)colNdx;
-(void)setIndex:(size_t)colNdx;

/* Optimizing */
-(BOOL)optimize;
-(BOOL)optimizeWithError:(NSError *__autoreleasing *)error;

/* Conversion */
/* FIXME: Do we want to conversion methods? Maybe use NSData. */

/* Aggregate functions */
/* FIXME: Should be countInt:(int64_t)value inColumn:(size_t)colNdx; */
-(size_t)countWithIntColumn:(size_t)colNdx andValue:(int64_t)target;
-(size_t)countWithFloatColumn:(size_t)colNdx andValue:(float)target;
-(size_t)countWithDoubleColumn:(size_t)colNdx andValue:(double)target;
-(size_t)countWithStringColumn:(size_t)colNdx andValue:(NSString *)target;
-(int64_t)sumWithIntColumn:(size_t)colNdx;
-(double)sumWithFloatColumn:(size_t)colNdx;
-(double)sumWithDoubleColumn:(size_t)colNdx;
-(int64_t)maximumWithIntColumn:(size_t)colNdx;
-(float)maximumWithFloatColumn:(size_t)colNdx;
-(double)maximumWithDoubleColumn:(size_t)colNdx;
-(int64_t)minimumWithIntColumn:(size_t)colNdx;
-(float)minimumWithFloatColumn:(size_t)colNdx;
-(double)minimumWithDoubleColumn:(size_t)colNdx;
-(double)averageWithIntColumn:(size_t)colNdx;
-(double)averageWithFloatColumn:(size_t)colNdx;
-(double)averageWithDoubleColumn:(size_t)colNDx;

#ifdef TIGHTDB_DEBUG
-(void)verify;
#endif

/* Private */
-(id)_initRaw;
-(BOOL)_insertSubtableCopy:(size_t)colNdx row:(size_t)rowNdx subtable:(TightdbTable *)subtable;
-(BOOL)_insertSubtableCopy:(size_t)colNdx row:(size_t)rowNdx subtable:(TightdbTable *)subtable error:(NSError *__autoreleasing *)error;
@end


@interface TightdbView: NSObject <NSFastEnumeration>
-(TightdbCursor *)cursorAtIndex:(size_t)ndx;

-(size_t)count;
-(BOOL)isEmpty;
-(int64_t)get:(size_t)colNdx ndx:(size_t)ndx;
-(BOOL)getBool:(size_t)colNdx ndx:(size_t)ndx;
-(time_t)getDate:(size_t)colNdx ndx:(size_t)ndx;
-(NSString *)getString:(size_t)colNdx ndx:(size_t)ndx;
-(void)removeRowAtIndex:(size_t)ndx;
-(void)clear;
-(TightdbTable *)getTable;
-(size_t)getSourceIndex:(size_t)ndx;
- (NSUInteger)countByEnumeratingWithState:(NSFastEnumerationState *)state objects:(id __unsafe_unretained *)stackbuf count:(NSUInteger)len;

/* Private */
-(id)_initWithQuery:(TightdbQuery *)query;
@end


@interface TightdbColumnProxy: NSObject
@property(nonatomic, weak) TightdbTable *table;
@property(nonatomic) size_t column;
-(id)initWithTable:(TightdbTable *)table column:(size_t)column;
-(void)clear;
@end

@interface TightdbColumnProxy_Bool: TightdbColumnProxy
-(size_t)find:(BOOL)value;
@end

@interface TightdbColumnProxy_Int: TightdbColumnProxy
-(size_t)find:(int64_t)value;
-(int64_t)minimum;
-(int64_t)maximum;
-(int64_t)sum;
-(double)average;
@end

@interface TightdbColumnProxy_Float: TightdbColumnProxy
-(size_t)find:(float)value;
-(float)minimum;
-(float)maximum;
-(double)sum;
-(double)average;
@end

@interface TightdbColumnProxy_Double: TightdbColumnProxy
-(size_t)find:(double)value;
-(double)minimum;
-(double)maximum;
-(double)sum;
-(double)average;
@end

@interface TightdbColumnProxy_String: TightdbColumnProxy
-(size_t)find:(NSString *)value;
@end

@interface TightdbColumnProxy_Binary: TightdbColumnProxy
-(size_t)find:(TightdbBinary *)value;
@end

@interface TightdbColumnProxy_Date: TightdbColumnProxy
-(size_t)find:(time_t)value;
@end

@interface TightdbColumnProxy_Subtable: TightdbColumnProxy
@end

@interface TightdbColumnProxy_Mixed: TightdbColumnProxy
-(size_t)find:(TightdbMixed *)value;
@end<|MERGE_RESOLUTION|>--- conflicted
+++ resolved
@@ -88,29 +88,8 @@
 
 -(BOOL)isEqual:(TightdbTable *)other;
 
-<<<<<<< HEAD
 -(BOOL)isReadOnly;
 
-
-=======
-/**
- * @{
- *
- * If the specified column is neither a subtable column, nor a mixed
- * column, then these methods return nil. They also return nil for a
- * mixed column, if the mixed value at the specified row is not a
- * subtable. The second method also returns nil if the type of the
- * subtable is not compatible with the specified table
- * class. Finally, these methods return nil if they encounter a
- * memory allocation error (out of memory).
- *
- * The specified table class must be one that is declared by using
- * one of the table macros TIGHTDB_TABLE_*.
- */
--(TightdbTable *)getSubtable:(size_t)colNdx ndx:(size_t)ndx;
--(id)getSubtable:(size_t)colNdx ndx:(size_t)ndx withClass:(Class)obj;
-/** @} */
->>>>>>> c8d2bd2a
 
 /**
  * This method will return NO if it encounters a memory allocation
@@ -162,7 +141,6 @@
 -(BOOL)insertRow:(size_t)ndx;
 -(BOOL)insertRow:(size_t)ndx error:(NSError *__autoreleasing *)error;
 
-<<<<<<< HEAD
 -(void)setInt:(int64_t)value inColumn:(size_t)col_ndx atRow:(size_t)row_ndx;
 -(void)setBool:(BOOL)value inColumn:(size_t)col_ndx atRow:(size_t)row_ndx;
 -(void)setFloat:(float)value inColumn:(size_t)col_ndx atRow:(size_t)row_ndx;
@@ -182,52 +160,32 @@
 -(TightdbBinary *)getBinaryInColumn:(size_t)colNdx atRow:(size_t)ndx;
 -(TightdbMixed *)getMixedInColumn:(size_t)colNdx atRow:(size_t)ndx;
 
-//@{
-/// If the specified column is neither a subtable column, nor a mixed
-/// column, then these methods return nil. They also return nil for a
-/// mixed column, if the mixed value at the specified row is not a
-/// subtable. The second method also returns nil if the type of the
-/// subtable is not compatible with the specified table
-/// class. Finally, these methods return nil if they encounter a
-/// memory allocation error (out of memory).
-///
-/// The specified table class must be one that is declared by using
-/// one of the table macros TIGHTDB_TABLE_*.
+/**
+ * @{
+ *
+ * If the specified column is neither a subtable column, nor a mixed
+ * column, then these methods return nil. They also return nil for a
+ * mixed column, if the mixed value at the specified row is not a
+ * subtable. The second method also returns nil if the type of the
+ * subtable is not compatible with the specified table
+ * class. Finally, these methods return nil if they encounter a
+ * memory allocation error (out of memory).
+ *
+ * The specified table class must be one that is declared by using
+ * one of the table macros TIGHTDB_TABLE_*.
+ */
 -(TightdbTable *)getTableInColumn:(size_t)colNdx atRow:(size_t)ndx;
 
-// This method is only used in the typed interface.
+/* This method is only used in the typed interface. */
 -(id)getTableInColumn:(size_t)colNdx atRow:(size_t)ndx withClass:(Class)obj;
-//@}
-
-// NOTE: Low-level insert functions. Always insert in all columns at once
-// and call InsertDone after to avoid table getting un-balanced.
-
-// FIXME: Remove this option from binding. Use insertRowAtIndex and a cursor.
-
-// FIXME: Should be insertBool:(BOOL)value inColumn:(size_t)colNdx atRow:(size_t)rowNdx;
-=======
-/* Adaptive ints. */
-/* FIXME: Should be getInt:(int64_t)value inColumn:(size_t)colNdx andRow:(size_t)rowNdx; */
--(int64_t)get:(size_t)colNdx ndx:(size_t)ndx;
--(BOOL)set:(size_t)colNdx ndx:(size_t)ndx value:(int64_t)value;
--(BOOL)set:(size_t)colNdx ndx:(size_t)ndx value:(int64_t)value error:(NSError *__autoreleasing *)error;
--(BOOL)getBool:(size_t)colNdx ndx:(size_t)ndx;
--(BOOL)setBool:(size_t)colNdx ndx:(size_t)ndx value:(BOOL)value;
--(BOOL)setBool:(size_t)colNdx ndx:(size_t)ndx value:(BOOL)value error:(NSError *__autoreleasing *)error;
--(float)getFloat:(size_t)colNdx ndx:(size_t)ndx;
--(BOOL)setFloat:(size_t)colNdx ndx:(size_t)ndx value:(float)value;
--(BOOL)setFloat:(size_t)colNdx ndx:(size_t)ndx value:(float)value error:(NSError *__autoreleasing *)error;
--(double)getDouble:(size_t)colNdx ndx:(size_t)ndx;
--(BOOL)setDouble:(size_t)colNdx ndx:(size_t)ndx value:(double)value;
--(BOOL)setDouble:(size_t)colNdx ndx:(size_t)ndx value:(double)value error:(NSError *__autoreleasing *)error;
--(time_t)getDate:(size_t)colNdx ndx:(size_t)ndx;
--(BOOL)setDate:(size_t)colNdx ndx:(size_t)ndx value:(time_t)value;
--(BOOL)setDate:(size_t)colNdx ndx:(size_t)ndx value:(time_t)value error:(NSError *__autoreleasing *)error;
+/** @} */
 
 /* NOTE: Low-level insert functions. Always insert in all columns at once
-   and call InsertDone after to avoid table getting un-balanced. */
-/* FIXME: Should be insertBool:(BOOL)value inColumn:(size_t)colNdx andRow:(size_t)rowNdx; */
->>>>>>> c8d2bd2a
+ * and call InsertDone after to avoid table getting un-balanced. */
+
+/* FIXME: Remove this option from binding. Use insertRowAtIndex and a cursor. */
+
+/* FIXME: Should be insertBool:(BOOL)value inColumn:(size_t)colNdx atRow:(size_t)rowNdx; */
 -(BOOL)insertBool:(size_t)colNdx ndx:(size_t)ndx value:(BOOL)value;
 -(BOOL)insertBool:(size_t)colNdx ndx:(size_t)ndx value:(BOOL)value error:(NSError *__autoreleasing *)error;
 -(BOOL)insertInt:(size_t)colNdx ndx:(size_t)ndx value:(int64_t)value;
@@ -247,20 +205,6 @@
 -(BOOL)insertDone;
 -(BOOL)insertDoneWithError:(NSError *__autoreleasing *)error;
 
-<<<<<<< HEAD
-=======
-/* Strings */
--(NSString *)getString:(size_t)colNdx ndx:(size_t)ndx;
--(BOOL)setString:(size_t)colNdx ndx:(size_t)ndx value:(NSString *)value;
--(BOOL)setString:(size_t)colNdx ndx:(size_t)ndx value:(NSString *)value error:(NSError *__autoreleasing *)error;
-
-/* Binary */
--(TightdbBinary *)getBinary:(size_t)colNdx ndx:(size_t)ndx;
--(BOOL)setBinary:(size_t)colNdx ndx:(size_t)ndx value:(TightdbBinary *)value;
--(BOOL)setBinary:(size_t)colNdx ndx:(size_t)ndx value:(TightdbBinary *)value error:(NSError *__autoreleasing *)error;
--(BOOL)setBinary:(size_t)colNdx ndx:(size_t)ndx data:(const char *)data size:(size_t)size;
--(BOOL)setBinary:(size_t)colNdx ndx:(size_t)ndx data:(const char *)data size:(size_t)size error:(NSError *__autoreleasing *)error;
->>>>>>> c8d2bd2a
 
 /* Subtables */
 -(size_t)getTableSize:(size_t)colNdx ndx:(size_t)ndx;
@@ -269,13 +213,8 @@
 -(BOOL)clearSubtable:(size_t)colNdx ndx:(size_t)ndx;
 -(BOOL)clearSubtable:(size_t)colNdx ndx:(size_t)ndx error:(NSError *__autoreleasing *)error;
 
-<<<<<<< HEAD
-// Mixed
-
-=======
 /* Mixed */
--(TightdbMixed *)getMixed:(size_t)colNdx ndx:(size_t)ndx;
->>>>>>> c8d2bd2a
+
 -(TightdbType)getMixedType:(size_t)colNdx ndx:(size_t)ndx;
 -(BOOL)insertMixed:(size_t)colNdx ndx:(size_t)ndx value:(TightdbMixed *)value;
 -(BOOL)insertMixed:(size_t)colNdx ndx:(size_t)ndx value:(TightdbMixed *)value error:(NSError *__autoreleasing *)error;
