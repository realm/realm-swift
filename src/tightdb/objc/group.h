--- conflicted
+++ resolved
@@ -50,35 +50,10 @@
  */
 -(BOOL)hasTable:(NSString *)name withClass:(Class)obj;
 
-<<<<<<< HEAD
-/// This method returns nil if it encounters a memory allocation error
-/// (out of memory).
--(TightdbTable *)getTable:(NSString *)name error:(NSError *__autoreleasing *)error;
-
-/// This method returns nil if the group already contains a table with
-/// the specified name, but its type is incompatible with the
-/// specified table class. This method also returns nil if it
-/// encounters a memory allocation error (out of memory).
-///
-/// The specified table class must be one that is declared by using
-/// one of the table macros TIGHTDB_TABLE_*.
--(id)getTable:(NSString *)name withClass:(Class)obj error:(NSError *__autoreleasing *)error;
-
-// Serialization
--(BOOL)writeToFile:(NSString *)filePath withError:(NSError *__autoreleasing *)error;
-
-/// The ownership of the returned buffer is transferred to the
-/// caller. The buffer will have been allocated using C function
-/// malloc(), and it is the responsibility of the caller that C
-/// function free() is eventually called to free the buffer.
--(TightdbBinary *)writeToBuffer;
-
-=======
 /**
  * This method returns nil if it encounters a memory allocation error
  * (out of memory).
  */
--(TightdbTable *)getTable:(NSString *)name;
 -(TightdbTable *)getTable:(NSString *)name error:(NSError *__autoreleasing *)error;
 
 /**
@@ -90,13 +65,17 @@
  * The specified table class must be one that is declared by using
  * one of the table macros TIGHTDB_TABLE_*.
  */
--(id)getTable:(NSString *)name withClass:(Class)obj;
 -(id)getTable:(NSString *)name withClass:(Class)obj error:(NSError *__autoreleasing *)error;
 
 /* Serialization */
--(BOOL)write:(NSString *)filePath;
--(BOOL)write:(NSString *)filePath error:(NSError *__autoreleasing *)error;
--(const char*)writeToMem:(size_t*)size;
--(const char*)writeToMem:(size_t*)size error:(NSError *__autoreleasing *)error;
->>>>>>> c8d2bd2a
+-(BOOL)writeToFile:(NSString *)filePath withError:(NSError *__autoreleasing *)error;
+
+/**
+ * The ownership of the returned buffer is transferred to the
+ * caller. The buffer will have been allocated using C function
+ * malloc(), and it is the responsibility of the caller that C
+ * function free() is eventually called to free the buffer.
+ */
+-(TightdbBinary *)writeToBuffer;
+
 @end
