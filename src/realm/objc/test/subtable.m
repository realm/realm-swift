--- conflicted
+++ resolved
@@ -76,13 +76,8 @@
 
 - (void)testSubtable
 {    
-<<<<<<< HEAD
     [[self realmWithTestPath] writeUsingBlock:^(RLMRealm *realm) {
-        /* Create new table in group */
-=======
-    [[self managerWithTestPath] writeUsingBlock:^(RLMRealm *realm) {
         // Create new table in group
->>>>>>> 8a54c5b1
         MainTable *people = [MainTable tableInRealm:realm named:@"employees"];
         
         // FIXME: Add support for specifying a subtable to the 'add'
@@ -105,13 +100,8 @@
 }
 
 - (void)testSubtableSimple {
-<<<<<<< HEAD
     [[self realmWithTestPath] writeUsingBlock:^(RLMRealm *realm) {
-        /* Create new table in group */
-=======
-    [[self managerWithTestPath] writeUsingBlock:^(RLMRealm *realm) {
         // Create new table in group
->>>>>>> 8a54c5b1
         RLMTable *people = [realm createTableWithName:@"employees" objectClass:MainProxied.class];
         
         // FIXME: Add support for specifying a subtable to the 'add'
