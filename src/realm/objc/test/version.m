--- conflicted
+++ resolved
@@ -1,10 +1,3 @@
-<<<<<<< HEAD
-//
-//  shared_group.m
-//  TightDB
-//
-=======
->>>>>>> db62c44d
 
 #import "RLMTestCase.h"
 
