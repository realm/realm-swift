--- conflicted
+++ resolved
@@ -1082,19 +1082,6 @@
 
 - (void)testTableDynamic_initWithColumns
 {
-<<<<<<< HEAD
-    RLMTable *table = [[RLMTable alloc] initWithColumns:@[@"name",   @"string",
-                                                               @"age",    @"int",
-                                                               @"hired",  @"bool",
-                                                               @"phones", @[@"type",   @"string",
-                                                                            @"number", @"string"]]];
-
-    XCTAssertEqual([table columnCount], (NSUInteger)4, @"four columns");
-
-    // Try to append a row that has to comply with the schema
-    [table addRow:@[@"joe", @34, @YES, @[@[@"home",   @"(650) 434-4342"],
-                                         @[@"mobile", @"(650) 342-4243"]]]];
-=======
     [[self contextPersistedAtTestPath] writeUsingBlock:^(RLMRealm *realm) {
         NSArray *columns = @[@"name",   @"string",
                              @"age",    @"int",
@@ -1109,7 +1096,6 @@
         [table addRow:@[@"joe", @34, @YES, @[@[@"home",   @"(650) 434-4342"],
                                              @[@"mobile", @"(650) 342-4243"]]]];
     }];
->>>>>>> ad03e79f
 }
 
 - (void)testDistinctView
@@ -1144,40 +1130,6 @@
 
 - (void)testPredicateFind
 {
-<<<<<<< HEAD
-    RLMTable *t = [[RLMTable alloc] initWithColumns:@[@"name", @"string",
-                                                           @"age",  @"int"]];
-    [t addRow:@[@"name0", @0]];
-    [t addRow:@[@"name1", @1]];
-    [t addRow:@[@"name2", @1]];
-    [t addRow:@[@"name3", @3]];
-    [t addRow:@[@"name4", @4]];
-
-    XCTAssertThrows([t find:@"garbage"], @"Garbage predicate");
-    XCTAssertThrows([t find:@"name == notAValue"], @"Invalid expression");
-    XCTAssertThrows([t find:@"naem == \"name0\""], @"Invalid column");
-    XCTAssertThrows([t find:@"name == 30"], @"Invalid value type");
-    XCTAssertThrows([t find:@1], @"Invalid condition");
-
-    // Searching with no condition just finds first row
-    RLMRow *r = [t find:nil];
-    XCTAssertEqualObjects(r[@"name"], @"name0", @"first row");
-
-    // Search with predicate string
-    r = [t find:@"name == \"name10\""];
-    XCTAssertEqualObjects(r, nil, @"no match");
-
-    r = [t find:@"name == \"name0\""];
-    XCTAssertEqualObjects(r[@"name"], @"name0");
-
-    r = [t find:@"age == 4"];
-    XCTAssertEqualObjects(r[@"name"], @"name4");
-
-    // Search with predicate object
-    NSPredicate *predicate = [NSPredicate predicateWithFormat:@"age = %@", @3];
-    r = [t find:predicate];
-    XCTAssertEqualObjects(r[@"name"], @"name3");
-=======
     [[self contextPersistedAtTestPath] writeUsingBlock:^(RLMRealm *realm) {
         NSArray *columns = @[@"name", @"string",
                              @"age",  @"int"];
@@ -1213,7 +1165,6 @@
         r = [table find:predicate];
         XCTAssertEqualObjects(r[@"name"], @"name3");
     }];
->>>>>>> ad03e79f
 }
 
 
