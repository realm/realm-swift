////////////////////////////////////////////////////////////////////////////
//
// TIGHTDB CONFIDENTIAL
// __________________
//
//  [2011] - [2014] TightDB Inc
//  All Rights Reserved.
//
// NOTICE:  All information contained herein is, and remains
// the property of TightDB Incorporated and its suppliers,
// if any.  The intellectual and technical concepts contained
// herein are proprietary to TightDB Incorporated
// and its suppliers and may be covered by U.S. and Foreign Patents,
// patents in process, and are protected by trade secret or copyright law.
// Dissemination of this information or reproduction of this material
// is strictly forbidden unless prior written permission is obtained
// from TightDB Incorporated.
//
////////////////////////////////////////////////////////////////////////////

#import <Foundation/Foundation.h>

#include <tightdb/util/unique_ptr.hpp>
#include <tightdb/table.hpp>
#include <tightdb/descriptor.hpp>
#include <tightdb/table_view.hpp>
#include <tightdb/lang_bind_helper.hpp>

#import "RLMTable_noinst.h"
#import "RLMView_noinst.h"
#import "RLMQuery_noinst.h"
#import "RLMRow.h"
#import "RLMDescriptor_noinst.h"
#import "RLMColumnProxy.h"
#import "RLMProxy.h"
#import "RLMObjectDescriptor.h"
#import "NSData+RLMGetBinaryData.h"
#import "RLMRealm_noinst.h"
#import "RLMPrivate.h"
#import "util_noinst.hpp"
#import "NSData+RLMGetBinaryData.h"

using namespace std;


@implementation RLMTable
{
    tightdb::TableRef m_table;
    id m_parent;
    BOOL m_read_only;
    RLMRow * m_tmp_row;
}

-(instancetype)initWithObjectClass:(Class)objectClass
{
    self = [super init];
    if (self) {
        m_read_only = NO;
        m_table = tightdb::Table::create(); // FIXME: May throw
        [self setObjectClass:objectClass];
    }
    return self;
}


-(instancetype)init
{
    self = [super init];
    if (self) {
        m_read_only = NO;
        m_table = tightdb::Table::create(); // FIXME: May throw
        _objectClass = RLMRow.class;
        _proxyObjectClass = RLMRow.class;
    }
    return self;
}

-(instancetype)initWithColumns:(NSArray *)columns
{
    self = [super init];
    if (!self)
        return nil;

    m_read_only = NO;
    m_table = tightdb::Table::create(); // FIXME: May throw
    _objectClass = RLMRow.class;
    _proxyObjectClass = RLMRow.class;
    
    if (!set_columns(m_table, columns)) {
        m_table.reset();

        // Parsing the schema failed
        //TODO: More detailed error msg in exception
        @throw [NSException exceptionWithName:@"realm:invalid_columns"
                                                         reason:@"The supplied list of columns was invalid"
                                                       userInfo:nil];
    }

    return self;
}

-(id)_initRaw
{
    self = [super init];
    _objectClass = RLMRow.class;
    _proxyObjectClass = RLMRow.class;
    return self;
}


-(void)setObjectClass:(Class)objectClass {
    _objectClass = objectClass;
    _proxyObjectClass = [RLMProxy proxyClassForObjectClass:objectClass];
    RLMObjectDescriptor * descriptor = [RLMObjectDescriptor descriptorForObjectClass:objectClass];
    [RLMTable updateDescriptor:self.descriptor toSupportObjectDescriptor:descriptor];
}

-(BOOL)_checkType
{
    return YES;
    // Dummy - must be overridden in tightdb.h - Check if spec matches the macro definitions
}

-(RLMRow *)getRow
{
    return m_tmp_row = [[_proxyObjectClass alloc] initWithTable:self ndx:0];
}
-(void)clearRow
{
    // Dummy - must be overridden in tightdb.h

    // TODO: This method was never overridden in tightdh.h. Presumably above comment is made by Thomas.
    //       Clarify if we need the method.
}

- (NSUInteger)countByEnumeratingWithState:(NSFastEnumerationState*)state objects:(id __unsafe_unretained*)stackbuf count:(NSUInteger)len
{
    static_cast<void>(len);
    if(state->state == 0) {
        const unsigned long* ptr = static_cast<const unsigned long*>(objc_unretainedPointer(self));
        state->mutationsPtr = const_cast<unsigned long*>(ptr); // FIXME: This casting away of constness seems dangerous. Is it?
        RLMRow * tmp = [self getRow];
        *stackbuf = tmp;
    }
    if (state->state < self.rowCount) {
        [((RLMRow *) *stackbuf) RLM_setNdx:state->state];
        state->itemsPtr = stackbuf;
        state->state++;
    }
    else {
        *stackbuf = nil;
        state->itemsPtr = nil;
        state->mutationsPtr = nil;
        [self clearRow];
        return 0;
    }
    return 1;
}

-(tightdb::Table&)getNativeTable
{
    return *m_table;
}

-(void)setNativeTable:(tightdb::Table*)table
{
    m_table.reset(table);
}

-(void)setParent:(id)parent
{
    m_parent = parent;
}

-(void)setReadOnly:(BOOL)read_only
{
    m_read_only = read_only;
}

-(BOOL)isReadOnly
{
    return m_read_only;
}

-(BOOL)isEqual:(id)other
{
    if ([other isKindOfClass:[RLMTable class]])
        return *m_table == *(((RLMTable *)other)->m_table);
    return NO;
}

//
// This method will return NO if it encounters a memory allocation
// error (out of memory).
//
// The specified table class must be one that is declared by using
// one of the table macros REALM_TABLE_*.
//
// FIXME: Check that the specified class derives from RLMTable.
-(BOOL)hasSameDescriptorAs:(__unsafe_unretained Class)tableClass
{
    RLMTable * table = [[tableClass alloc] _initRaw];
    if (TIGHTDB_LIKELY(table)) {
        [table setNativeTable:m_table.get()];
        [table setParent:m_parent];
        [table setReadOnly:m_read_only];
        if ([table _checkType])
            return YES;
    }
    return NO;
}

//
// If the type of this table is not compatible with the specified
// table class, then this method returns nil. It also returns nil if
// it encounters a memory allocation error (out of memory).
//
// The specified table class must be one that is declared by using
// one of the table macros REALM_TABLE_*.
//
// FIXME: Check that the specified class derives from RLMTable.
-(id)castToTypedTableClass:(__unsafe_unretained Class)typedTableClass
{
    RLMTable * table = [[typedTableClass alloc] _initRaw];
    if (TIGHTDB_LIKELY(table)) {
        [table setNativeTable:m_table.get()];
        [table setParent:m_parent];
        [table setReadOnly:m_read_only];
        if (![table _checkType])
            return nil;
    }
    return table;
}

-(void)dealloc
{
    if ([m_parent isKindOfClass:[RLMRealm class]]) {
        [m_parent tableRefDidDie];
    }
}

-(NSUInteger)columnCount
{
    return m_table->get_column_count();
}

-(NSString*)nameOfColumnWithIndex:(NSUInteger)ndx
{
    return to_objc_string(m_table->get_column_name(ndx));
}

-(NSUInteger)indexOfColumnWithName:(NSString *)name
{
    return was_not_found(m_table->get_column_index(ObjcStringAccessor(name)));
}

-(RLMType)columnTypeOfColumnWithIndex:(NSUInteger)ndx
{
    return RLMType(m_table->get_column_type(ndx));
}

-(RLMDescriptor*)descriptor
{
    return [self descriptorWithError:nil];
}

-(RLMDescriptor*)descriptorWithError:(NSError* __autoreleasing*)error
{
    tightdb::DescriptorRef desc = m_table->get_descriptor();
    BOOL read_only = m_read_only || m_table->has_shared_type();
    return [RLMDescriptor descWithDesc:desc.get() readOnly:read_only error:error];
}

-(NSUInteger)rowCount // Implementing property accessor
{
    return m_table->size();
}

-(RLMRow *)insertEmptyRowAtIndex:(NSUInteger)ndx
{
    [self RLMInsertRow:ndx];
    return [[_proxyObjectClass alloc] initWithTable:self ndx:ndx];
}

-(BOOL)RLMInsertRow:(NSUInteger)ndx
{
    return [self RLMInsertRow:ndx error:nil];
}

-(BOOL)RLMInsertRow:(NSUInteger)ndx error:(NSError* __autoreleasing*)error
{
    if (m_read_only) {
        if (error)
            *error = make_realm_error(RLMErrorFailRdOnly, @"Tried to insert row while read-only.");
        return NO;
    }
    
    REALM_EXCEPTION_ERRHANDLER(m_table->insert_empty_row(ndx);, 0);
    return YES;
}


-(NSUInteger)RLM_addEmptyRow
{
    return [self RLM_addEmptyRows:1];
}

-(NSUInteger)RLM_addEmptyRows:(NSUInteger)num_rows
{
    // TODO: Use a macro or a function for error handling

    if(m_read_only) {
        @throw [NSException exceptionWithName:@"realm:table_is_read_only"
                                       reason:@"You tried to modify a table in read only mode"
                                     userInfo:nil];
    }

    NSUInteger index;
    try {
        index = m_table->add_empty_row(num_rows);
    }
    catch(std::exception& ex) {
        @throw [NSException exceptionWithName:@"realm:core_exception"
                                       reason:[NSString stringWithUTF8String:ex.what()]
                                     userInfo:nil];
    }

    return index;
}

-(RLMRow *)objectAtIndexedSubscript:(NSUInteger)rowIndex
{
    if (rowIndex >= self.rowCount) {
        @throw [NSException exceptionWithName:@"realm:index_out_of_bounds"
                                       reason:[NSString stringWithFormat:@"Index %lu beyond bounds [0 .. %lu]", (unsigned long)rowIndex, (unsigned long)self.rowCount-1]
                                     userInfo:nil];
    }
    
    return [[_proxyObjectClass alloc] initWithTable:self ndx:rowIndex];
}

-(void)setObject:(id)newValue atIndexedSubscript:(NSUInteger)rowIndex
{
    [self updateRow:newValue atIndex:rowIndex]; //Exceptions handled here. This should also call setRow:atIndex: when util.mm methods refactored.
}

-(RLMRow *)objectForKeyedSubscript:(NSString *)key
{
    // Currently only supporting first column lookup for RLMTypeString. Will add support for different
    // columns when we have Mantle-like syntax
    if ([self columnCount] < 1) {
        @throw [NSException exceptionWithName:@"realm:column_not_defined"
                                       reason:@"This table has no columns"
                                     userInfo:nil];
    }
    else if ([self columnTypeOfColumnWithIndex:0] != RLMTypeString) {
        @throw [NSException exceptionWithName:@"realm:column_not_type_string"
                                       reason:@"Column at index 0 must be of RLMTypeString"
                                     userInfo:nil];
    }
    
    size_t ndx = [self RLM_lookup:key];
    
    return ndx != (NSUInteger)NSNotFound ? [self rowAtIndex:ndx] : nil;
}

-(void)setObject:(id)newValue forKeyedSubscript:(NSString *)key
{
    RLMRow* row = self[key]; // Exceptions handled here
    
    if (row) {
        [self updateRow:newValue atIndex:[row RLM_index]]; // This should call setRow:atIndex: when util.mm methods refactored
    }
//    else { // Commenting this out. Currently only support keyed subscripts for updating. Uncomment this when util.mm implements set and update methods.
//        [self addRow:newValue];
//    }
}

- (size_t)RLM_lookup:(NSString *)key
{
    return m_table->lookup([key UTF8String]);
}

-(id)rowAtIndex:(NSUInteger)ndx
{
    // initWithTable checks for illegal index.

    return [[_proxyObjectClass alloc] initWithTable:self ndx:ndx];
}

-(id)firstRow
{
    if (self.rowCount == 0) {
        return nil;
    }
    return [[_proxyObjectClass alloc] initWithTable:self ndx:0];
}

-(id)lastRow
{
    if (self.rowCount == 0) {
        return nil;
    }
    return [[_proxyObjectClass alloc] initWithTable:self ndx:self.rowCount-1];
}

-(id)insertRowAtIndex:(NSUInteger)ndx
{
    [self insertEmptyRowAtIndex:ndx];
    return [[_proxyObjectClass alloc] initWithTable:self ndx:ndx];
}

-(void)addRow:(NSObject*)data
{
    if(m_read_only) {
        @throw [NSException exceptionWithName:@"realm:table_is_read_only"
                                       reason:@"You tried to modify a table in read only mode"
                                     userInfo:[NSMutableDictionary dictionary]];
    }
    
    if (!data) {
        [self RLM_addEmptyRow];
        return;
    }
    tightdb::Table& table = *m_table;
    [self insertRow:data atIndex:table.size()];
}

/* Moved to private header */
-(RLMRow *)addEmptyRow
{
    return [[_proxyObjectClass alloc] initWithTable:self ndx:[self RLM_addEmptyRow]];
}


-(void)insertRow:(NSObject *)anObject atIndex:(NSUInteger)rowIndex
{
    if (!anObject) {
        [self RLMInsertRow:rowIndex];
        return;
    }
    
    tightdb::Table& table = *m_table;
    tightdb::ConstDescriptorRef desc = table.get_descriptor();
    
    if ([anObject isKindOfClass:[NSArray class]]) {
        verify_row(*desc, (NSArray *)anObject);
        insert_row(size_t(rowIndex), table, (NSArray *)anObject);
        return;
    }
    
    if ([anObject isKindOfClass:[NSDictionary class]]) {
        verify_row_with_labels(*desc, (NSDictionary *)anObject);
        insert_row_with_labels(size_t(rowIndex), table, (NSDictionary *)anObject);
        return;
    }
    
    if ([anObject isKindOfClass:[NSObject class]]) {
        verify_row_from_object(*desc, (NSObject *)anObject);
        insert_row_from_object(size_t(rowIndex), table, (NSObject *)anObject);
        return;
    }

    @throw [NSException exceptionWithName:@"realm:column_not_implemented"
                                   reason:@"You should either use nil, NSObject, NSDictionary, or NSArray"
                                 userInfo:nil];
}

- (void)updateRow:(NSObject *)anObject atIndex:(NSUInteger)rowIndex
{
    if (rowIndex >= self.rowCount) {
        @throw [NSException exceptionWithName:@"realm:index_out_of_bounds"
                                       reason:[NSString stringWithFormat:@"Index %lu beyond bounds [0 .. %lu]", (unsigned long)rowIndex, (unsigned long)self.rowCount-1]
                                     userInfo:nil];
    }
    
    if (!anObject) {
        return;
    }
    
    tightdb::Table& table = *m_table;
    tightdb::ConstDescriptorRef desc = table.get_descriptor();
    
    // These should call update_row. Will re-implement set_row() when setRow:atIndex is implemented.
    if ([anObject isKindOfClass:[NSArray class]]) {
        verify_row(*desc, (NSArray *)anObject);
        set_row(size_t(rowIndex), table, (NSArray*)anObject);
        return;
    }
    
    if ([anObject isKindOfClass:[NSDictionary class]]) {
        verify_row_with_labels(*desc, (NSDictionary *)anObject);
        set_row_with_labels(size_t(rowIndex), table, (NSDictionary*)anObject);
        return;
    }
    
    if ([anObject isKindOfClass:[NSObject class]]) {
        verify_row_from_object(*desc, (NSObject *)anObject);
        set_row_from_object(size_t(rowIndex), table, (NSObject *)anObject);
        return;
    }
    
    @throw [NSException exceptionWithName:@"realm:column_not_implemented"
                                   reason:@"You should either use nil, NSObject, NSDictionary, or NSArray"
                                 userInfo:nil];
}


-(void)removeAllRows
{
    if (m_read_only) {
        @throw [NSException exceptionWithName:@"realm:table_is_read_only"
                                       reason:@"You tried to modify an immutable table."
                                     userInfo:nil];
    }
    
    m_table->clear();
}

-(void)removeRowAtIndex:(NSUInteger)ndx
{
    if (m_read_only) {
        @throw [NSException exceptionWithName:@"realm:table_is_read_only"
                                       reason:@"You tried to modify an immutable table."
                                     userInfo:nil];
    }
    m_table->remove(ndx);
}

-(void)removeLastRow
{
    if (m_read_only) {
        @throw [NSException exceptionWithName:@"realm:table_is_read_only"
                                       reason:@"You tried to modify an immutable table."
                                     userInfo:nil];
    }
    m_table->remove_last();
}


-(BOOL)RLM_boolInColumnWithIndex:(NSUInteger)colIndex atRowIndex:(NSUInteger)rowIndex
{
    return m_table->get_bool(colIndex, rowIndex);
}

-(int64_t)RLM_intInColumnWithIndex:(NSUInteger)colIndex atRowIndex:(NSUInteger)rowIndex
{
    return m_table->get_int(colIndex, rowIndex);
}

-(float)RLM_floatInColumnWithIndex:(NSUInteger)colIndex atRowIndex:(NSUInteger)rowIndex
{
    return m_table->get_float(colIndex, rowIndex);
}

-(double)RLM_doubleInColumnWithIndex:(NSUInteger)colIndex atRowIndex:(NSUInteger)rowIndex
{
    return m_table->get_double(colIndex, rowIndex);
}

-(NSString*)RLM_stringInColumnWithIndex:(NSUInteger)colIndex atRowIndex:(NSUInteger)rowIndex
{
    return to_objc_string(m_table->get_string(colIndex, rowIndex));
}

-(NSData*)RLM_binaryInColumnWithIndex:(NSUInteger)colIndex atRowIndex:(NSUInteger)rowIndex
{
    tightdb::BinaryData bd = m_table->get_binary(colIndex, rowIndex);
    return [[NSData alloc] initWithBytes:static_cast<const void *>(bd.data()) length:bd.size()];
}

-(NSDate *)RLM_dateInColumnWithIndex:(NSUInteger)colIndex atRowIndex:(NSUInteger)rowIndex
{
    return [NSDate dateWithTimeIntervalSince1970: m_table->get_datetime(colIndex, rowIndex).get_datetime()];
}

-(RLMTable *)RLM_tableInColumnWithIndex:(NSUInteger)colIndex atRowIndex:(NSUInteger)rowIndex
{
    tightdb::DataType type = m_table->get_column_type(colIndex);
    if (type != tightdb::type_Table)
        return nil;
    tightdb::TableRef table = m_table->get_subtable(colIndex, rowIndex);
    if (!table)
        return nil;
    RLMTable * tableObj = [[RLMTable alloc] _initRaw];
    if (TIGHTDB_UNLIKELY(!tableObj))
        return nil;
    [tableObj setNativeTable:table.get()];
    [tableObj setParent:self];
    [tableObj setReadOnly:m_read_only];
    return tableObj;
}

// FIXME: Check that the specified class derives from RLMTable.
-(id)RLM_tableInColumnWithIndex:(NSUInteger)colIndex atRowIndex:(NSUInteger)rowIndex asTableClass:(Class)tableClass
{
    tightdb::DataType type = m_table->get_column_type(colIndex);
    if (type != tightdb::type_Table)
        return nil;
    tightdb::TableRef table = m_table->get_subtable(colIndex, rowIndex);
    TIGHTDB_ASSERT(table);
    RLMTable * tableObj = [[tableClass alloc] _initRaw];
    if (TIGHTDB_UNLIKELY(!tableObj))
        return nil;
    [tableObj setNativeTable:table.get()];
    [tableObj setParent:self];
    [tableObj setReadOnly:m_read_only];
    if (![tableObj _checkType])
        return nil;
    return tableObj;
}

-(id)RLM_mixedInColumnWithIndex:(NSUInteger)colNdx atRowIndex:(NSUInteger)rowIndex
{
    tightdb::Mixed mixed = m_table->get_mixed(colNdx, rowIndex);
    if (mixed.get_type() != tightdb::type_Table)
        return to_objc_object(mixed);

    tightdb::TableRef table = m_table->get_subtable(colNdx, rowIndex);
    TIGHTDB_ASSERT(table);
    RLMTable * tableObj = [[RLMTable alloc] _initRaw];
    if (TIGHTDB_UNLIKELY(!tableObj))
        return nil;
    [tableObj setNativeTable:table.get()];
    [tableObj setParent:self];
    [tableObj setReadOnly:m_read_only];
    if (![tableObj _checkType])
        return nil;

    return tableObj;
}


-(void)RLM_setBool:(BOOL)value inColumnWithIndex:(NSUInteger)col_ndx atRowIndex:(NSUInteger)row_ndx
{
    REALM_EXCEPTION_HANDLER_SETTERS(
        m_table->set_bool(col_ndx, row_ndx, value);,
    RLMTypeBool);
}

-(void)RLM_setInt:(int64_t)value inColumnWithIndex:(NSUInteger)col_ndx atRowIndex:(NSUInteger)row_ndx
{
    REALM_EXCEPTION_HANDLER_SETTERS(
        m_table->set_int(col_ndx, row_ndx, value);,
        RLMTypeInt);
}

-(void)RLM_setFloat:(float)value inColumnWithIndex:(NSUInteger)col_ndx atRowIndex:(NSUInteger)row_ndx
{
    REALM_EXCEPTION_HANDLER_SETTERS(
        m_table->set_float(col_ndx, row_ndx, value);,
        RLMTypeFloat);
}

-(void)RLM_setDouble:(double)value inColumnWithIndex:(NSUInteger)col_ndx atRowIndex:(NSUInteger)row_ndx
{
    REALM_EXCEPTION_HANDLER_SETTERS(
        m_table->set_double(col_ndx, row_ndx, value);,
        RLMTypeDouble);
}

-(void)RLM_setString:(NSString *)value inColumnWithIndex:(NSUInteger)col_ndx atRowIndex:(NSUInteger)row_ndx
{
    REALM_EXCEPTION_HANDLER_SETTERS(
        m_table->set_string(col_ndx, row_ndx, ObjcStringAccessor(value));,
        RLMTypeString);
}

-(void)RLM_setBinary:(NSData *)value inColumnWithIndex:(NSUInteger)col_ndx atRowIndex:(NSUInteger)row_ndx
{
    REALM_EXCEPTION_HANDLER_SETTERS(
        m_table->set_binary(col_ndx, row_ndx, ((NSData *)value).rlmBinaryData);,
        RLMTypeBinary);
}

-(void)RLM_setDate:(NSDate *)value inColumnWithIndex:(NSUInteger)col_ndx atRowIndex:(NSUInteger)row_ndx
{
    REALM_EXCEPTION_HANDLER_SETTERS(
       m_table->set_datetime(col_ndx, row_ndx, tightdb::DateTime((time_t)[value timeIntervalSince1970]));,
       RLMTypeDate);
}

-(void)RLM_setTable:(RLMTable *)value inColumnWithIndex:(NSUInteger)col_ndx atRowIndex:(NSUInteger)row_ndx
{
    // TODO: Use core method for checking the equality of two table specs. Even in the typed interface
    // the user might add columns (_checkType for typed and spec against spec for dynamic).

    REALM_EXCEPTION_HANDLER_SETTERS(
        m_table->set_subtable(col_ndx, row_ndx, &[value getNativeTable]);,
        RLMTypeTable);
}

-(void)RLM_setMixed:(id)value inColumnWithIndex:(NSUInteger)col_ndx atRowIndex:(NSUInteger)row_ndx
{
    tightdb::Mixed mixed;
    to_mixed(value, mixed);
    RLMTable * subtable = mixed.get_type() == tightdb::type_Table ? (RLMTable *)value : nil;
    REALM_EXCEPTION_HANDLER_SETTERS(
        if (subtable) {
            tightdb::LangBindHelper::set_mixed_subtable(*m_table, col_ndx, row_ndx,
                                                        [subtable getNativeTable]);
        }
        else {
            m_table->set_mixed(col_ndx, row_ndx, mixed);
        },
        RLMTypeMixed);
}


-(BOOL)RLM_insertBool:(NSUInteger)col_ndx ndx:(NSUInteger)ndx value:(BOOL)value
{
    return [self RLM_insertBool:col_ndx ndx:ndx value:value error:nil];
}

-(BOOL)RLM_insertBool:(NSUInteger)col_ndx ndx:(NSUInteger)ndx value:(BOOL)value error:(NSError* __autoreleasing*)error
{
    // FIXME: Read-only errors should probably be handled by throwing
    // an exception. That is what is done in other places in this
    // binding, and it also seems like the right thing to do. This
    // method should also not take an error argument.
    if (m_read_only) {
        if (error)
            *error = make_realm_error(RLMErrorFailRdOnly, [NSString stringWithFormat:@"Tried to insert while read only ColumnId: %llu", (unsigned long long)col_ndx]);
        return NO;
    }
    REALM_EXCEPTION_ERRHANDLER(m_table->insert_bool(col_ndx, ndx, value);, NO);
    return YES;
}

-(BOOL)RLM_insertInt:(NSUInteger)col_ndx ndx:(NSUInteger)ndx value:(int64_t)value
{
    return [self RLM_insertInt:col_ndx ndx:ndx value:value error:nil];
}


-(BOOL)RLM_insertInt:(NSUInteger)col_ndx ndx:(NSUInteger)ndx value:(int64_t)value error:(NSError* __autoreleasing*)error
{
    // FIXME: Read-only errors should probably be handled by throwing
    // an exception. That is what is done in other places in this
    // binding, and it also seems like the right thing to do. This
    // method should also not take an error argument.
    if (m_read_only) {
        if (error)
            *error = make_realm_error(RLMErrorFailRdOnly, [NSString stringWithFormat:@"Tried to insert while read only ColumnId: %llu", (unsigned long long)col_ndx]);
        return NO;
    }
    REALM_EXCEPTION_ERRHANDLER(m_table->insert_int(col_ndx, ndx, value);, NO);
    return YES;
}

-(BOOL)RLM_insertFloat:(NSUInteger)col_ndx ndx:(NSUInteger)ndx value:(float)value
{
    return [self RLM_insertFloat:col_ndx ndx:ndx value:value error:nil];
}

-(BOOL)RLM_insertFloat:(NSUInteger)col_ndx ndx:(NSUInteger)ndx value:(float)value error:(NSError* __autoreleasing*)error
{
    // FIXME: Read-only errors should probably be handled by throwing
    // an exception. That is what is done in other places in this
    // binding, and it also seems like the right thing to do. This
    // method should also not take an error argument.
    if (m_read_only) {
        if (error)
            *error = make_realm_error(RLMErrorFailRdOnly, [NSString stringWithFormat:@"Tried to insert while read only ColumnId: %llu", (unsigned long long)col_ndx]);
        return NO;
    }
    REALM_EXCEPTION_ERRHANDLER(m_table->insert_float(col_ndx, ndx, value);, NO);
    return YES;
}

-(BOOL)RLM_insertDouble:(NSUInteger)col_ndx ndx:(NSUInteger)ndx value:(double)value
{
    return [self RLM_insertDouble:col_ndx ndx:ndx value:value error:nil];
}

-(BOOL)RLM_insertDouble:(NSUInteger)col_ndx ndx:(NSUInteger)ndx value:(double)value error:(NSError* __autoreleasing*)error
{
    // FIXME: Read-only errors should probably be handled by throwing
    // an exception. That is what is done in other places in this
    // binding, and it also seems like the right thing to do. This
    // method should also not take an error argument.
    if (m_read_only) {
        if (error)
            *error = make_realm_error(RLMErrorFailRdOnly, [NSString stringWithFormat:@"Tried to insert while read only ColumnId: %llu", (unsigned long long)col_ndx]);
        return NO;
    }
    REALM_EXCEPTION_ERRHANDLER(m_table->insert_double(col_ndx, ndx, value);, NO);
    return YES;
}

-(BOOL)RLM_insertString:(NSUInteger)col_ndx ndx:(NSUInteger)ndx value:(NSString*)value
{
    return [self RLM_insertString:col_ndx ndx:ndx value:value error:nil];
}

-(BOOL)RLM_insertString:(NSUInteger)col_ndx ndx:(NSUInteger)ndx value:(NSString*)value error:(NSError* __autoreleasing*)error
{
    // FIXME: Read-only errors should probably be handled by throwing
    // an exception. That is what is done in other places in this
    // binding, and it also seems like the right thing to do. This
    // method should also not take an error argument.
    if (m_read_only) {
        if (error)
            *error = make_realm_error(RLMErrorFailRdOnly, [NSString stringWithFormat:@"Tried to insert while read only ColumnId: %llu", (unsigned long long)col_ndx]);
        return NO;
    }
    REALM_EXCEPTION_ERRHANDLER(
        m_table->insert_string(col_ndx, ndx, ObjcStringAccessor(value));,
        NO);
    return YES;
}

-(BOOL)RLM_insertBinary:(NSUInteger)col_ndx ndx:(NSUInteger)ndx value:(NSData*)value
{
    return [self RLM_insertBinary:col_ndx ndx:ndx value:value error:nil];
}

-(BOOL)RLM_insertBinary:(NSUInteger)col_ndx ndx:(NSUInteger)ndx value:(NSData*)value error:(NSError* __autoreleasing*)error
{
    // FIXME: Read-only errors should probably be handled by throwing
    // an exception. That is what is done in other places in this
    // binding, and it also seems like the right thing to do. This
    // method should also not take an error argument.
    if (m_read_only) {
        if (error)
            *error = make_realm_error(RLMErrorFailRdOnly, [NSString stringWithFormat:@"Tried to insert while read only ColumnId: %llu", (unsigned long long)col_ndx]);
        return NO;
    }
    const void *data = [(NSData *)value bytes];
    tightdb::BinaryData bd(static_cast<const char *>(data), [(NSData *)value length]);
    REALM_EXCEPTION_ERRHANDLER(
        m_table->insert_binary(col_ndx, ndx, bd);,
        NO);
    return YES;
}

-(BOOL)RLM_insertBinary:(NSUInteger)col_ndx ndx:(NSUInteger)ndx data:(const char *)data size:(size_t)size
{
    return [self RLM_insertBinary:col_ndx ndx:ndx data:data size:size error:nil];
}

-(BOOL)RLM_insertBinary:(NSUInteger)col_ndx ndx:(NSUInteger)ndx data:(const char*)data size:(size_t)size error:(NSError* __autoreleasing*)error
{
    // FIXME: Read-only errors should probably be handled by throwing
    // an exception. That is what is done in other places in this
    // binding, and it also seems like the right thing to do. This
    // method should also not take an error argument.
    if (m_read_only) {
        if (error)
            *error = make_realm_error(RLMErrorFailRdOnly, [NSString stringWithFormat:@"Tried to insert while read only ColumnId: %llu", (unsigned long long)col_ndx]);
        return NO;
    }
    REALM_EXCEPTION_ERRHANDLER(
        m_table->insert_binary(col_ndx, ndx, tightdb::BinaryData(data, size));,
        NO);
    return YES;
}

-(BOOL)RLM_insertDate:(NSUInteger)col_ndx ndx:(NSUInteger)ndx value:(NSDate *)value
{
    return [self RLM_insertDate:col_ndx ndx:ndx value:value error:nil];
}

-(BOOL)RLM_insertDate:(NSUInteger)col_ndx ndx:(NSUInteger)ndx value:(NSDate *)value error:(NSError* __autoreleasing*)error
{
    // FIXME: Read-only errors should probably be handled by throwing
    // an exception. That is what is done in other places in this
    // binding, and it also seems like the right thing to do. This
    // method should also not take an error argument.
    if (m_read_only) {
        if (error)
            *error = make_realm_error(RLMErrorFailRdOnly, [NSString stringWithFormat:@"Tried to insert while read only ColumnId: %llu", (unsigned long long)col_ndx]);
        return NO;
    }
    REALM_EXCEPTION_ERRHANDLER(m_table->insert_datetime(col_ndx, ndx, [value timeIntervalSince1970]);, NO);
    return YES;
}

-(BOOL)RLM_insertDone
{
    return [self RLM_insertDoneWithError:nil];
}

-(BOOL)RLM_insertDoneWithError:(NSError* __autoreleasing*)error
{
    // FIXME: This method should probably not take an error argument.
    REALM_EXCEPTION_ERRHANDLER(m_table->insert_done();, NO);
    return YES;
}




-(BOOL)RLM_insertSubtable:(NSUInteger)col_ndx ndx:(NSUInteger)row_ndx
{
    return [self RLM_insertSubtable:col_ndx ndx:row_ndx error:nil];
}

-(BOOL)RLM_insertSubtable:(NSUInteger)col_ndx ndx:(NSUInteger)row_ndx error:(NSError* __autoreleasing*)error
{
    // FIXME: Read-only errors should probably be handled by throwing
    // an exception. That is what is done in other places in this
    // binding, and it also seems like the right thing to do. This
    // method should also not take an error argument.
    if (m_read_only) {
        if (error)
            *error = make_realm_error(RLMErrorFailRdOnly, [NSString stringWithFormat:@"Tried to insert while read only ColumnId: %llu", (unsigned long long)col_ndx]);
        return NO;
    }
    REALM_EXCEPTION_ERRHANDLER(m_table->insert_subtable(col_ndx, row_ndx);, NO);
    return YES;
}

-(BOOL)RLM_insertSubtableCopy:(NSUInteger)col_ndx row:(NSUInteger)row_ndx subtable:(RLMTable *)subtable
{
    return [self RLM_insertSubtableCopy:col_ndx row:row_ndx subtable:subtable error:nil];
}


-(BOOL)RLM_insertSubtableCopy:(NSUInteger)col_ndx row:(NSUInteger)row_ndx subtable:(RLMTable *)subtable error:(NSError* __autoreleasing*)error
{
    // FIXME: Read-only errors should probably be handled by throwing
    // an exception. That is what is done in other places in this
    // binding, and it also seems like the right thing to do. This
    // method should also not take an error argument.
    if (m_read_only) {
        if (error)
            *error = make_realm_error(RLMErrorFailRdOnly, [NSString stringWithFormat:@"Tried to insert while read only ColumnId: %llu", (unsigned long long)col_ndx]);
        return NO;
    }
    REALM_EXCEPTION_ERRHANDLER(
        tightdb::LangBindHelper::insert_subtable(*m_table, col_ndx, row_ndx, [subtable getNativeTable]);,
        NO);
    return YES;
}




-(RLMType)mixedTypeForColumnWithIndex:(NSUInteger)colIndex atRowIndex:(NSUInteger)rowIndex
{
    return RLMType(m_table->get_mixed_type(colIndex, rowIndex));
}

-(BOOL)RLM_insertMixed:(NSUInteger)col_ndx ndx:(NSUInteger)row_ndx value:(id)value
{
    return [self RLM_insertMixed:col_ndx ndx:row_ndx value:value error:nil];
}

-(BOOL)RLM_insertMixed:(NSUInteger)col_ndx ndx:(NSUInteger)row_ndx value:(id)value error:(NSError* __autoreleasing*)error
{
    if (m_read_only) {
        if (error)
            *error = make_realm_error(RLMErrorFailRdOnly, [NSString stringWithFormat:@"Tried to insert while read only ColumnId: %llu", (unsigned long long)col_ndx]);
        return NO;
    }
    tightdb::Mixed mixed;
    RLMTable * subtable;
    if ([value isKindOfClass:[RLMTable class]]) {
        subtable = (RLMTable *)value;
    }
    else {
        to_mixed(value, mixed);
    }
    REALM_EXCEPTION_ERRHANDLER(
        if (subtable) {
            tightdb::LangBindHelper::insert_mixed_subtable(*m_table, col_ndx, row_ndx,
                                                           [subtable getNativeTable]);
        }
        else {
            m_table->insert_mixed(col_ndx, row_ndx, mixed);
        },
        NO);
    return YES;
}


-(NSUInteger)addColumnWithName:(NSString*)name type:(RLMType)type
{
    return [self addColumnWithType:type andName:name error:nil];
}

-(NSUInteger)addColumnWithType:(RLMType)type andName:(NSString*)name error:(NSError* __autoreleasing*)error
{
    REALM_EXCEPTION_ERRHANDLER(
        return m_table->add_column(tightdb::DataType(type), ObjcStringAccessor(name));,
        0);
}

-(void)renameColumnWithIndex:(NSUInteger)colIndex to:(NSString *)newName
{
    REALM_EXCEPTION_HANDLER_COLUMN_INDEX_VALID(colIndex);
    m_table->rename_column(colIndex, ObjcStringAccessor(newName));
}


-(void)removeColumnWithIndex:(NSUInteger)columnIndex
{
    REALM_EXCEPTION_HANDLER_COLUMN_INDEX_VALID(columnIndex);
    
    try {
        m_table->remove_column(columnIndex);
    }
    catch(std::exception& ex) {
        @throw[NSException exceptionWithName:@"realm:core_exception"
                                      reason:[NSString stringWithUTF8String:ex.what()]
                                    userInfo:nil];
    }
}

-(NSUInteger)findRowIndexWithBool:(BOOL)aBool inColumnWithIndex:(NSUInteger)colIndex
{
    return was_not_found(m_table->find_first_bool(colIndex, aBool));
}
-(NSUInteger)findRowIndexWithInt:(int64_t)anInt inColumnWithIndex:(NSUInteger)colIndex
{
    return was_not_found(m_table->find_first_int(colIndex, anInt));
}
-(NSUInteger)findRowIndexWithFloat:(float)aFloat inColumnWithIndex:(NSUInteger)colIndex
{
    return was_not_found(m_table->find_first_float(colIndex, aFloat));
}
-(NSUInteger)findRowIndexWithDouble:(double)aDouble inColumnWithIndex:(NSUInteger)colIndex
{
    return was_not_found(m_table->find_first_double(colIndex, aDouble));
}
-(NSUInteger)findRowIndexWithString:(NSString *)aString inColumnWithIndex:(NSUInteger)colIndex
{
    return was_not_found(m_table->find_first_string(colIndex, ObjcStringAccessor(aString)));
}
-(NSUInteger)findRowIndexWithBinary:(NSData *)aBinary inColumnWithIndex:(NSUInteger)colIndex
{
    const void *data = [(NSData *)aBinary bytes];
    tightdb::BinaryData bd(static_cast<const char *>(data), [(NSData *)aBinary length]);
    return was_not_found(m_table->find_first_binary(colIndex, bd));
}
-(NSUInteger)findRowIndexWithDate:(NSDate *)aDate inColumnWithIndex:(NSUInteger)colIndex
{
    return was_not_found(m_table->find_first_datetime(colIndex, [aDate timeIntervalSince1970]));
}
-(NSUInteger)findRowIndexWithMixed:(id)aMixed inColumnWithIndex:(NSUInteger)colIndex
{
    static_cast<void>(colIndex);
    static_cast<void>(aMixed);
    [NSException raise:@"NotImplemented" format:@"Not implemented"];
    // FIXME: Implement this!
//    return _table->find_first_mixed(col_ndx, [value getNativeMixed]);
    return 0;
}

-(RLMView*)findAllRowsWithBool:(BOOL)aBool inColumnWithIndex:(NSUInteger)colIndex
{
    tightdb::TableView view = m_table->find_all_bool(colIndex, aBool);
    return [RLMView viewWithTable:self nativeView:view];
}
-(RLMView*)findAllRowsWithInt:(int64_t)anInt inColumnWithIndex:(NSUInteger)colIndex
{
    tightdb::TableView view = m_table->find_all_int(colIndex, anInt);
    return [RLMView viewWithTable:self nativeView:view];
}
-(RLMView*)findAllRowsWithFloat:(float)aFloat inColumnWithIndex:(NSUInteger)colIndex
{
    tightdb::TableView view = m_table->find_all_float(colIndex, aFloat);
    return [RLMView viewWithTable:self nativeView:view];
}
-(RLMView*)findAllRowsWithDouble:(double)aDouble inColumnWithIndex:(NSUInteger)colIndex
{
    tightdb::TableView view = m_table->find_all_double(colIndex, aDouble);
    return [RLMView viewWithTable:self nativeView:view];
}
-(RLMView*)findAllRowsWithString:(NSString *)aString inColumnWithIndex:(NSUInteger)colIndex
{
    tightdb::TableView view = m_table->find_all_string(colIndex, ObjcStringAccessor(aString));
    return [RLMView viewWithTable:self nativeView:view];
}
-(RLMView*)findAllRowsWithBinary:(NSData *)aBinary inColumnWithIndex:(NSUInteger)colIndex
{
    tightdb::TableView view = m_table->find_all_binary(colIndex, aBinary.rlmBinaryData);
    return [RLMView viewWithTable:self nativeView:view];
}
-(RLMView*)findAllRowsWithDate:(NSDate *)aDate inColumnWithIndex:(NSUInteger)colIndex
{
    tightdb::TableView view = m_table->find_all_datetime(colIndex, [aDate timeIntervalSince1970]);
    return [RLMView viewWithTable:self nativeView:view];
}
-(RLMView*)findAllRowsWithMixed:(id)aMixed inColumnWithIndex:(NSUInteger)colIndex
{
    static_cast<void>(colIndex);
    static_cast<void>(aMixed);
    [NSException raise:@"NotImplemented" format:@"Not implemented"];
    // FIXME: Implement this!
//    tightdb::TableView view = m_table->find_all_mixed(col_ndx, [value getNativeMixed]);
//    return [RLMView viewWithTable:self nativeView:view];
    return 0;
}

-(RLMQuery*)where
{
    return [self whereWithError:nil];
}

-(RLMQuery*)whereWithError:(NSError* __autoreleasing*)error
{
    return [[RLMQuery alloc] initWithTable:self error:error];
}

-(RLMView *)distinctValuesInColumnWithIndex:(NSUInteger)colIndex
{
    if (!([self columnTypeOfColumnWithIndex:colIndex] == RLMTypeString)) {
        @throw [NSException exceptionWithName:@"realm:column_type_not_supported"
                                       reason:@"Distinct currently only supported on columns of type RLMTypeString"
                                     userInfo:nil];
    }
    if (![self isIndexCreatedInColumnWithIndex:colIndex]) {
        @throw [NSException exceptionWithName:@"realm:column_not_indexed"
                                       reason:@"An index must be created on the column to get distinct values"
                                     userInfo:nil];
    }
    
    tightdb::TableView distinctView = m_table->get_distinct_view(colIndex);
    return [RLMView viewWithTable:self nativeView:distinctView];
}

namespace {

// small helper to create the many exceptions thrown when parsing predicates
inline NSException * predicate_exception(NSString * name, NSString * reason) {
    return [NSException exceptionWithName:[NSString stringWithFormat:@"filterWithPredicate:orderedBy: - %@", name] reason:reason userInfo:nil];
}

// validate that we support the passed in expression type
inline NSExpressionType validated_expression_type(NSExpression * expression) {
    if (expression.expressionType != NSConstantValueExpressionType &&
        expression.expressionType != NSKeyPathExpressionType) {
        @throw predicate_exception(@"Invalid expression type", @"Only support NSConstantValueExpressionType and NSKeyPathExpressionType");
    }
    return expression.expressionType;
}

// return the column index for a validated column name
inline NSUInteger validated_column_index(RLMTable * table, NSString * columnName) {
    NSUInteger index = [table indexOfColumnWithName:columnName];
    if (index == NSNotFound) {
        @throw predicate_exception(@"Invalid column name",
            [NSString stringWithFormat:@"Column name %@ not found in table", columnName]);
    }
    return index;
}


// apply an expression between two columns to a query
/*
void update_query_with_column_expression(RLMTable * table, tightdb::Query & query,
    NSString * col1, NSString * col2, NSPredicateOperatorType operatorType) {
    
    // only support equality for now
    if (operatorType != NSEqualToPredicateOperatorType) {
        @throw predicate_exception(@"Invalid predicate comparison type", @"only support equality comparison type");
    }
    
    // validate column names
    NSUInteger index1 = validated_column_index(table, col1);
    NSUInteger index2 = validated_column_index(table, col2);
    
    // make sure they are the same type
    tightdb::DataType type1 = table->m_table->get_column_type(index1);
    tightdb::DataType type2 = table->m_table->get_column_type(index2);

    if (type1 == type2) {
        @throw predicate_exception(@"Invalid predicate expression", @"Columns must be the same type");
    }

    // not suppoting for now - if we changed names for column comparisons so that we could
    // use templated function for all numeric types this would be much easier
    @throw predicate_exception(@"Unsupported predicate", @"Not suppoting column comparison for now");
}
 */

// add a clause for numeric constraints based on operator type
template <typename T>
void add_numeric_constraint_to_query(tightdb::Query & query,
                                     tightdb::DataType datatype,
                                     NSPredicateOperatorType operatorType,
                                     NSUInteger index,
                                     T value) {
    switch (operatorType) {
        case NSLessThanPredicateOperatorType:
            query.less(index, value);
            break;
        case NSLessThanOrEqualToPredicateOperatorType:
            query.less_equal(index, value);
            break;
        case NSGreaterThanPredicateOperatorType:
            query.greater(index, value);
            break;
        case NSGreaterThanOrEqualToPredicateOperatorType:
            query.greater_equal(index, value);
            break;
        case NSEqualToPredicateOperatorType:
            query.equal(index, value);
            break;
        case NSNotEqualToPredicateOperatorType:
            query.not_equal(index, value);
            break;
        default:
            @throw predicate_exception(@"Invalid operator type", [NSString stringWithFormat:@"Operator type %lu not supported for type %u", (unsigned long)operatorType, datatype]);
            break;
    }
}

void add_bool_constraint_to_query(tightdb::Query & query,
                                    NSPredicateOperatorType operatorType,
                                    NSUInteger index,
                                    bool value) {
    switch (operatorType) {
        case NSEqualToPredicateOperatorType:
            query.equal(index, value);
            break;
        case NSNotEqualToPredicateOperatorType:
            query.not_equal(index, value);
            break;
        default:
            @throw predicate_exception(@"Invalid operator type", [NSString stringWithFormat:@"Operator type %lu not supported for bool type", (unsigned long)operatorType]);
            break;
    }
}

void add_string_constraint_to_query(tightdb::Query & query,
                                    NSPredicateOperatorType operatorType,
                                    NSComparisonPredicateOptions predicateOptions,
                                    NSUInteger index,
                                    NSString * value) {
    bool caseSensitive = !(predicateOptions & NSCaseInsensitivePredicateOption);
    bool diacriticInsensitive = (predicateOptions & NSDiacriticInsensitivePredicateOption);
    
    if (diacriticInsensitive) {
        @throw predicate_exception(@"Invalid predicate option", @"NSDiacriticInsensitivePredicateOption not supported for string type");
    }
    
    tightdb::StringData sd([(NSString *)value UTF8String]);
    switch (operatorType) {
        case NSBeginsWithPredicateOperatorType:
            query.begins_with(index, sd, caseSensitive);
            break;
        case NSEndsWithPredicateOperatorType:
            query.ends_with(index, sd, caseSensitive);
            break;
        case NSContainsPredicateOperatorType:
            query.contains(index, sd, caseSensitive);
            break;
        case NSEqualToPredicateOperatorType:
            query.equal(index, sd, caseSensitive);
            break;
        case NSNotEqualToPredicateOperatorType:
            query.not_equal(index, sd, caseSensitive);
            break;
        default:
            @throw predicate_exception(@"Invalid operator type", [NSString stringWithFormat:@"Operator type %lu not supported for string type", (unsigned long)operatorType]);
            break;
    }
}

void add_datetime_constraint_to_query(tightdb::Query & query,
                                      NSPredicateOperatorType operatorType,
                                      NSUInteger index,
                                      double value) {
    switch (operatorType) {
        case NSLessThanPredicateOperatorType:
            query.less_datetime(index, value);
            break;
        case NSLessThanOrEqualToPredicateOperatorType:
            query.less_equal_datetime(index, value);
            break;
        case NSGreaterThanPredicateOperatorType:
            query.greater_datetime(index, value);
            break;
        case NSGreaterThanOrEqualToPredicateOperatorType:
            query.greater_equal_datetime(index, value);
            break;
        case NSEqualToPredicateOperatorType:
            query.equal_datetime(index, value);
            break;
        case NSNotEqualToPredicateOperatorType:
            query.not_equal_datetime(index, value);
            break;
        default:
            @throw predicate_exception(@"Invalid operator type", [NSString stringWithFormat:@"Operator type %lu not supported for type NSDate", (unsigned long)operatorType]);
            break;
    }
}

void add_between_constraint_to_query(tightdb::Query & query,
                                     tightdb::DataType dataType,
                                     NSUInteger index,
                                     NSArray *array) {
    id from = array.firstObject;
    id to = array.lastObject;
    switch (dataType) {
        case tightdb::type_DateTime:
            query.between_datetime(index,
                                   double([(NSDate *)from timeIntervalSince1970]),
                                   double([(NSDate *)to timeIntervalSince1970]));
            break;
        case tightdb::type_Double:
        {
            double fromDouble = double([(NSNumber *)from doubleValue]);
            double toDouble = double([(NSNumber *)to doubleValue]);
            query.between(index, fromDouble, toDouble);
            break;
        }
        case tightdb::type_Float:
        {
            float fromFloat = float([(NSNumber *)from floatValue]);
            float toFloat = float([(NSNumber *)to floatValue]);
            query.between(index, fromFloat, toFloat);
            break;
        }
        case tightdb::type_Int:
        {
            int fromInt = int([(NSNumber *)from intValue]);
            int toInt = int([(NSNumber *)to intValue]);
            query.between(index, fromInt, toInt);
            break;
        }
        default:
            @throw predicate_exception(@"Unsupported predicate value type",
                                       [NSString stringWithFormat:@"Object type %i not supported for BETWEEN operations", dataType]);
    }
}

void add_binary_constraint_to_query(tightdb::Query & query,
                                    NSPredicateOperatorType operatorType,
                                    NSUInteger index,
                                    NSData *value) {
    tightdb::BinaryData binData = [value rlmBinaryData];
    switch (operatorType) {
        case NSBeginsWithPredicateOperatorType:
            query.begins_with(index, binData);
            break;
        case NSEndsWithPredicateOperatorType:
            query.ends_with(index, binData);
            break;
        case NSContainsPredicateOperatorType:
            query.contains(index, binData);
            break;
        case NSEqualToPredicateOperatorType:
            query.equal(index, binData);
            break;
        case NSNotEqualToPredicateOperatorType:
            query.not_equal(index, binData);
            break;
        default:
            @throw predicate_exception(@"Invalid operator type", [NSString stringWithFormat:@"Operator type %lu not supported for binary type", (unsigned long)operatorType]);
            break;
    }
}

void validate_value_for_query(id value, tightdb::DataType type, BOOL betweenOperation) {
    if (betweenOperation) {
        if ([value isKindOfClass:[NSArray class]]) {
            NSArray *array = value;
            if (array.count == 2) {
                if (!verify_object_is_type(array.firstObject, type) ||
                    !verify_object_is_type(array.lastObject, type)) {
                    @throw predicate_exception(@"Invalid value",
                                               [NSString stringWithFormat:@"NSArray objects must be of type %i for BETWEEN operations", type]);
                }
            } else {
                @throw predicate_exception(@"Invalid value",
                                           @"NSArray object must contain exactly two objects for BETWEEN operations");
            }
        } else {
            @throw predicate_exception(@"Invalid value",
                                       @"object must be of type NSArray for BETWEEN operations");
        }
    } else {
        if (!verify_object_is_type(value, type)) {
            @throw predicate_exception(@"Invalid value",
                                       [NSString stringWithFormat:@"object must be of type %i", type]);
        }
    }
}

void update_query_with_value_expression(RLMTable * table, tightdb::Query & query,
    NSString * columnName, id value, NSPredicateOperatorType operatorType,
    NSComparisonPredicateOptions predicateOptions) {

    // validate object type
    NSUInteger index = validated_column_index(table, columnName);
    tightdb::DataType type = table->m_table->get_column_type(index);
    
    BOOL betweenOperation = (operatorType == NSBetweenPredicateOperatorType);
    validate_value_for_query(value, type, betweenOperation);
    
    if (betweenOperation) {
        add_between_constraint_to_query(query, type, index, value);
        return;
    }
    
    // finally cast to native types and add query clause
    switch (type) {
        case tightdb::type_Bool:
            add_bool_constraint_to_query(query, operatorType, index,
                                         bool([(NSNumber *)value boolValue]));
            break;
        case tightdb::type_DateTime:
            add_datetime_constraint_to_query(query, operatorType, index,
                                             double([(NSDate *)value timeIntervalSince1970]));
            break;
        case tightdb::type_Double:
            add_numeric_constraint_to_query(query, type, operatorType,
                                            index, double([(NSNumber *)value doubleValue]));
            break;
        case tightdb::type_Float:
            add_numeric_constraint_to_query(query, type, operatorType,
                                            index, float([(NSNumber *)value floatValue]));
            break;
        case tightdb::type_Int:
            add_numeric_constraint_to_query(query, type, operatorType,
                                            index, int([(NSNumber *)value intValue]));
            break;
        case tightdb::type_String:
            add_string_constraint_to_query(query, operatorType, predicateOptions, index, value);
            break;
        case tightdb::type_Binary:
            add_binary_constraint_to_query(query, operatorType, index, value);
            break;
        default:
            @throw predicate_exception(@"Unsupported predicate value type",
                [NSString stringWithFormat:@"Object type %i not supported", type]);
    }
}

void update_query_with_predicate(NSPredicate * predicate,
    RLMTable * table, tightdb::Query & query) {
    
    // compound predicates
    if ([predicate isMemberOfClass:[NSCompoundPredicate class]]) {
        NSCompoundPredicate * comp = (NSCompoundPredicate *)predicate;
        if ([comp compoundPredicateType] == NSAndPredicateType) {
            // add all of the subprediates
            query.group();
            for (NSPredicate * subp in comp.subpredicates) {
                update_query_with_predicate(subp, table, query);
            }
            query.end_group();
        }
        else if ([comp compoundPredicateType] == NSOrPredicateType) {
            // add all of the subprediates with ors inbetween
            query.group();
            for (NSUInteger i = 0; i < comp.subpredicates.count; i++) {
                NSPredicate * subp = comp.subpredicates[i];
                if (i > 0) {
                    query.Or();
                }
                update_query_with_predicate(subp, table, query);
            }
            query.end_group();
        }
        else {
            @throw predicate_exception(@"Invalid compound predicate type",
                                       @"Only support AND and OR predicate types");
        }
    }
    else if ([predicate isMemberOfClass:[NSComparisonPredicate class]]) {
        NSComparisonPredicate * compp = (NSComparisonPredicate *)predicate;
 
        // validate expressions
        NSExpressionType exp1Type = validated_expression_type(compp.leftExpression);
        NSExpressionType exp2Type = validated_expression_type(compp.rightExpression);

        // figure out if we have column expression or value expression and update query accordingly
        // we are limited here to KeyPath expressions and constantValue expressions from validation
        if (exp1Type == NSKeyPathExpressionType) {
            if (exp2Type == NSKeyPathExpressionType) {
                @throw predicate_exception(@"Unsupported predicate", @"Not suppoting column comparison for now");
//                update_query_with_column_expression(table, query, compp.leftExpression.keyPath,
//                    compp.rightExpression.keyPath, compp.predicateOperatorType);
            }
            else {
                update_query_with_value_expression(table, query, compp.leftExpression.keyPath, compp.rightExpression.constantValue, compp.predicateOperatorType, compp.options);
            }
        }
        else {
            if (exp2Type == NSKeyPathExpressionType) {
                update_query_with_value_expression(table, query, compp.rightExpression.keyPath, compp.leftExpression.constantValue, compp.predicateOperatorType, compp.options);
            }
            else {
                @throw predicate_exception(@"Invalid predicate expressions",
                                           @"Tring to compare two constant values");
            }
        }
    }
    else {
        // invalid predicate type
        @throw predicate_exception(@"Invalid predicate",
                                   @"Only support compound and comparison predicates");
    }
}

tightdb::Query queryFromPredicate(RLMTable *table, id condition)
{
    tightdb::Query query = table->m_table->where();

    // parse and apply predicate tree
    if (condition) {
        if ([condition isKindOfClass:[NSString class]]) {
            NSPredicate *predicate = [NSPredicate predicateWithFormat:condition];
            update_query_with_predicate(predicate, table, query);
        }
        else if ([condition isKindOfClass:[NSPredicate class]]) {
            update_query_with_predicate(condition, table, query);
        }
        else {
            @throw predicate_exception(@"Invalid argument", @"Condition should be predicate as string or NSPredicate object");
        }
    }

    return query;
}

} //namespace

-(id)firstWhere:(id)predicate
{
    tightdb::Query query = queryFromPredicate(self, predicate);

    size_t row_ndx = query.find();

    if (row_ndx == tightdb::not_found)
        return nil;

    return [[_proxyObjectClass alloc] initWithTable:self ndx:row_ndx];
}

-(RLMView *)allWhere:(id)predicate
{
    tightdb::Query query = queryFromPredicate(self, predicate);

    // create view
    tightdb::TableView view = query.find_all();

    // create objc view and return
    return [RLMView viewWithTable:self nativeView:view objectClass:_proxyObjectClass];
}

-(RLMView *)allWhere:(id)predicate orderBy:(id)order
{
    tightdb::Query query = queryFromPredicate(self, predicate);

    // create view
    tightdb::TableView view = query.find_all();

    // apply order
    if (order) {
        NSString *columnName;
        BOOL ascending = YES;

        if ([order isKindOfClass:[NSString class]]) {
            columnName = order;
        }
        else if ([order isKindOfClass:[NSSortDescriptor class]]) {
            columnName = ((NSSortDescriptor*)order).key;
            ascending = ((NSSortDescriptor*)order).ascending;
        }
        else {
            @throw predicate_exception(@"Invalid order type",
                                       @"Order must be column name or NSSortDescriptor");
        }

        NSUInteger index = validated_column_index(self, columnName);
        RLMType columnType = [self columnTypeOfColumnWithIndex:index];

        if (columnType != RLMTypeInt && columnType != RLMTypeBool && columnType != RLMTypeDate) {
            @throw predicate_exception(@"Invalid sort column type",
                                       @"Sort only supported on Integer, Date and Boolean columns.");
        }

        view.sort(index, ascending);
    }

    // create objc view and return
    return [RLMView viewWithTable:self nativeView:view objectClass:_proxyObjectClass];
}

-(NSUInteger)countWhere:(id)predicate
{
    tightdb::Query query = queryFromPredicate(self, predicate);
    
    size_t count = query.count();
    
    return count;
}

-(NSNumber *)sumOfColumn:(NSString *)columnName where:(id)predicate
{
    tightdb::Query query = queryFromPredicate(self, predicate);
    
    NSUInteger index = [self indexOfColumnWithName:columnName];
    
    if (index == NSNotFound) {
        @throw [NSException exceptionWithName:@"realm:invalid_column_name"
                                       reason:[NSString stringWithFormat:@"Column with name %@ not found on table", columnName]
                                     userInfo:nil];
    }
    
    NSNumber *sum;
    RLMType columnType = [self columnTypeOfColumnWithIndex:index];
    if (columnType == RLMTypeInt) {
        sum = [NSNumber numberWithInteger:query.sum_int(index)];
    }
    else if (columnType == RLMTypeDouble) {
        sum = [NSNumber numberWithDouble:query.sum_double(index)];
    }
    else if (columnType == RLMTypeFloat) {
        sum = [NSNumber numberWithDouble:query.sum_float(index)];
    }
    else {
        @throw [NSException exceptionWithName:@"realm:operation_not_supprted"
                                       reason:@"Sum only supported on int, float and double columns."
                                     userInfo:nil];
    }
    
    return sum;
}

-(NSNumber *)averageOfColumn:(NSString *)columnName where:(id)predicate
{
    tightdb::Query query = queryFromPredicate(self, predicate);
    
    NSUInteger index = [self indexOfColumnWithName:columnName];
    
    if (index == NSNotFound) {
        @throw [NSException exceptionWithName:@"realm:invalid_column_name"
                                       reason:[NSString stringWithFormat:@"Column with name %@ not found on table", columnName]
                                     userInfo:nil];
    }
    
    NSNumber *average;
    RLMType columnType = [self columnTypeOfColumnWithIndex:index];
    if (columnType == RLMTypeInt) {
        average = [NSNumber numberWithDouble:query.average_int(index)];
    }
    else if (columnType == RLMTypeDouble) {
        average = [NSNumber numberWithDouble:query.average_double(index)];
    }
    else if (columnType == RLMTypeFloat) {
        average = [NSNumber numberWithDouble:query.average_float(index)];
    }
    else {
        @throw [NSException exceptionWithName:@"realm:operation_not_supprted"
                                       reason:@"Average only supported on int, float and double columns."
                                     userInfo:nil];
    }
    
    return average;
}

-(id)minInColumn:(NSString *)columnName where:(id)predicate
{
    tightdb::Query query = queryFromPredicate(self, predicate);
    
    NSUInteger index = [self indexOfColumnWithName:columnName];
    
    if (index == NSNotFound) {
        @throw [NSException exceptionWithName:@"realm:invalid_column_name"
                                       reason:[NSString stringWithFormat:@"Column with name %@ not found on table", columnName]
                                     userInfo:nil];
    }
    
    id min;
    RLMType columnType = [self columnTypeOfColumnWithIndex:index];
    if (columnType == RLMTypeInt) {
        min = [NSNumber numberWithInteger:query.minimum_int(index)];
    }
    else if (columnType == RLMTypeDouble) {
        min = [NSNumber numberWithDouble:query.minimum_double(index)];
    }
    else if (columnType == RLMTypeFloat) {
        min = [NSNumber numberWithFloat:query.minimum_float(index)];
    }
    else if (columnType == RLMTypeDate) {
        @throw [NSException exceptionWithName:@"realm:operation_not_supported"
                                       reason:@"Minimum not supported on date columns yet"
                                     userInfo:nil];
    }
    else {
        @throw [NSException exceptionWithName:@"realm:operation_not_supprted"
                                       reason:@"Minimum only supported on int, float and double columns."
                                     userInfo:nil];
    }
    
    return min;
}

-(id)maxInColumn:(NSString *)columnName where:(id)predicate
{
    tightdb::Query query = queryFromPredicate(self, predicate);
    
    NSUInteger index = [self indexOfColumnWithName:columnName];
    
    if (index == NSNotFound) {
        @throw [NSException exceptionWithName:@"realm:invalid_column_name"
                                       reason:[NSString stringWithFormat:@"Column with name %@ not found on table", columnName]
                                     userInfo:nil];
    }
    
    id max;
    RLMType columnType = [self columnTypeOfColumnWithIndex:index];
    if (columnType == RLMTypeInt) {
        max = [NSNumber numberWithInteger:query.maximum_int(index)];
    }
    else if (columnType == RLMTypeDouble) {
        max = [NSNumber numberWithDouble:query.maximum_double(index)];
    }
    else if (columnType == RLMTypeFloat) {
        max = [NSNumber numberWithFloat:query.maximum_float(index)];
    }
    else if (columnType == RLMTypeDate) {
        @throw [NSException exceptionWithName:@"realm:operation_not_supported"
                                       reason:@"Maximum not supported on date columns yet"
                                     userInfo:nil];
    }
    else {
        @throw [NSException exceptionWithName:@"realm:operation_not_supprted"
                                       reason:@"Maximum only supported on int, float and double columns."
                                     userInfo:nil];
    }
    
    return max;
}

-(BOOL)isIndexCreatedInColumnWithIndex:(NSUInteger)colIndex
{
    return m_table->has_index(colIndex);
}

-(void)createIndexInColumnWithIndex:(NSUInteger)colIndex
{
    m_table->set_index(colIndex);
}

-(BOOL)optimize
{
    return [self optimizeWithError:nil];
}

-(BOOL)optimizeWithError:(NSError* __autoreleasing*)error
{
    REALM_EXCEPTION_ERRHANDLER(m_table->optimize();, NO);
    return YES;
}

-(NSUInteger)countRowsWithInt:(int64_t)anInt inColumnWithIndex:(NSUInteger)colIndex
{
    return m_table->count_int(colIndex, anInt);
}
-(NSUInteger)countRowsWithFloat:(float)aFloat inColumnWithIndex:(NSUInteger)colIndex
{
    return m_table->count_float(colIndex, aFloat);
}
-(NSUInteger)countRowsWithDouble:(double)aDouble inColumnWithIndex:(NSUInteger)colIndex
{
    return m_table->count_double(colIndex, aDouble);
}
-(NSUInteger)countRowsWithString:(NSString *)aString inColumnWithIndex:(NSUInteger)colIndex
{
    return m_table->count_string(colIndex, ObjcStringAccessor(aString));
}

-(int64_t)sumIntColumnWithIndex:(NSUInteger)colIndex
{
    return m_table->sum_int(colIndex);
}
-(double)sumFloatColumnWithIndex:(NSUInteger)colIndex
{
    return m_table->sum_float(colIndex);
}
-(double)sumDoubleColumnWithIndex:(NSUInteger)colIndex
{
    return m_table->sum_double(colIndex);
}

-(int64_t)maxIntInColumnWithIndex:(NSUInteger)colIndex
{
    return m_table->maximum_int(colIndex);
}
-(float)maxFloatInColumnWithIndex:(NSUInteger)colIndex
{
    return m_table->maximum_float(colIndex);
}
-(double)maxDoubleInColumnWithIndex:(NSUInteger)colIndex
{
    return m_table->maximum_double(colIndex);
}

-(int64_t)minIntInColumnWithIndex:(NSUInteger)colIndex
{
    return m_table->minimum_int(colIndex);
}
-(float)minFloatInColumnWithIndex:(NSUInteger)colIndex
{
    return m_table->minimum_float(colIndex);
}
-(double)minDoubleInColumnWithIndex:(NSUInteger)colIndex
{
    return m_table->minimum_double(colIndex);
}

-(double)avgIntColumnWithIndex:(NSUInteger)colIndex
{
    return m_table->average_int(colIndex);
}
-(double)avgFloatColumnWithIndex:(NSUInteger)colIndex
{
    return m_table->average_float(colIndex);
}
-(double)avgDoubleColumnWithIndex:(NSUInteger)colIndex
{
    return m_table->average_double(colIndex);
}

-(BOOL)_addColumns
{
    return YES; // Must be overridden in typed table classes.
}


+ (void)updateDescriptor:(RLMDescriptor *)desc toSupportObjectDescriptor:(RLMObjectDescriptor *)descriptor {
    for (RLMProperty *prop in descriptor.properties) {
        NSUInteger index = [desc indexOfColumnWithName:prop.name];
        if (index == NSNotFound) {
            // create the column
            [desc addColumnWithName:prop.name type:prop.type];
            if (prop.type == RLMTypeTable) {
                // set subtable schema
                RLMDescriptor * subDesc = [desc subdescriptorForColumnWithIndex:desc.columnCount-1];
                RLMObjectDescriptor * objectDescriptor = [RLMObjectDescriptor descriptorForObjectClass:prop.subtableObjectClass];
                [RLMTable updateDescriptor:subDesc toSupportObjectDescriptor:objectDescriptor];
            }
        }
        else if ([desc columnTypeOfColumnWithIndex:index] != prop.type) {
            NSString *reason = [NSString stringWithFormat:@"Column with name '%@' exists on table with different type", prop.name];
            @throw [NSException exceptionWithName:@"TDBException"
                                           reason:reason
                                         userInfo:nil];
        }
    }
}


// returns YES if you can currently insert objects of type Class
-(BOOL)canInsertObjectOfClass:(Class)objectClass {
    RLMObjectDescriptor * descriptor = [RLMObjectDescriptor descriptorForObjectClass:objectClass];
    for (RLMProperty * prop in descriptor.properties) {
        NSUInteger index = [self indexOfColumnWithName:prop.name];
        if (index == NSNotFound || [self columnTypeOfColumnWithIndex:index] != prop.type) {
            NSLog(@"Schema not compatible with table columns");
            return NO;
        }
    }
    return YES;
}

// returns YES if it's possible to update the table to support objects of type Class
-(BOOL)canUpdateToSupportObjectClass:(Class)objectClass {
    RLMObjectDescriptor *descriptor = [RLMObjectDescriptor descriptorForObjectClass:objectClass];
    for (RLMProperty *prop in descriptor.properties) {
        NSUInteger index = [self indexOfColumnWithName:prop.name];
        if (index != NSNotFound && [self columnTypeOfColumnWithIndex:index] != prop.type) {
            return NO;
        }
    }
    return YES;
}

<<<<<<< HEAD
@end

=======

@end
>>>>>>> ae0e67aa
<|MERGE_RESOLUTION|>--- conflicted
+++ resolved
@@ -1874,10 +1874,4 @@
     return YES;
 }
 
-<<<<<<< HEAD
-@end
-
-=======
-
-@end
->>>>>>> ae0e67aa
+@end