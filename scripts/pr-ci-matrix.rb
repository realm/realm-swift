--- conflicted
+++ resolved
@@ -1,10 +1,6 @@
 #!/usr/bin/env ruby
 # A script to generate the .jenkins.yml file for the CI pull request job
-<<<<<<< HEAD
-XCODE_VERSIONS = %w(11.3 11.7 12.1 12.2 12.4 12.5)
-=======
 XCODE_VERSIONS = %w(11.3 11.7 12.2 12.4 12.5)
->>>>>>> 228494c6
 
 all = ->(v) { true }
 latest_only = ->(v) { v == XCODE_VERSIONS.last }
@@ -51,11 +47,7 @@
   'cocoapods-ios-dynamic' => oldest_and_latest,
   'cocoapods-watchos' => oldest_and_latest,
   # 'cocoapods-catalyst' => oldest_and_latest,
-<<<<<<< HEAD
-  'swiftui' => latest_only,
-=======
   'swiftui-ios' => latest_only,
->>>>>>> 228494c6
 }
 
 output_file = """
