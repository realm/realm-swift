--- conflicted
+++ resolved
@@ -30,29 +30,6 @@
     'watchos' => oldest_and_latest,
 
     'ios-swiftui' => latest_only,
-<<<<<<< HEAD
-    'osx-swiftuiserver' => latest_only,
-
-    'objectserver-osx' => oldest_and_latest,
-
-    'docs' => latest_only,
-    'swiftlint' => latest_only,
-
-    'swiftpm' => oldest_and_latest,
-    'swiftpm-debug' => all,
-    'swiftpm-address' => latest_only,
-    'swiftpm-thread' => latest_only,
-
-    'xcframework' => latest_only,
-
-    'cocoapods-osx' => all,
-    'cocoapods-ios-static' => latest_only,
-    'cocoapods-ios' => latest_only,
-    'cocoapods-watchos' => latest_only,
-    'cocoapods-tvos' => latest_only,
-    'cocoapods-catalyst' => latest_only,
-
-=======
     
     'swiftuiserver-osx' => latest_only,
     'objectserver-osx' => oldest_and_latest,
@@ -74,7 +51,6 @@
     'cocoapods-tvos' => latest_only,
     'cocoapods-catalyst' => latest_only,
 
->>>>>>> a75514cf
     'spm-ios' => all,
   }
 end