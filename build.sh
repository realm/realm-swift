#!/bin/bash

##################################################################################
# Custom build tool for Realm Objective C binding.
#
# (C) Copyright 2011-2014 by realm.io.
##################################################################################

# Warning: pipefail is not a POSIX compatible option, but on OS X it works just fine.
#          OS X uses a POSIX complain version of bash as /bin/sh, but apparently it does
#          not strip away this feature. Also, this will fail if somebody forces the script
#          to be run with zsh.
set -o pipefail

error() {
    echo "The script ended with an error at line $1"
    exit 1
}

trap 'error ${LINENO}' ERR

# You can override the version of the core library
# Otherwise, use the default value
if [ -z "$REALM_CORE_VERSION" ]; then
    REALM_CORE_VERSION=0.80.3
fi

PATH=/usr/local/bin:/usr/bin:/bin:/usr/libexec:$PATH

if ! [ -z "${JENKINS_HOME}" ]; then
    XCPRETTY_PARAMS="--no-utf --report junit --output build/reports/junit.xml"
    CODESIGN_PARAMS="CODE_SIGN_IDENTITY= CODE_SIGNING_REQUIRED=NO"
fi

usage() {
cat <<EOF
Usage: sh $0 command [argument]

command:
  download-core:           downloads core library (binary version)
  clean [xcmode]:          clean up/remove all generated files
  build [xcmode]:          builds iOS and OS X frameworks with release configuration
  build-debug [xcmode]:    builds iOS and OS X frameworks with debug configuration
  ios [xcmode]:            builds iOS framework with release configuration
  ios-debug [xcmode]:      builds iOS framework with debug configuration
  osx [xcmode]:            builds OS X framework with release configuration
  osx-debug [xcmode]:      builds OS X framework with debug configuration
  test-ios [xcmode]:       tests iOS framework with release configuration
  test-osx [xcmode]:       tests OSX framework with release configuration
  test [xcmode]:           tests iOS and OS X frameworks with release configuration
  test-debug [xcmode]:     tests iOS and OS X frameworks with debug configuration
  test-all [xcmode]:       tests iOS and OS X frameworks with debug and release configurations, on Xcode 5 and Xcode 6
  examples [xcmode]:       builds all examples in examples/ in release configuration
  examples-debug [xcmode]: builds all examples in examples/ in debug configuration
  verify [xcmode]:         cleans, removes docs/output/, then runs docs, test-all and examples
  docs:                    builds docs in docs/output
  get-version:             get the current version
  set-version version:     set the version

argument:
  xcmode:  xcodebuild (default), xcpretty or xctool
  version: version in the x.y.z format
EOF
}

######################################
# Xcode Helpers
######################################

if [ -z "$XCODE_VERSION" ]; then
    XCODE_VERSION=5
fi

xcode5() {
<<<<<<< HEAD
    mkdir -p build/DerivedData
    ln -s /Applications/Xcode.app/Contents/Developer/usr/bin bin
    PATH=./bin:$PATH xcodebuild -IDECustomDerivedDataLocation=build/DerivedData $@
}

xcode6() {
    mkdir -p build/DerivedData
    ln -s /Applications/Xcode6-Beta3.app/Contents/Developer/usr/bin bin
    PATH=./bin:$PATH xcodebuild -IDECustomDerivedDataLocation=build/DerivedData $@
=======
    ln -s /Applications/Xcode.app/Contents/Developer/usr/bin build/bin || exit 1
    PATH=./build/bin:$PATH xcodebuild -IDECustomDerivedDataLocation=build/DerivedData $@
}

xcode6() {
    ln -s /Applications/Xcode6-Beta3.app/Contents/Developer/usr/bin build/bin || exit 1
    PATH=./build/bin:$PATH xcodebuild -IDECustomDerivedDataLocation=build/DerivedData $@
>>>>>>> 99d9b52a
}

xcode() {
    rm -rf build/bin
    mkdir -p build/DerivedData
    case "$XCODE_VERSION" in
        5)
            xcode5 $@
            ;;
        6)
            xcode6 $@
            ;;
        *)
            echo "Unsupported version of xcode specified"
            exit 1
    esac
}

xc() {
    echo "Building target \"$1\" with xcode${XCODE_VERSION}"
    if [[ "$XCMODE" == "xcodebuild" ]]; then
        xcode $1
    elif [[ "$XCMODE" == "xcpretty" ]]; then
        mkdir -p build
        xcode $1 | tee build/build.log | xcpretty -c ${XCPRETTY_PARAMS}
        if [ "$?" -ne 0 ]; then
            echo "The raw xcodebuild output is available in build/build.log"
            exit 1
        fi
    elif [[ "$XCMODE" == "xctool" ]]; then
        xctool $1
    fi
}

xcrealm() {
    PROJECT=Realm.xcodeproj
    if [[ "$XCODE_VERSION" == "6" ]]; then
        PROJECT=Realm-Xcode6.xcodeproj
    fi
    xc "-project $PROJECT $1"
}

######################################
# Input Validation
######################################

if [ "$#" -eq 0 -o "$#" -gt 2 ]; then
    usage
    exit 1
fi

######################################
# Variables
######################################

# Xcode sets this variable - set to current directory if running standalone
if [ -z "$SRCROOT" ]; then
    SRCROOT="$(pwd)"
fi

download_core() {
<<<<<<< HEAD
    rm -rf core
    curl -L -s "http://static.realm.io/downloads/core/realm-core-${REALM_CORE_VERSION}.zip" -o "/tmp/core-${REALM_CORE_VERSION}.zip"
    unzip "/tmp/core-${REALM_CORE_VERSION}.zip"
    rm -f "/tmp/core-${REALM_CORE_VERSION}.zip"
=======
    echo "Downloading dependency: core ${REALM_CORE_VERSION}"
    curl -L -s "http://static.realm.io/downloads/core/realm-core-${REALM_CORE_VERSION}.zip" -o "/tmp/core-${REALM_CORE_VERSION}.zip" || exit 1
    (
        cd /tmp
        unzip "/tmp/core-${REALM_CORE_VERSION}.zip" || exit 1
        mv core core-${REALM_CORE_VERSION}
        rm -f "/tmp/core-${REALM_CORE_VERSION}.zip" || exit 1
    )
    mv /tmp/core-${REALM_CORE_VERSION} .
    ln -s core-${REALM_CORE_VERSION} core
>>>>>>> 99d9b52a
}

COMMAND="$1"
XCMODE="$2"
: ${XCMODE:=xcodebuild} # must be one of: xcodebuild (default), xcpretty, xctool

case "$COMMAND" in

    ######################################
    # Clean
    ######################################
    "clean")
        xcrealm "-scheme iOS -configuration Debug -sdk iphonesimulator clean"
        xcrealm "-scheme iOS -configuration Release -sdk iphonesimulator clean"
        xcrealm "-scheme OSX -configuration Debug clean"
        xcrealm "-scheme OSX -configuration Release clean"
        exit 0
        ;;

    ######################################
    # Download Core Library
    ######################################
    "download-core")
        if ! [ -L core ]; then
            echo "core is not a symlink. Deleting..."
            rm -rf core
            download_core
        elif ! $(head -n 1 core/release_notes.txt | grep ${REALM_CORE_VERSION} >/dev/null); then
            download_core
        else
            echo "The core library seems to be up to date."
            echo "To force an update remove the folder 'core' and rerun."
        fi
        exit 0
        ;;

    ######################################
    # Building
    ######################################
    "build")
        sh build.sh ios "$XCMODE"
        sh build.sh osx "$XCMODE"
        exit 0
        ;;

    "build-debug")
        sh build.sh ios-debug "$XCMODE"
        sh build.sh osx-debug "$XCMODE"
        exit 0
        ;;

    "ios")
        xcrealm "-scheme iOS -configuration Release"
        exit 0
        ;;

    "osx")
        xcrealm "-scheme OSX -configuration Release"
        exit 0
        ;;

    "ios-debug")
        xcrealm "-scheme iOS -configuration Debug"
        exit 0
        ;;

    "osx-debug")
        xcrealm "-scheme OSX -configuration Debug"
        exit 0
        ;;

    "docs")
        sh scripts/build-docs.sh
        exit 0
        ;;

    ######################################
    # Testing
    ######################################
    "test")
        sh build.sh test-ios "$XCMODE"
        sh build.sh test-osx "$XCMODE"
        exit 0
        ;;

    "test-debug")
        sh build.sh test-osx-debug "$XCMODE"
        sh build.sh test-ios-debug "$XCMODE"
        exit 0
        ;;

    "test-all")
        sh build.sh test "$XCMODE"
        sh build.sh test-debug "$XCMODE"
        XCODE_VERSION=6 sh build.sh test "$XCMODE"
        XCODE_VERSION=6 sh build.sh test-debug "$XCMODE"
        ;;

    "test-ios")
        xcrealm "-scheme iOS -configuration Release -sdk iphonesimulator test"
        exit 0
        ;;

    "test-osx")
        xcrealm "-scheme OSX -configuration Release test"
        exit 0
        ;;

    "test-ios-debug")
        xcrealm "-scheme iOS -configuration Debug -sdk iphonesimulator test"
        exit 0
        ;;

    "test-osx-debug")
        xcrealm "-scheme OSX -configuration Debug test"
        exit 0
        ;;

    "test-cover")
        echo "Not yet implemented"
        exit 0
        ;;

    "verify")
        sh build.sh docs
        sh build.sh test-all "$XCMODE"
        sh build.sh examples "$XCMODE"
        exit 0
        ;;

    ######################################
    # Docs
    ######################################
    "docs")
        sh scripts/build-docs.sh
        exit 0
        ;;

    ######################################
    # Examples
    ######################################
    "examples")
        cd examples
        if [[ "$XCVERSION" == "6" ]]; then
            xc "-project swift/RealmSwiftSimpleExample/RealmSwiftSimpleExample.xcodeproj -scheme RealmSwiftSimpleExample -configuration Release clean build ${CODESIGN_PARAMS}"
        	xc "-project swift/RealmSwiftTableViewExample/RealmSwiftTableViewExample.xcodeproj -scheme RealmSwiftTableViewExample -configuration Release clean build ${CODESIGN_PARAMS}"
        fi
        xc "-project objc/RealmSimpleExample/RealmSimpleExample.xcodeproj -scheme RealmSimpleExample -configuration Release clean build ${CODESIGN_PARAMS}"
        xc "-project objc/RealmTableViewExample/RealmTableViewExample.xcodeproj -scheme RealmTableViewExample -configuration Release clean build ${CODESIGN_PARAMS}"
        xc "-project objc/RealmMigrationExample/RealmMigrationExample.xcodeproj -scheme RealmMigrationExample -configuration Release clean build ${CODESIGN_PARAMS}"
        xc "-project objc/RealmRestExample/RealmRestExample.xcodeproj -scheme RealmRestExample -configuration Release clean build ${CODESIGN_PARAMS}"

        # Not all examples can be built using Xcode 6
        if [[ "$XCVERSION" != "6" ]]; then
            xc "-project objc/RealmJSONImportExample/RealmJSONImportExample.xcodeproj -scheme RealmJSONImportExample -configuration Release clean build ${CODESIGN_PARAMS}"
        fi
        exit 0
        ;;

    "examples-debug")
        cd examples
        if [[ "$XCVERSION" == "6" ]]; then
            xc "-project swift/RealmSwiftSimpleExample/RealmSwiftSimpleExample.xcodeproj -scheme RealmSwiftSimpleExample -configuration Debug clean build ${CODESIGN_PARAMS}"
        	xc "-project swift/RealmSwiftTableViewExample/RealmSwiftTableViewExample.xcodeproj -scheme RealmSwiftTableViewExample -configuration Debug clean build ${CODESIGN_PARAMS}"
        fi
        xc "-project objc/RealmSimpleExample/RealmSimpleExample.xcodeproj -scheme RealmSimpleExample -configuration Debug clean build ${CODESIGN_PARAMS}"
        xc "-project objc/RealmTableViewExample/RealmTableViewExample.xcodeproj -scheme RealmTableViewExample -configuration Debug clean build ${CODESIGN_PARAMS}"
        xc "-project objc/RealmMigrationExample/RealmMigrationExample.xcodeproj -scheme RealmMigrationExample -configuration Debug clean build ${CODESIGN_PARAMS}"
        xc "-project objc/RealmRestExample/RealmRestExample.xcodeproj -scheme RealmRestExample -configuration Debug clean build ${CODESIGN_PARAMS}"

        # Not all examples can be built using Xcode 6
        if [[ "$XCVERSION" != "6" ]]; then
            xc "-project objc/RealmJSONImportExample/RealmJSONImportExample.xcodeproj -scheme RealmJSONImportExample -configuration Debug clean build ${CODESIGN_PARAMS}"
        fi 
        exit 0
        ;;

    ######################################
    # Versioning
    ######################################
    "get-version")
        version_file="Realm/Realm-Info.plist"
        echo "$(PlistBuddy -c "Print :CFBundleVersion" "$version_file")"
        exit 0
        ;;

    "set-version")
        realm_version="$2"
        version_file="Realm/Realm-Info.plist"

        if [ -z "$realm_version" ]; then
            echo "You must specify a version."
            exit 1
        fi 
        PlistBuddy -c "Set :CFBundleVersion $realm_version" "$version_file"
        PlistBuddy -c "Set :CFBundleShortVersionString $realm_version" "$version_file"
        exit 0
        ;;

    *)
        usage
        exit 1
        ;;
esac<|MERGE_RESOLUTION|>--- conflicted
+++ resolved
@@ -72,25 +72,13 @@
 fi
 
 xcode5() {
-<<<<<<< HEAD
-    mkdir -p build/DerivedData
-    ln -s /Applications/Xcode.app/Contents/Developer/usr/bin bin
-    PATH=./bin:$PATH xcodebuild -IDECustomDerivedDataLocation=build/DerivedData $@
+    ln -s /Applications/Xcode.app/Contents/Developer/usr/bin build/bin
+    PATH=./build/bin:$PATH xcodebuild -IDECustomDerivedDataLocation=build/DerivedData $@
 }
 
 xcode6() {
-    mkdir -p build/DerivedData
-    ln -s /Applications/Xcode6-Beta3.app/Contents/Developer/usr/bin bin
-    PATH=./bin:$PATH xcodebuild -IDECustomDerivedDataLocation=build/DerivedData $@
-=======
-    ln -s /Applications/Xcode.app/Contents/Developer/usr/bin build/bin || exit 1
+    ln -s /Applications/Xcode6-Beta3.app/Contents/Developer/usr/bin build/bin
     PATH=./build/bin:$PATH xcodebuild -IDECustomDerivedDataLocation=build/DerivedData $@
-}
-
-xcode6() {
-    ln -s /Applications/Xcode6-Beta3.app/Contents/Developer/usr/bin build/bin || exit 1
-    PATH=./build/bin:$PATH xcodebuild -IDECustomDerivedDataLocation=build/DerivedData $@
->>>>>>> 99d9b52a
 }
 
 xcode() {
@@ -152,14 +140,8 @@
 fi
 
 download_core() {
-<<<<<<< HEAD
-    rm -rf core
+    echo "Downloading dependency: core ${REALM_CORE_VERSION}"
     curl -L -s "http://static.realm.io/downloads/core/realm-core-${REALM_CORE_VERSION}.zip" -o "/tmp/core-${REALM_CORE_VERSION}.zip"
-    unzip "/tmp/core-${REALM_CORE_VERSION}.zip"
-    rm -f "/tmp/core-${REALM_CORE_VERSION}.zip"
-=======
-    echo "Downloading dependency: core ${REALM_CORE_VERSION}"
-    curl -L -s "http://static.realm.io/downloads/core/realm-core-${REALM_CORE_VERSION}.zip" -o "/tmp/core-${REALM_CORE_VERSION}.zip" || exit 1
     (
         cd /tmp
         unzip "/tmp/core-${REALM_CORE_VERSION}.zip" || exit 1
@@ -168,7 +150,6 @@
     )
     mv /tmp/core-${REALM_CORE_VERSION} .
     ln -s core-${REALM_CORE_VERSION} core
->>>>>>> 99d9b52a
 }
 
 COMMAND="$1"
