//
//  ViewController.m
//  TightDbExample
//

#import <Tightdb/Tightdb.h>

#import "ViewController.h"
#import "Utils.h"
#import "Performance.h"

TIGHTDB_TABLE_4(MyTable,
                Name,  String,
                Age,   Int,
                Hired, Bool,
                Spare, Int)

TIGHTDB_TABLE_2(MyTable2,
                Hired, Bool,
                Age,   Int)


@interface ViewController ()
@end
@implementation ViewController
{
    Utils *_utils;
}

#pragma mark - View code
- (void)viewDidLoad
{
    [super viewDidLoad];
    [[UIApplication sharedApplication] setNetworkActivityIndicatorVisible:YES];
    self.view = [[UIScrollView alloc] initWithFrame:self.view.bounds];
    _utils = [[Utils alloc] initWithView:(UIScrollView *)self.view];
    [self testGroup];
    dispatch_async(dispatch_get_global_queue(DISPATCH_QUEUE_PRIORITY_DEFAULT, 0), ^{
        Performance *perf = [[Performance alloc] initWithUtils:_utils];
        [perf testInsert];
        [perf testFetch];
        [perf testFetchSparse];
        [perf testFetchAndIterate];
        [perf testUnqualifiedFetchAndIterate];
        [perf testWriteToDisk];
        [perf testReadTransaction];
        [perf testWriteTransaction];
        [[UIApplication sharedApplication] setNetworkActivityIndicatorVisible:NO];
    });

}


- (BOOL)shouldAutorotateToInterfaceOrientation:(UIInterfaceOrientation)interfaceOrientation
{
    if ([[UIDevice currentDevice] userInterfaceIdiom] == UIUserInterfaceIdiomPhone) {
        return (interfaceOrientation != UIInterfaceOrientationPortraitUpsideDown);
    } else {
        return YES;
    }
}

#pragma mark - Example code


- (void)testGroup
{
   // TDBTransaction *group = [TDBTransaction group];
    // Create new table in group
    TDBContext *context = [TDBContext initWithFile:@"employees.tightdb" withError:nil];
    
    [context writeWithBlock:^BOOL(TDBTransaction *group) {
        
        MyTable *table = [group getOrCreateTableWithName:@"employees" asTableClass:[MyTable class]];
        
        // Add some rows
        [table addName:@"John" Age:20 Hired:YES Spare:0];
        [table addName:@"Mary" Age:21 Hired:NO Spare:0];
        [table addName:@"Lars" Age:21 Hired:YES Spare:0];
        [table addName:@"Phil" Age:43 Hired:NO Spare:0];
        [table addName:@"Anni" Age:54 Hired:YES Spare:0];
        
        NSLog(@"MyTable Size: %i", [table rowCount]);
        
        //------------------------------------------------------
        
        size_t row;
        row = [table.Name find:@"Philip"];              // row = (size_t)-1
        NSLog(@"Philip: %zu", row);
        [_utils Eval:row==-1 msg:@"Philip should not be there"];
        row = [table.Name find:@"Mary"];
        NSLog(@"Mary: %zu", row);
        [_utils Eval:row==1 msg:@"Mary should have been there"];
        
        MyTable_View *view = [[[table where].Age columnIsEqualTo:21] findAll];
        size_t cnt = [view rowCount];                      // cnt = 2
        [_utils Eval:cnt == 2 msg:@"Should be two rows in view"];
        
        //------------------------------------------------------
        
        MyTable2 *table2 = [[MyTable2 alloc] init];
        
        // Add some rows
        [table2 addHired:YES Age:20];
        [table2 addHired:NO Age:21];
        [table2 addHired:YES Age:22];
        [table2 addHired:NO Age:43];
        [table2 addHired:YES Age:54];
        
        // Create query (current employees between 20 and 30 years old)
        MyTable2_Query *q = [[[table2 where].Hired columnIsEqualTo:YES]
                             .Age   columnIsBetween:20 and_:30];
        
        // Get number of matching entries
        NSLog(@"Query count: %i", [q countRows]);
        [_utils Eval:[q countRows] == 2 msg:@"Expected 2 rows in query"];
        
        
        // Get the average age - currently only a low-level interface!
        double avg = [q.Age avg];
        NSLog(@"Average: %f", avg);
        [_utils Eval: avg== 21.0 msg:@"Expected 20.5 average"];
        
        // Execute the query and return a table (view)
        TDBView *res = [q findAll];
        for (size_t i = 0; i < [res rowCount]; i++) {
            // cursor missing. Only low-level interface!
            NSLog(@"%zu: is %lld years old",i , [res intInColumnWithIndex:i atRowIndex:i]);
        }
        
        //------------------------------------------------------
        
        NSFileManager *manager = [NSFileManager defaultManager];
        [manager removeItemAtPath:[_utils pathForDataFile:@"employees.tightdb"] error:nil];
        
        // Write to disk
        //[group writeContextToFile:[_utils pathForDataFile:@"employees.tightdb"] withError:nil];
        
        return YES;

    } withError:nil];
    
    // Load a group from disk (and print contents)
    
    context = [TDBContext initWithFile:[_utils pathForDataFile:@"employees.tightdb"] withError:nil];
    
    [context writeWithBlock:^BOOL(TDBTransaction *transaction) {
        MyTable *diskTable = [transaction getOrCreateTableWithName:@"employees" asTableClass:[MyTable class]];
        
        [diskTable addName:@"Anni" Age:54 Hired:YES Spare:0];
        [diskTable insertEmptyRowAtIndex:2 Name:@"Thomas" Age:41 Hired:NO Spare:1];
        NSLog(@"Disktable size: %i", [diskTable rowCount]);
        for (size_t i = 0; i < [diskTable rowCount]; i++) {
            MyTable_Row *cursor = [diskTable rowAtIndex:i];
            NSLog(@"%zu: %@", i, [cursor Name]);
            NSLog(@"%zu: %@", i, cursor.Name);
            NSLog(@"%zu: %@", i, [diskTable stringInColumnWithIndex:0 atRowIndex:i]);
        }
        
        // Write same group to memory buffer
       //buffer = [transaction writeContextToBuffer];
        return YES;
    } withError:nil];


<<<<<<< HEAD
=======
    // Load a group from disk (and print contents)
    TDBTransaction *fromDisk = [TDBTransaction groupWithFile:[_utils pathForDataFile:@"employees.tightdb"] withError:nil];
    MyTable *diskTable = [fromDisk getOrCreateTableWithName:@"employees" asTableClass:[MyTable class]];

    [diskTable addName:@"Anni" Age:54 Hired:YES Spare:0];
    [diskTable insertEmptyRowAtIndex:2 Name:@"Thomas" Age:41 Hired:NO Spare:1];
    NSLog(@"Disktable size: %i", [diskTable rowCount]);
    for (size_t i = 0; i < [diskTable rowCount]; i++) {
        MyTable_Row *row = [diskTable rowAtIndex:i];
        NSLog(@"%zu: %@", i, [row Name]);
        NSLog(@"%zu: %@", i, row.Name);
        NSLog(@"%zu: %@", i, [diskTable stringInColumnWithIndex:0 atRowIndex:i]);
    }
>>>>>>> 2eaac589


    /*// Load a group from memory (and print contents)
    TDBTransaction *fromMem = [TDBTransaction groupWithBuffer:buffer withError:nil];

    MyTable *memTable = [fromMem getOrCreateTableWithName:@"employees" asTableClass:[MyTable class]];

    for (MyTable_Row *row in memTable)
    {
        NSLog(@"From mem: %@ is %lld years old.", row.Name, row.Age);
<<<<<<< HEAD
    }*/
    
    [context readWithBlock:^(TDBTransaction *transaction) {
        
        MyTable *diskTable = [transaction getOrCreateTableWithName:@"employees" asTableClass:[MyTable class]];
        
        // 1: Iterate over table
        for (MyTable_Row *row in diskTable)
        {
            [_utils Eval:YES msg:@"Enumerator running"];
            NSLog(@"From disk: %@ is %lld years old.", row.Name, row.Age);
        }
        
        // Do a query, and get all matches as TableView
        MyTable_View *v = [[[[diskTable where].Hired columnIsEqualTo:YES].Age columnIsBetween:20 and_:30] findAll];
        NSLog(@"View count: %i", [v rowCount]);
        // 2: Iterate over the resulting TableView
        for (MyTable_Row *row in v) {
            NSLog(@"%@ is %lld years old.", row.Name, row.Age);
        }
        
        // 3: Iterate over query (lazy)
        
        MyTable_Query *qe = [[diskTable where].Age columnIsEqualTo:21];
        NSLog(@"Query lazy count: %i", [qe countRows]);
        for (MyTable_Row *row in qe) {
            NSLog(@"%@ is %lld years old.", row.Name, row.Age);
        }
    }];

   
=======
    }

    // 1: Iterate over table
    for (MyTable_Row *row in diskTable)
    {
        [_utils Eval:YES msg:@"Enumerator running"];
        NSLog(@"From disk: %@ is %lld years old.", row.Name, row.Age);
    }

    // Do a query, and get all matches as TableView
    MyTable_View *v = [[[[diskTable where].Hired columnIsEqualTo:YES].Age columnIsBetween:20 and_:30] findAll];
    NSLog(@"View count: %i", [v rowCount]);
    // 2: Iterate over the resulting TableView
    for (MyTable_Row *row in v) {
        NSLog(@"%@ is %lld years old.", row.Name, row.Age);
    }

    // 3: Iterate over query (lazy)

    MyTable_Query *qe = [[diskTable where].Age columnIsEqualTo:21];
    NSLog(@"Query lazy count: %i", [qe countRows]);
    for (MyTable_Row *row in qe) {
        NSLog(@"%@ is %lld years old.", row.Name, row.Age);
    }
>>>>>>> 2eaac589

}


@end


<|MERGE_RESOLUTION|>--- conflicted
+++ resolved
@@ -163,8 +163,7 @@
     } withError:nil];
 
 
-<<<<<<< HEAD
-=======
+#ifdef TDB_GROUP_IMPLEMENTED
     // Load a group from disk (and print contents)
     TDBTransaction *fromDisk = [TDBTransaction groupWithFile:[_utils pathForDataFile:@"employees.tightdb"] withError:nil];
     MyTable *diskTable = [fromDisk getOrCreateTableWithName:@"employees" asTableClass:[MyTable class]];
@@ -178,19 +177,21 @@
         NSLog(@"%zu: %@", i, row.Name);
         NSLog(@"%zu: %@", i, [diskTable stringInColumnWithIndex:0 atRowIndex:i]);
     }
->>>>>>> 2eaac589
-
-
-    /*// Load a group from memory (and print contents)
+
+
+    // Load a group from memory (and print contents)
     TDBTransaction *fromMem = [TDBTransaction groupWithBuffer:buffer withError:nil];
 
+    // Load a group from memory (and print contents)
+    TDBTransaction *fromMem = [TDBTransaction groupWithBuffer:buffer withError:nil];
     MyTable *memTable = [fromMem getOrCreateTableWithName:@"employees" asTableClass:[MyTable class]];
 
     for (MyTable_Row *row in memTable)
     {
         NSLog(@"From mem: %@ is %lld years old.", row.Name, row.Age);
-<<<<<<< HEAD
-    }*/
+    }
+    
+#endif
     
     [context readWithBlock:^(TDBTransaction *transaction) {
         
@@ -221,32 +222,6 @@
     }];
 
    
-=======
-    }
-
-    // 1: Iterate over table
-    for (MyTable_Row *row in diskTable)
-    {
-        [_utils Eval:YES msg:@"Enumerator running"];
-        NSLog(@"From disk: %@ is %lld years old.", row.Name, row.Age);
-    }
-
-    // Do a query, and get all matches as TableView
-    MyTable_View *v = [[[[diskTable where].Hired columnIsEqualTo:YES].Age columnIsBetween:20 and_:30] findAll];
-    NSLog(@"View count: %i", [v rowCount]);
-    // 2: Iterate over the resulting TableView
-    for (MyTable_Row *row in v) {
-        NSLog(@"%@ is %lld years old.", row.Name, row.Age);
-    }
-
-    // 3: Iterate over query (lazy)
-
-    MyTable_Query *qe = [[diskTable where].Age columnIsEqualTo:21];
-    NSLog(@"Query lazy count: %i", [qe countRows]);
-    for (MyTable_Row *row in qe) {
-        NSLog(@"%@ is %lld years old.", row.Name, row.Age);
-    }
->>>>>>> 2eaac589
 
 }
 
