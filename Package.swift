// swift-tools-version:5.0

import PackageDescription
import Foundation

<<<<<<< HEAD
let coreVersionStr = "10.5.1"
let cocoaVersionStr = "10.6.0"
=======
let coreVersionStr = "10.5.3"
let cocoaVersionStr = "10.7.0"
>>>>>>> f0af9a11

let coreVersionPieces = coreVersionStr.split(separator: ".")
let coreVersionExtra = coreVersionPieces[2].split(separator: "-")
let cxxSettings: [CXXSetting] = [
    .headerSearchPath("."),
    .headerSearchPath("include"),
    .define("REALM_SPM", to: "1"),
    .define("REALM_ENABLE_SYNC", to: "1"),
    .define("REALM_COCOA_VERSION", to: "@\"\(cocoaVersionStr)\""),
    .define("REALM_VERSION", to: "\"\(coreVersionStr)\""),

    .define("REALM_DEBUG", .when(configuration: .debug)),
    .define("REALM_NO_CONFIG"),
    .define("REALM_INSTALL_LIBEXECDIR", to: ""),
    .define("REALM_ENABLE_ASSERTIONS", to: "1"),
    .define("REALM_ENABLE_ENCRYPTION", to: "1"),

    .define("REALM_VERSION_MAJOR", to: String(coreVersionPieces[0])),
    .define("REALM_VERSION_MINOR", to: String(coreVersionPieces[1])),
    .define("REALM_VERSION_PATCH", to: String(coreVersionExtra[0])),
    .define("REALM_VERSION_EXTRA", to: "\"\(coreVersionExtra.count > 1 ? String(coreVersionExtra[1]) : "")\""),
    .define("REALM_VERSION_STRING", to: "\"\(coreVersionStr)\""),
]
let testCxxSettings: [CXXSetting] = cxxSettings + [
    // Command-line `swift build` resolves header search paths
    // relative to the package root, while Xcode resolves them
    // relative to the target root, so we need both.
    .headerSearchPath("Realm"),
    .headerSearchPath(".."),
]

// SPM is supposed to weak-link frameworks that rely on a newer deployment
// target than the package's, but doesn't do so correctly for Combine
func combineFlags() -> [SwiftSetting]? {
    if #available(macOS 10.15, *) {
        return [.define("REALM_HAVE_COMBINE")]
    }
    return nil
}

let package = Package(
    name: "Realm",
    platforms: [
        .macOS(.v10_10),
        .iOS(.v11),
        .tvOS(.v9),
        .watchOS(.v2)
    ],
    products: [
        .library(
            name: "Realm",
            targets: ["Realm"]),
        .library(
            name: "RealmSwift",
            targets: ["Realm", "RealmSwift"]),
    ],
    dependencies: [
        .package(url: "https://github.com/realm/realm-core", .exact(Version(coreVersionStr)!))
    ],
    targets: [
      .target(
            name: "Realm",
            dependencies: ["RealmObjectStore"],
            path: ".",
            sources: [
                "Realm/RLMAccessor.mm",
                "Realm/RLMAnalytics.mm",
                "Realm/RLMArray.mm",
                "Realm/RLMClassInfo.mm",
                "Realm/RLMCollection.mm",
                "Realm/RLMConstants.m",
                "Realm/RLMDecimal128.mm",
                "Realm/RLMEmbeddedObject.mm",
                "Realm/RLMListBase.mm",
                "Realm/RLMManagedArray.mm",
                "Realm/RLMMigration.mm",
                "Realm/RLMObject.mm",
                "Realm/RLMObjectBase.mm",
                "Realm/RLMObjectId.mm",
                "Realm/RLMObjectSchema.mm",
                "Realm/RLMObjectStore.mm",
                "Realm/RLMObservation.mm",
                "Realm/RLMOptionalBase.mm",
                "Realm/RLMPredicateUtil.mm",
                "Realm/RLMProperty.mm",
                "Realm/RLMQueryUtil.mm",
                "Realm/RLMRealm.mm",
                "Realm/RLMRealmConfiguration.mm",
                "Realm/RLMRealmUtil.mm",
                "Realm/RLMResults.mm",
                "Realm/RLMSchema.mm",
                "Realm/RLMSwiftSupport.m",
                "Realm/RLMThreadSafeReference.mm",
                "Realm/RLMUpdateChecker.mm",
                "Realm/RLMUtil.mm",
                "Realm/RLMUUID.mm",

                // Sync source files
                "Realm/NSError+RLMSync.m",
                "Realm/RLMApp.mm",
                "Realm/RLMAPIKeyAuth.mm",
                "Realm/RLMBSON.mm",
                "Realm/RLMCredentials.mm",
                "Realm/RLMEmailPasswordAuth.mm",
                "Realm/RLMFindOneAndModifyOptions.mm",
                "Realm/RLMFindOptions.mm",
                "Realm/RLMMongoClient.mm",
                "Realm/RLMMongoCollection.mm",
                "Realm/RLMNetworkTransport.mm",
                "Realm/RLMProviderClient.mm",
                "Realm/RLMPushClient.mm",
                "Realm/RLMRealm+Sync.mm",
                "Realm/RLMRealmConfiguration+Sync.mm",
                "Realm/RLMSyncConfiguration.mm",
                "Realm/RLMSyncManager.mm",
                "Realm/RLMSyncSession.mm",
                "Realm/RLMSyncUtil.mm",
                "Realm/RLMUpdateResult.mm",
                "Realm/RLMUser.mm",
                "Realm/RLMUserAPIKey.mm"
            ],
            publicHeadersPath: "include",
            cxxSettings: cxxSettings
        ),
        .target(
            name: "RealmSwift",
            dependencies: ["Realm"],
            path: "RealmSwift",
            exclude: [
                "Tests",
                "Nonsync.swift"
            ],
            swiftSettings: combineFlags()
        ),
        .target(
            name: "RealmTestSupport",
            dependencies: ["Realm"],
            path: "Realm/TestUtils",
            cxxSettings: testCxxSettings
        ),
        .testTarget(
            name: "RealmTests",
            dependencies: ["Realm", "RealmTestSupport"],
            path: "Realm/Tests",
            exclude: [
                "Swift",
                "SwiftUITestHost",
                "SwiftUITestHostUITests",
                "TestHost",
                "PrimitiveArrayPropertyTests.tpl.m",
            ],
            cxxSettings: testCxxSettings
        ),
        .testTarget(
            name: "RealmObjcSwiftTests",
            dependencies: ["Realm", "RealmTestSupport"],
            path: "Realm/Tests/Swift"
        ),
        .testTarget(
            name: "RealmSwiftTests",
            dependencies: ["RealmSwift", "RealmTestSupport"],
            path: "RealmSwift/Tests",
            exclude: ["TestUtils.mm"],
            swiftSettings: combineFlags()
        ),

        // Object server tests have support code written in both obj-c and
        // Swift which is used by both the obj-c and swift test code. SPM
        // doesn't support mixed targets, so this ends up requiring four
        // different targest.
        .target(
            name: "RealmSyncTestSupport",
            dependencies: ["Realm", "RealmSwift", "RealmTestSupport"],
            path: "Realm/ObjectServerTests",
            sources: ["RLMSyncTestCase.mm", "RLMUser+ObjectServerTests.mm"],
            cxxSettings: testCxxSettings
        ),
        .target(
            name: "RealmSwiftSyncTestSupport",
            dependencies: ["RealmSwift", "RealmTestSupport", "RealmSyncTestSupport"],
            path: "Realm/ObjectServerTests",
            sources: [
                 "SwiftSyncTestCase.swift",
                 "TimeoutProxyServer.swift",
                 "WatchTestUtility.swift",
                 "RealmServer.swift"
            ]
        ),
        .testTarget(
            name: "SwiftObjectServerTests",
            dependencies: ["RealmSwift", "RealmTestSupport", "RealmSyncTestSupport", "RealmSwiftSyncTestSupport"],
            path: "Realm/ObjectServerTests",
            sources: [
                 "SwiftObjectServerTests.swift",
                 "SwiftBSONTests.swift"
            ],
            swiftSettings: combineFlags()
        ),
        .testTarget(
            name: "ObjcObjectServerTests",
            dependencies: ["RealmTestSupport", "RealmSyncTestSupport", "RealmSwiftSyncTestSupport"],
            path: "Realm/ObjectServerTests",
            sources: [
                "RLMBSONTests.mm",
                "RLMObjectServerTests.mm",
                "RLMWatchTestUtility.m"
            ],
            cxxSettings: testCxxSettings
        )
    ],
    cxxLanguageStandard: .cxx1z
)<|MERGE_RESOLUTION|>--- conflicted
+++ resolved
@@ -3,13 +3,8 @@
 import PackageDescription
 import Foundation
 
-<<<<<<< HEAD
-let coreVersionStr = "10.5.1"
-let cocoaVersionStr = "10.6.0"
-=======
 let coreVersionStr = "10.5.3"
 let cocoaVersionStr = "10.7.0"
->>>>>>> f0af9a11
 
 let coreVersionPieces = coreVersionStr.split(separator: ".")
 let coreVersionExtra = coreVersionPieces[2].split(separator: "-")
