// swift-tools-version:5.3

import PackageDescription
import Foundation

let coreVersionStr = "11.0.3"
let cocoaVersionStr = "10.8.0"

let coreVersionPieces = coreVersionStr.split(separator: ".")
let coreVersionExtra = coreVersionPieces[2].split(separator: "-")
let cxxSettings: [CXXSetting] = [
    .headerSearchPath("."),
    .headerSearchPath("include"),
    .define("REALM_SPM", to: "1"),
    .define("REALM_ENABLE_SYNC", to: "1"),
    .define("REALM_COCOA_VERSION", to: "@\"\(cocoaVersionStr)\""),
    .define("REALM_VERSION", to: "\"\(coreVersionStr)\""),

    .define("REALM_DEBUG", .when(configuration: .debug)),
    .define("REALM_NO_CONFIG"),
    .define("REALM_INSTALL_LIBEXECDIR", to: ""),
    .define("REALM_ENABLE_ASSERTIONS", to: "1"),
    .define("REALM_ENABLE_ENCRYPTION", to: "1"),

    .define("REALM_VERSION_MAJOR", to: String(coreVersionPieces[0])),
    .define("REALM_VERSION_MINOR", to: String(coreVersionPieces[1])),
    .define("REALM_VERSION_PATCH", to: String(coreVersionExtra[0])),
    .define("REALM_VERSION_EXTRA", to: "\"\(coreVersionExtra.count > 1 ? String(coreVersionExtra[1]) : "")\""),
    .define("REALM_VERSION_STRING", to: "\"\(coreVersionStr)\""),
]
let testCxxSettings: [CXXSetting] = cxxSettings + [
    // Command-line `swift build` resolves header search paths
    // relative to the package root, while Xcode resolves them
    // relative to the target root, so we need both.
    .headerSearchPath("Realm"),
    .headerSearchPath(".."),
]

// Xcode 12.5's xctest crashes when reading obj-c metadata if the Swift tests
// aren't built targeting macOS 11. We still want all of the non-test code to
// target the normal lower version, though.
func hostMachineArch() -> String {
    var systemInfo = utsname()
    uname(&systemInfo)
    let machineBytes = Mirror(reflecting: systemInfo.machine).children.map { UInt8($0.value as! Int8) }.prefix { $0 != 0 }
    return String(bytes: machineBytes, encoding: .utf8)!
}
let testSwiftSettings: [SwiftSetting]?
#if swift(>=5.4)
testSwiftSettings = [.unsafeFlags(["-target", "\(hostMachineArch())-apple-macosx11.0"])]
#else
testSwiftSettings = nil
#endif

// SPM requires all targets to explicitly include or exclude every file, which
// gets very awkward when we have four targets building from a single directory
let objectServerTestSources = [
    "Object-Server-Tests-Bridging-Header.h",
    "ObjectServerTests-Info.plist",
    "RLMBSONTests.mm",
    "RLMCollectionSyncTests.mm",
    "RLMObjectServerPartitionTests.mm",
    "RLMObjectServerTests.mm",
    "RLMSyncTestCase.h",
    "RLMSyncTestCase.mm",
    "RLMTestUtils.h",
    "RLMTestUtils.m",
    "RLMUser+ObjectServerTests.h",
    "RLMUser+ObjectServerTests.mm",
    "RLMWatchTestUtility.h",
    "RLMWatchTestUtility.m",
    "RealmServer.swift",
    "SwiftCollectionSyncTests.swift",
    "SwiftObjectServerPartitionTests.swift",
    "SwiftObjectServerTests.swift",
    "SwiftSyncTestCase.swift",
    "TimeoutProxyServer.swift",
    "WatchTestUtility.swift",
    "certificates",
    "include",
    "setup_baas.rb",
]

func objectServerTestSupportTarget(name: String, dependencies: [Target.Dependency], sources: [String]) -> Target {
    .target(
        name: name,
        dependencies: dependencies,
        path: "Realm/ObjectServerTests",
        exclude: objectServerTestSources.filter { !sources.contains($0) },
        sources: sources,
        cxxSettings: testCxxSettings,
        swiftSettings: testSwiftSettings
    )
}

func objectServerTestTarget(name: String, sources: [String]) -> Target {
    .testTarget(
        name: name,
        dependencies: ["RealmSwift", "RealmTestSupport", "RealmSyncTestSupport", "RealmSwiftSyncTestSupport"],
        path: "Realm/ObjectServerTests",
        exclude: objectServerTestSources.filter { !sources.contains($0) },
        sources: sources,
        cxxSettings: testCxxSettings,
        swiftSettings: testSwiftSettings
    )
}

let package = Package(
    name: "Realm",
    platforms: [
        .macOS(.v10_10),
        .iOS(.v11),
        .tvOS(.v9),
        .watchOS(.v2)
    ],
    products: [
        .library(
            name: "Realm",
            targets: ["Realm"]),
        .library(
            name: "RealmSwift",
            targets: ["Realm", "RealmSwift"]),
    ],
    dependencies: [
<<<<<<< HEAD
//        .package(url: "https://github.com/realm/realm-core", .exact(Version(coreVersionStr)!))
        .package(url: "https://github.com/realm/realm-core", .branch("df/keypath-filtering-for-change-notifications"))
=======
        .package(name: "RealmDatabase", url: "https://github.com/realm/realm-core", .exact(Version(coreVersionStr)!))
>>>>>>> 5ad5cc0e
    ],
    targets: [
      .target(
            name: "Realm",
            dependencies: [.product(name: "RealmCore", package: "RealmDatabase")],
            path: ".",
            exclude: [
                "CHANGELOG.md",
                "CONTRIBUTING.md",
                "Carthage",
                "Configuration",
                "Jenkinsfile.releasability",
                "LICENSE",
                "Package.resolved",
                "Package.swift",
                "README.md",
                "Realm.podspec",
                "Realm.xcodeproj",
                "Realm/ObjectServerTests",
                "Realm/RLMPlatform.h",
                "Realm/RLMPlatform.h.in",
                "Realm/Realm-Info.plist",
                "Realm/Swift/RLMSupport.swift",
                "Realm/TestUtils",
                "Realm/Tests",
                "RealmSwift",
                "RealmSwift.podspec",
                "SUPPORT.md",
                "build",
                "build.sh",
                "contrib",
                "core",
                "dependencies.list",
                "docs",
                "examples",
                "include",
                "logo.png",
                "plugin",
                "scripts",
                "tools",
            ],
            sources: [
                "Realm/RLMAccessor.mm",
                "Realm/RLMAnalytics.mm",
                "Realm/RLMArray.mm",
                "Realm/RLMClassInfo.mm",
                "Realm/RLMCollection.mm",
                "Realm/RLMConstants.m",
                "Realm/RLMDecimal128.mm",
                "Realm/RLMDictionary.mm",
                "Realm/RLMEmbeddedObject.mm",
                "Realm/RLMManagedArray.mm",
                "Realm/RLMManagedDictionary.mm",
                "Realm/RLMManagedSet.mm",
                "Realm/RLMMigration.mm",
                "Realm/RLMObject.mm",
                "Realm/RLMObjectBase.mm",
                "Realm/RLMObjectId.mm",
                "Realm/RLMObjectSchema.mm",
                "Realm/RLMObjectStore.mm",
                "Realm/RLMObservation.mm",
                "Realm/RLMPredicateUtil.mm",
                "Realm/RLMProperty.mm",
                "Realm/RLMQueryUtil.mm",
                "Realm/RLMRealm.mm",
                "Realm/RLMRealmConfiguration.mm",
                "Realm/RLMRealmUtil.mm",
                "Realm/RLMResults.mm",
                "Realm/RLMSchema.mm",
                "Realm/RLMSet.mm",
                "Realm/RLMSwiftCollectionBase.mm",
                "Realm/RLMSwiftSupport.m",
                "Realm/RLMSwiftValueStorage.mm",
                "Realm/RLMThreadSafeReference.mm",
                "Realm/RLMUpdateChecker.mm",
                "Realm/RLMUtil.mm",
                "Realm/RLMUUID.mm",
                "Realm/RLMValue.mm",

                // Sync source files
                "Realm/NSError+RLMSync.m",
                "Realm/RLMApp.mm",
                "Realm/RLMAPIKeyAuth.mm",
                "Realm/RLMBSON.mm",
                "Realm/RLMCredentials.mm",
                "Realm/RLMEmailPasswordAuth.mm",
                "Realm/RLMFindOneAndModifyOptions.mm",
                "Realm/RLMFindOptions.mm",
                "Realm/RLMMongoClient.mm",
                "Realm/RLMMongoCollection.mm",
                "Realm/RLMNetworkTransport.mm",
                "Realm/RLMProviderClient.mm",
                "Realm/RLMPushClient.mm",
                "Realm/RLMRealm+Sync.mm",
                "Realm/RLMRealmConfiguration+Sync.mm",
                "Realm/RLMSyncConfiguration.mm",
                "Realm/RLMSyncManager.mm",
                "Realm/RLMSyncSession.mm",
                "Realm/RLMSyncUtil.mm",
                "Realm/RLMUpdateResult.mm",
                "Realm/RLMUser.mm",
                "Realm/RLMUserAPIKey.mm"
            ],
            publicHeadersPath: "include",
            cxxSettings: cxxSettings
        ),
        .target(
            name: "RealmSwift",
            dependencies: ["Realm"],
            path: "RealmSwift",
            exclude: [
                "Nonsync.swift",
                "RealmSwift-Info.plist",
                "Tests",
            ]
        ),
        .target(
            name: "RealmTestSupport",
            dependencies: ["Realm"],
            path: "Realm/TestUtils",
            cxxSettings: testCxxSettings
        ),
        .testTarget(
            name: "RealmTests",
            dependencies: ["Realm", "RealmTestSupport"],
            path: "Realm/Tests",
            exclude: [
                "PrimitiveArrayPropertyTests.tpl.m",
                "PrimitiveDictionaryPropertyTests.tpl.m",
                "PrimitiveRLMValuePropertyTests.tpl.m",
                "PrimitiveSetPropertyTests.tpl.m",
                "RealmTests-Info.plist",
                "Swift",
                "SwiftUITestHost",
                "SwiftUITestHostUITests",
                "TestHost",
                "array_tests.py",
                "dictionary_tests.py",
                "fileformat-pre-null.realm",
                "mixed_tests.py",
                "set_tests.py",
            ],
            cxxSettings: testCxxSettings
        ),
        .testTarget(
            name: "RealmObjcSwiftTests",
            dependencies: ["Realm", "RealmTestSupport"],
            path: "Realm/Tests/Swift",
            exclude: ["RealmObjcSwiftTests-Info.plist"],
            swiftSettings: testSwiftSettings
        ),
        .testTarget(
            name: "RealmSwiftTests",
            dependencies: ["RealmSwift", "RealmTestSupport"],
            path: "RealmSwift/Tests",
            exclude: ["RealmSwiftTests-Info.plist"],
            swiftSettings: testSwiftSettings
        ),

        // Object server tests have support code written in both obj-c and
        // Swift which is used by both the obj-c and swift test code. SPM
        // doesn't support mixed targets, so this ends up requiring four
        // different targest.
        objectServerTestSupportTarget(
            name: "RealmSyncTestSupport",
            dependencies: ["Realm", "RealmSwift", "RealmTestSupport"],
            sources: ["RLMSyncTestCase.mm", "RLMUser+ObjectServerTests.mm"]
        ),
        objectServerTestSupportTarget(
            name: "RealmSwiftSyncTestSupport",
            dependencies: ["RealmSwift", "RealmTestSupport", "RealmSyncTestSupport"],
            sources: [
                 "SwiftSyncTestCase.swift",
                 "TimeoutProxyServer.swift",
                 "WatchTestUtility.swift",
                 "RealmServer.swift"
            ]
        ),
        objectServerTestTarget(
            name: "SwiftObjectServerTests",
            sources: [
                "SwiftObjectServerTests.swift",
                "SwiftCollectionSyncTests.swift",
                "SwiftObjectServerPartitionTests.swift",
            ]
        ),
        objectServerTestTarget(
            name: "ObjcObjectServerTests",
            sources: [
                "RLMBSONTests.mm",
                "RLMCollectionSyncTests.mm",
                "RLMObjectServerPartitionTests.mm",
                "RLMObjectServerTests.mm",
                "RLMWatchTestUtility.m",
            ]
        )
    ],
    cxxLanguageStandard: .cxx1z
)<|MERGE_RESOLUTION|>--- conflicted
+++ resolved
@@ -122,12 +122,8 @@
             targets: ["Realm", "RealmSwift"]),
     ],
     dependencies: [
-<<<<<<< HEAD
-//        .package(url: "https://github.com/realm/realm-core", .exact(Version(coreVersionStr)!))
-        .package(url: "https://github.com/realm/realm-core", .branch("df/keypath-filtering-for-change-notifications"))
-=======
-        .package(name: "RealmDatabase", url: "https://github.com/realm/realm-core", .exact(Version(coreVersionStr)!))
->>>>>>> 5ad5cc0e
+//        .package(name: "RealmDatabase", url: "https://github.com/realm/realm-core", .exact(Version(coreVersionStr)!))
+            .package(name: "RealmDatabase", url: "https://github.com/realm/realm-core", .branch("df/keypath-filtering-for-change-notifications"))
     ],
     targets: [
       .target(
