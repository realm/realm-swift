--- conflicted
+++ resolved
@@ -203,15 +203,9 @@
             dependencies: ["RealmSwift", "RealmTestSupport", "RealmSyncTestSupport", "RealmSwiftSyncTestSupport"],
             path: "Realm/ObjectServerTests",
             sources: [
-<<<<<<< HEAD
-                 "SwiftObjectServerTests.swift",
-                 "SwiftBSONTests.swift",
-                 "SwiftCollectionSyncTests.swift"
-=======
                 "SwiftObjectServerTests.swift",
                 "SwiftBSONTests.swift",
                 "SwiftCollectionSyncTests.swift"
->>>>>>> 368a7b6a
             ],
             swiftSettings: combineFlags()
         ),
