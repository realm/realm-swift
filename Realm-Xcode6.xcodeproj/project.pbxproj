--- conflicted
+++ resolved
@@ -383,11 +383,8 @@
 				E82FA60F195632F20043A3C3 /* SwiftObjectInterfaceTests.swift */,
 				E83AF538196DDE58002275B2 /* SwiftDynamicTests.swift */,
 				E844CC62196DE91F0005A5E7 /* SwiftMixedTests.swift */,
-<<<<<<< HEAD
 				13FCB1961978FDEB0003ADBF /* SwiftNativeObjectTests.swift */,
-=======
 				E891759A197A1B600068ACC6 /* SwiftUnicodeTests.swift */,
->>>>>>> d6a28f87
 			);
 			path = Swift;
 			sourceTree = "<group>";
@@ -409,11 +406,8 @@
 				E81A1FC01955FE0100FDED82 /* PropertyTypeTest.mm */,
 				E81A1FC11955FE0100FDED82 /* QueryTests.m */,
 				E81A1FC31955FE0100FDED82 /* RealmTests.m */,
-<<<<<<< HEAD
 				13FCB1921978C4F90003ADBF /* NativeObjectTests.m */,
-=======
 				E8917597197A1B350068ACC6 /* UnicodeTests.m */,
->>>>>>> d6a28f87
 			);
 			name = "Objective-C";
 			sourceTree = "<group>";
