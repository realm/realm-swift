--- conflicted
+++ resolved
@@ -127,17 +127,14 @@
 		E8951F03196C96DE00D6461C /* RLMRealm_Dynamic.h in Headers */ = {isa = PBXBuildFile; fileRef = E8951F01196C96DE00D6461C /* RLMRealm_Dynamic.h */; };
 		E8A5DEED1968E520006A50F6 /* RLMPredicateUtil.m in Sources */ = {isa = PBXBuildFile; fileRef = E8A543AE195C9C9E00990A20 /* RLMPredicateUtil.m */; };
 		E8A5DEEE1968E521006A50F6 /* RLMPredicateUtil.m in Sources */ = {isa = PBXBuildFile; fileRef = E8A543AE195C9C9E00990A20 /* RLMPredicateUtil.m */; };
-<<<<<<< HEAD
+		E8CA00FE1973B5AB00C628D8 /* RLMRealm_Dynamic.h in Headers */ = {isa = PBXBuildFile; fileRef = E8951F01196C96DE00D6461C /* RLMRealm_Dynamic.h */; settings = {ATTRIBUTES = (Public, ); }; };
+		E8CA00FF1973B5AC00C628D8 /* RLMRealm_Dynamic.h in Headers */ = {isa = PBXBuildFile; fileRef = E8951F01196C96DE00D6461C /* RLMRealm_Dynamic.h */; settings = {ATTRIBUTES = (Public, ); }; };
 		E8AA4BF0196E161600947380 /* Realm.swift in Sources */ = {isa = PBXBuildFile; fileRef = E8AA4BEF196E161600947380 /* Realm.swift */; };
 		E8AA4BF1196E161600947380 /* Realm.swift in Sources */ = {isa = PBXBuildFile; fileRef = E8AA4BEF196E161600947380 /* Realm.swift */; };
 		E8AA4BF3196E167600947380 /* RealmArray.swift in Sources */ = {isa = PBXBuildFile; fileRef = E8AA4BF2196E167600947380 /* RealmArray.swift */; };
 		E8AA4BF4196E167600947380 /* RealmArray.swift in Sources */ = {isa = PBXBuildFile; fileRef = E8AA4BF2196E167600947380 /* RealmArray.swift */; };
 		E8AA4BFA196E170800947380 /* String+Realm.swift in Sources */ = {isa = PBXBuildFile; fileRef = E8AA4BF9196E170800947380 /* String+Realm.swift */; };
 		E8AA4BFB196E170800947380 /* String+Realm.swift in Sources */ = {isa = PBXBuildFile; fileRef = E8AA4BF9196E170800947380 /* String+Realm.swift */; };
-=======
-		E8CA00FE1973B5AB00C628D8 /* RLMRealm_Dynamic.h in Headers */ = {isa = PBXBuildFile; fileRef = E8951F01196C96DE00D6461C /* RLMRealm_Dynamic.h */; settings = {ATTRIBUTES = (Public, ); }; };
-		E8CA00FF1973B5AC00C628D8 /* RLMRealm_Dynamic.h in Headers */ = {isa = PBXBuildFile; fileRef = E8951F01196C96DE00D6461C /* RLMRealm_Dynamic.h */; settings = {ATTRIBUTES = (Public, ); }; };
->>>>>>> c0ad3971
 		E8CA1114196DC1B90044F8AA /* Realm.framework in Frameworks */ = {isa = PBXBuildFile; fileRef = E856D1D5195614A300FB2FCF /* Realm.framework */; };
 		E8CA1115196DC1C90044F8AA /* TestFramework.h in Headers */ = {isa = PBXBuildFile; fileRef = E8FE4159196DBA7C00073FBB /* TestFramework.h */; settings = {ATTRIBUTES = (Public, ); }; };
 		E8CA1116196DC1C90044F8AA /* RLMTestObjects.h in Headers */ = {isa = PBXBuildFile; fileRef = E81A1FC61955FE0100FDED82 /* RLMTestObjects.h */; settings = {ATTRIBUTES = (Public, ); }; };
@@ -758,6 +755,9 @@
 						CreatedOnToolsVersion = 6.0;
 						TestTargetID = E8D89B971955FC6D00CF2B9A;
 					};
+					E8FE413F196DBA6700073FBB = {
+						CreatedOnToolsVersion = 6.0;
+					};
 				};
 			};
 			buildConfigurationList = E8D89B921955FC6D00CF2B9A /* Build configuration list for PBXProject "Realm-Xcode6" */;
