<<<<<<< HEAD
//////////////////////////////////////////////////////////////////////////////
////
//// Copyright 2014 Realm Inc.
////
//// Licensed under the Apache License, Version 2.0 (the "License");
//// you may not use this file except in compliance with the License.
//// You may obtain a copy of the License at
////
//// http://www.apache.org/licenses/LICENSE-2.0
////
//// Unless required by applicable law or agreed to in writing, software
//// distributed under the License is distributed on an "AS IS" BASIS,
//// WITHOUT WARRANTIES OR CONDITIONS OF ANY KIND, either express or implied.
//// See the License for the specific language governing permissions and
//// limitations under the License.
////
//////////////////////////////////////////////////////////////////////////////
//
//import XCTest
//import RealmSwift
//
//class CTTAggregateObject: Object {
//    @objc dynamic var intCol = 0
//    @objc dynamic var int8Col = 0
//    @objc dynamic var int16Col = 0
//    @objc dynamic var int32Col = 0
//    @objc dynamic var int64Col = 0
//    @objc dynamic var floatCol = 0 as Float
//    @objc dynamic var doubleCol = 0.0
//    @objc dynamic var boolCol = false
//    @objc dynamic var dateCol = Date()
//    @objc dynamic var trueCol = true
//    let stringListCol = List<CTTNullableStringObjectWithLink>()
//    @objc dynamic var linkCol: CTTLinkTarget?
//    @objc dynamic var childIntCol: CTTIntegerObject?
//}
//
//class CTTIntegerObject: Object {
//    @objc dynamic var intCol = 0
//}
//
//class CTTAggregateObjectList: Object {
//    let list = List<CTTAggregateObject>()
//}
//
//class CTTNullableStringObjectWithLink: Object {
//    @objc dynamic var stringCol: String? = ""
//    @objc dynamic var linkCol: CTTLinkTarget?
//}
//
//class CTTLinkTarget: Object {
//    @objc dynamic var id = 0
//    let stringObjects = LinkingObjects(fromType: CTTNullableStringObjectWithLink.self, property: "linkCol")
//    let aggregateObjects = LinkingObjects(fromType: CTTAggregateObject.self, property: "linkCol")
//}
//
//class CTTStringList: Object {
//    let array = List<CTTNullableStringObjectWithLink>()
//}
//
//class RealmCollectionTypeTests: TestCase {
//    var str1: CTTNullableStringObjectWithLink!
//    var str2: CTTNullableStringObjectWithLink!
//    var collection: AnyRealmCollection<CTTNullableStringObjectWithLink>!
//
//    func getCollection() -> AnyRealmCollection<CTTNullableStringObjectWithLink> {
//        fatalError("Abstract method. Try running tests using Control-U.")
//    }
//
//    func getAggregateableCollection() -> AnyRealmCollection<CTTAggregateObject> {
//        fatalError("Abstract method. Try running tests using Control-U.")
//    }
//
//    func makeAggregateableObjectsInWriteTransaction() -> [CTTAggregateObject] {
//        let obj1 = CTTAggregateObject()
//        obj1.intCol = 1
//        obj1.int8Col = 1
//        obj1.int16Col = 1
//        obj1.int32Col = 1
//        obj1.int64Col = 1
//        obj1.floatCol = 1.1
//        obj1.doubleCol = 1.11
//        obj1.dateCol = Date(timeIntervalSince1970: 1)
//        obj1.boolCol = false
//
//        let obj2 = CTTAggregateObject()
//        obj2.intCol = 2
//        obj2.int8Col = 2
//        obj2.int16Col = 2
//        obj2.int32Col = 2
//        obj2.int64Col = 2
//        obj2.floatCol = 2.2
//        obj2.doubleCol = 2.22
//        obj2.dateCol = Date(timeIntervalSince1970: 2)
//        obj2.boolCol = false
//
//        let obj3 = CTTAggregateObject()
//        obj3.intCol = 3
//        obj3.int8Col = 3
//        obj3.int16Col = 3
//        obj3.int32Col = 3
//        obj3.int64Col = 3
//        obj3.floatCol = 2.2
//        obj3.doubleCol = 2.22
//        obj3.dateCol = Date(timeIntervalSince1970: 2)
//        obj3.boolCol = false
//
//        realmWithTestPath().add([obj1, obj2, obj3])
//        return [obj1, obj2, obj3]
//    }
//
//    func makeAggregateableObjects() -> [CTTAggregateObject] {
//        var result: [CTTAggregateObject]?
//        try! realmWithTestPath().write {
//            result = makeAggregateableObjectsInWriteTransaction()
//        }
//        return result!
//    }
//
//    override func setUp() {
//        super.setUp()
//
//        let str1 = CTTNullableStringObjectWithLink()
//        str1.stringCol = "1"
//        self.str1 = str1
//
//        let str2 = CTTNullableStringObjectWithLink()
//        str2.stringCol = "2"
//        self.str2 = str2
//
//        let realm = realmWithTestPath()
//        try! realm.write {
//            realm.add(str1)
//            realm.add(str2)
//        }
//
//        collection = AnyRealmCollection(getCollection())
//    }
//
//    override func tearDown() {
//        str1 = nil
//        str2 = nil
//        collection = nil
//
//        super.tearDown()
//    }
//
//    override class var defaultTestSuite: XCTestSuite {
//        // Don't run tests for the base class
//        if isEqual(RealmCollectionTypeTests.self) {
//            return XCTestSuite(name: "empty")
//        }
//        return super.defaultTestSuite
//    }
//
//    func testRealm() {
//        XCTAssertEqual(collection.realm!.configuration.fileURL, realmWithTestPath().configuration.fileURL)
//    }
//
//    func testDescription() {
//        // swiftlint:disable:next line_length
//        assertMatches(collection.description, "Results<CTTNullableStringObjectWithLink> <0x[0-9a-f]+> \\(\n\t\\[0\\] CTTNullableStringObjectWithLink \\{\n\t\tstringCol = 1;\n\t\tlinkCol = \\(null\\);\n\t\\},\n\t\\[1\\] CTTNullableStringObjectWithLink \\{\n\t\tstringCol = 2;\n\t\tlinkCol = \\(null\\);\n\t\\}\n\\)")
//    }
//
//    func testCount() {
//        XCTAssertEqual(2, collection.count)
//        XCTAssertEqual(1, collection.filter("stringCol = '1'").count)
//        XCTAssertEqual(1, collection.filter("stringCol = '2'").count)
//        XCTAssertEqual(0, collection.filter("stringCol = '0'").count)
//    }
//
//    func testIndexOfObject() {
//        XCTAssertEqual(0, collection.index(of: str1)!)
//        XCTAssertEqual(1, collection.index(of: str2)!)
//
//        let str1Only = collection.filter("stringCol = '1'")
//        XCTAssertEqual(0, str1Only.index(of: str1)!)
//        XCTAssertNil(str1Only.index(of: str2))
//    }
//
//    func testIndexOfPredicate() {
//        let pred1 = NSPredicate(format: "stringCol = '1'")
//        let pred2 = NSPredicate(format: "stringCol = '2'")
//        let pred3 = NSPredicate(format: "stringCol = '3'")
//
//        XCTAssertEqual(0, collection.index(matching: pred1)!)
//        XCTAssertEqual(1, collection.index(matching: pred2)!)
//        XCTAssertNil(collection.index(matching: pred3))
//    }
//
//    func testIndexOfFormat() {
//        XCTAssertEqual(0, collection.index(matching: "stringCol = '1'")!)
//        XCTAssertEqual(0, collection.index(matching: "stringCol = %@", "1")!)
//        XCTAssertEqual(1, collection.index(matching: "stringCol = %@", "2")!)
//        XCTAssertNil(collection.index(matching: "stringCol = %@", "3"))
//    }
//
//    func testSubscript() {
//        assertEqual(str1, collection[0])
//        assertEqual(str2, collection[1])
//
//        assertThrows(collection[200])
//        assertThrows(collection[-200])
//    }
//
//    func testFirst() {
//        assertEqual(str1, collection.first!)
//        assertEqual(str2, collection.filter("stringCol = '2'").first!)
//        XCTAssertNil(collection.filter("stringCol = '3'").first)
//    }
//
//    func testLast() {
//        assertEqual(str2, collection.last!)
//        assertEqual(str2, collection.filter("stringCol = '2'").last!)
//        XCTAssertNil(collection.filter("stringCol = '3'").last)
//    }
//
//    func testValueForKey() {
//        let expected = Array(collection.map { $0.stringCol })
//        let actual = collection.value(forKey: "stringCol") as! [String]?
//        XCTAssertEqual(expected as! [String], actual!)
//
//        assertEqual(collection.map { $0 }, collection.value(forKey: "self") as! [CTTNullableStringObjectWithLink])
//    }
//
//    func testSetValueForKey() {
//        try! realmWithTestPath().write {
//            collection.setValue("hi there!", forKey: "stringCol")
//        }
//        let expected = Array((0..<collection.count).map { _ in "hi there!" })
//        let actual = Array(collection.map { $0.stringCol })
//        XCTAssertEqual(expected, actual as! [String])
//    }
//
//    func testFilterFormat() {
//        XCTAssertEqual(1, collection.filter("stringCol = '1'").count)
//        XCTAssertEqual(1, collection.filter("stringCol = %@", "1").count)
//        XCTAssertEqual(1, collection.filter("stringCol = %@", "2").count)
//        XCTAssertEqual(0, collection.filter("stringCol = %@", "3").count)
//    }
//
//    func testFilterWithAnyVarags() {
//        let firstCriterion: String? = "1"
//        let secondCriterion: String = "2"
//        let thirdCriterion: String? = nil
//        let result = collection.filter("stringCol = %@ OR stringCol = %@ OR stringCol = %@",
//                                       firstCriterion as Any, secondCriterion as Any, thirdCriterion as Any)
//        XCTAssertEqual(2, result.count)
//    }
//
//    func testFilterList() {
//        let outerArray = SwiftDoubleListOfSwiftObject()
//        let realm = realmWithTestPath()
//        let innerArray = SwiftListOfSwiftObject()
//        innerArray.array.append(SwiftObject())
//        outerArray.array.append(innerArray)
//        try! realm.write {
//            realm.add(outerArray)
//        }
//        XCTAssertEqual(1, outerArray.array.filter("ANY array IN %@", realm.objects(SwiftObject.self)).count)
//    }
//
//    func testFilterResults() {
//        let array = SwiftListOfSwiftObject()
//        let realm = realmWithTestPath()
//        array.array.append(SwiftObject())
//        try! realm.write {
//            realm.add(array)
//        }
//        XCTAssertEqual(1, realm.objects(SwiftListOfSwiftObject.self).filter("ANY array IN %@", realm.objects(SwiftObject.self)).count)
//    }
//
//    func testFilterPredicate() {
//        let pred1 = NSPredicate(format: "stringCol = '1'")
//        let pred2 = NSPredicate(format: "stringCol = '2'")
//        let pred3 = NSPredicate(format: "stringCol = '3'")
//
//        XCTAssertEqual(1, collection.filter(pred1).count)
//        XCTAssertEqual(1, collection.filter(pred2).count)
//        XCTAssertEqual(0, collection.filter(pred3).count)
//    }
//
//    func testSortWithProperty() {
//        var sorted = collection.sorted(byKeyPath: "stringCol", ascending: true)
//        XCTAssertEqual("1", sorted[0].stringCol)
//        XCTAssertEqual("2", sorted[1].stringCol)
//
//        sorted = collection.sorted(byKeyPath: "stringCol", ascending: false)
//        XCTAssertEqual("2", sorted[0].stringCol)
//        XCTAssertEqual("1", sorted[1].stringCol)
//
//        sorted = collection.sorted(byKeyPath: "linkCol.id", ascending: true)
//        XCTAssertEqual("1", sorted[0].stringCol)
//        XCTAssertEqual("2", sorted[1].stringCol)
//
//        assertThrows(collection.sorted(byKeyPath: "noSuchCol", ascending: true),
//                     reason: "Cannot sort on key path 'noSuchCol': property 'CTTNullableStringObjectWithLink.noSuchCol' does not exist")
//    }
//
//    func testSortWithDescriptor() {
//        let collection = getAggregateableCollection()
//
//        let notActuallySorted = collection.sorted(by: [])
//        assertEqual(collection[0], notActuallySorted[0])
//        assertEqual(collection[1], notActuallySorted[1])
//
//        var sorted = collection.sorted(by: [SortDescriptor(keyPath: "intCol", ascending: true)])
//        XCTAssertEqual(1, sorted[0].intCol)
//        XCTAssertEqual(2, sorted[1].intCol)
//
//        sorted = collection.sorted(by: [SortDescriptor(keyPath: "doubleCol", ascending: false),
//            SortDescriptor(keyPath: "intCol", ascending: false)])
//        XCTAssertEqual(2.22, sorted[0].doubleCol)
//        XCTAssertEqual(3, sorted[0].intCol)
//        XCTAssertEqual(2.22, sorted[1].doubleCol)
//        XCTAssertEqual(2, sorted[1].intCol)
//        XCTAssertEqual(1.11, sorted[2].doubleCol)
//
//        assertThrows(collection.sorted(by: [SortDescriptor(keyPath: "noSuchCol")]),
//                     reason: "Cannot sort on key path 'noSuchCol': property 'CTTAggregateObject.noSuchCol' does not exist")
//    }
//
//    func testMin() {
//        let collection = getAggregateableCollection()
//        XCTAssertEqual(1, collection.min(ofProperty: "intCol") as NSNumber?)
//        XCTAssertEqual(1, collection.min(ofProperty: "intCol") as Int?)
//        XCTAssertEqual(1, collection.min(ofProperty: "int8Col") as NSNumber?)
//        XCTAssertEqual(1, collection.min(ofProperty: "int8Col") as Int8?)
//        XCTAssertEqual(1, collection.min(ofProperty: "int16Col") as NSNumber?)
//        XCTAssertEqual(1, collection.min(ofProperty: "int16Col") as Int16?)
//        XCTAssertEqual(1, collection.min(ofProperty: "int32Col") as NSNumber?)
//        XCTAssertEqual(1, collection.min(ofProperty: "int32Col") as Int32?)
//        XCTAssertEqual(1, collection.min(ofProperty: "int64Col") as NSNumber?)
//        XCTAssertEqual(1, collection.min(ofProperty: "int64Col") as Int64?)
//        XCTAssertEqual(1.1 as Float as NSNumber, collection.min(ofProperty: "floatCol") as NSNumber?)
//        XCTAssertEqual(1.1, collection.min(ofProperty: "floatCol") as Float?)
//        XCTAssertEqual(1.11, collection.min(ofProperty: "doubleCol") as NSNumber?)
//        XCTAssertEqual(1.11, collection.min(ofProperty: "doubleCol") as Double?)
//        XCTAssertEqual(NSDate(timeIntervalSince1970: 1), collection.min(ofProperty: "dateCol") as NSDate?)
//        XCTAssertEqual(Date(timeIntervalSince1970: 1), collection.min(ofProperty: "dateCol") as Date?)
//
//        assertThrows(collection.min(ofProperty: "noSuchCol") as NSNumber?, named: "Invalid property name")
//        assertThrows(collection.min(ofProperty: "noSuchCol") as Float?, named: "Invalid property name")
//    }
//
//    func testMax() {
//        let collection = getAggregateableCollection()
//        XCTAssertEqual(3, collection.max(ofProperty: "intCol") as NSNumber?)
//        XCTAssertEqual(3, collection.max(ofProperty: "intCol") as Int?)
//        XCTAssertEqual(3, collection.max(ofProperty: "int8Col") as NSNumber?)
//        XCTAssertEqual(3, collection.max(ofProperty: "int8Col") as Int8?)
//        XCTAssertEqual(3, collection.max(ofProperty: "int16Col") as NSNumber?)
//        XCTAssertEqual(3, collection.max(ofProperty: "int16Col") as Int16?)
//        XCTAssertEqual(3, collection.max(ofProperty: "int32Col") as NSNumber?)
//        XCTAssertEqual(3, collection.max(ofProperty: "int32Col") as Int32?)
//        XCTAssertEqual(3, collection.max(ofProperty: "int64Col") as NSNumber?)
//        XCTAssertEqual(3, collection.max(ofProperty: "int64Col") as Int64?)
//        XCTAssertEqual(2.2 as Float as NSNumber, collection.max(ofProperty: "floatCol") as NSNumber?)
//        XCTAssertEqual(2.2, collection.max(ofProperty: "floatCol") as Float?)
//        XCTAssertEqual(2.22, collection.max(ofProperty: "doubleCol") as NSNumber?)
//        XCTAssertEqual(2.22, collection.max(ofProperty: "doubleCol") as Double?)
//        XCTAssertEqual(NSDate(timeIntervalSince1970: 2), collection.max(ofProperty: "dateCol") as NSDate?)
//        XCTAssertEqual(Date(timeIntervalSince1970: 2), collection.max(ofProperty: "dateCol") as Date?)
//
//        assertThrows(collection.max(ofProperty: "noSuchCol") as NSNumber?, named: "Invalid property name")
//        assertThrows(collection.max(ofProperty: "noSuchCol") as Float?, named: "Invalid property name")
//    }
//
//    func testSum() {
//        let collection = getAggregateableCollection()
//        XCTAssertEqual(6, collection.sum(ofProperty: "intCol") as NSNumber)
//        XCTAssertEqual(6, collection.sum(ofProperty: "intCol") as Int)
//        XCTAssertEqual(6, collection.sum(ofProperty: "int8Col") as NSNumber)
//        XCTAssertEqual(6, collection.sum(ofProperty: "int8Col") as Int8)
//        XCTAssertEqual(6, collection.sum(ofProperty: "int16Col") as NSNumber)
//        XCTAssertEqual(6, collection.sum(ofProperty: "int16Col") as Int16)
//        XCTAssertEqual(6, collection.sum(ofProperty: "int32Col") as NSNumber)
//        XCTAssertEqual(6, collection.sum(ofProperty: "int32Col") as Int32)
//        XCTAssertEqual(6, collection.sum(ofProperty: "int64Col") as NSNumber)
//        XCTAssertEqual(6, collection.sum(ofProperty: "int64Col") as Int64)
//        XCTAssertEqual(5.5, (collection.sum(ofProperty: "floatCol") as NSNumber).floatValue,
//                                   accuracy: 0.001)
//        XCTAssertEqual(5.5, collection.sum(ofProperty: "floatCol") as Float, accuracy: 0.001)
//        XCTAssertEqual(5.55, (collection.sum(ofProperty: "doubleCol") as NSNumber).doubleValue,
//                                   accuracy: 0.001)
//        XCTAssertEqual(5.55, collection.sum(ofProperty: "doubleCol") as Double, accuracy: 0.001)
//
//        assertThrows(collection.sum(ofProperty: "noSuchCol") as NSNumber, named: "Invalid property name")
//        assertThrows(collection.sum(ofProperty: "noSuchCol") as Float, named: "Invalid property name")
//    }
//
//    func testAverage() {
//        let collection = getAggregateableCollection()
//        XCTAssertEqual(2, collection.average(ofProperty: "intCol"))
//        XCTAssertEqual(2, collection.average(ofProperty: "int8Col"))
//        XCTAssertEqual(2, collection.average(ofProperty: "int16Col"))
//        XCTAssertEqual(2, collection.average(ofProperty: "int32Col"))
//        XCTAssertEqual(2, collection.average(ofProperty: "int64Col"))
//        XCTAssertEqual(1.8333, collection.average(ofProperty: "floatCol")!, accuracy: 0.001)
//        XCTAssertEqual(1.85, collection.average(ofProperty: "doubleCol")!, accuracy: 0.001)
//
//        assertThrows(collection.average(ofProperty: "noSuchCol") as Double?, named: "Invalid property name")
//    }
//
//    func testFastEnumeration() {
//        var str = ""
//        for obj in collection {
//            str += obj.stringCol!
//        }
//
//        XCTAssertEqual(str, "12")
//    }
//
//    func testFastEnumerationWithMutation() {
//        let realm = realmWithTestPath()
//        try! realm.write {
//            for obj in collection {
//                realm.delete(obj)
//            }
//        }
//        XCTAssertEqual(0, collection.count)
//    }
//
//    func testAssignListProperty() {
//        // no way to make RealmCollectionType conform to NSFastEnumeration
//        // so test the concrete collections directly.
//        fatalError("abstract")
//    }
//
//    func testArrayAggregateWithSwiftObjectDoesntThrow() {
//        let collection = getAggregateableCollection()
//
//        // Should not throw a type error.
//        _ = collection.filter("ANY stringListCol == %@", CTTNullableStringObjectWithLink())
//    }
//
//    func testObserve() {
//        let ex = expectation(description: "initial notification")
//        let token = collection.observe { (changes: RealmCollectionChange) in
//            switch changes {
//            case .initial(let collection):
//                XCTAssertEqual(collection.count, 2)
//            case .update:
//                XCTFail("Shouldn't happen")
//            case .error:
//                XCTFail("Shouldn't happen")
//            }
//
//            ex.fulfill()
//        }
//        waitForExpectations(timeout: 1, handler: nil)
//
//        // add a second notification and wait for it
//        var ex2 = expectation(description: "second initial notification")
//        let token2 = collection.observe { _ in
//            ex2.fulfill()
//        }
//        waitForExpectations(timeout: 1, handler: nil)
//
//        // make a write and implicitly verify that only the unskipped
//        // notification is called (the first would error on .update)
//        ex2 = expectation(description: "change notification")
//        let realm = realmWithTestPath()
//        realm.beginWrite()
//        realm.delete(collection)
//        try! realm.commitWrite(withoutNotifying: [token])
//        waitForExpectations(timeout: 1, handler: nil)
//
//        token.invalidate()
//        token2.invalidate()
//    }
//
//    func observeOnQueue<Collection: RealmCollection>(_ collection: Collection) where Collection.Element: Object {
//        let sema = DispatchSemaphore(value: 0)
//        let token = collection.observe(on: queue) { (changes: RealmCollectionChange) in
//            switch changes {
//            case .initial(let collection):
//                XCTAssertEqual(collection.count, 2)
//            case .update(let collection, let deletions, _, _):
//                XCTAssertEqual(collection.count, 0)
//                XCTAssertEqual(deletions, [0, 1])
//            case .error:
//                XCTFail("Shouldn't happen")
//            }
//
//            sema.signal()
//        }
//        sema.wait()
//
//        let realm = realmWithTestPath()
//        try! realm.write {
//            realm.delete(collection)
//        }
//        sema.wait()
//
//        token.invalidate()
//    }
//
//    func testObserveOnQueue() {
//        observeOnQueue(collection)
//    }
//
//    func testValueForKeyPath() {
//        XCTAssertEqual(["1", "2"], collection.value(forKeyPath: "@unionOfObjects.stringCol") as! NSArray?)
//
//        let theCollection = getAggregateableCollection()
//        XCTAssertEqual(3, (theCollection.value(forKeyPath: "@count") as! NSNumber?)?.int64Value)
//        XCTAssertEqual(3, (theCollection.value(forKeyPath: "@max.intCol") as! NSNumber?)?.int64Value)
//        XCTAssertEqual(1, (theCollection.value(forKeyPath: "@min.intCol") as! NSNumber?)?.int64Value)
//        XCTAssertEqual(6, (theCollection.value(forKeyPath: "@sum.intCol") as! NSNumber?)?.int64Value)
//        XCTAssertEqual(2.0, (theCollection.value(forKeyPath: "@avg.intCol") as! NSNumber?)?.doubleValue)
//    }
//
//    func testInvalidate() {
//        XCTAssertFalse(collection.isInvalidated)
//        realmWithTestPath().invalidate()
//        XCTAssertTrue(collection.realm == nil || collection.isInvalidated)
//    }
//
//    func testIsFrozen() {
//        XCTAssertFalse(collection.isFrozen)
//        XCTAssertTrue(collection.freeze().isFrozen)
//    }
//
//    func testThaw() {
//        let frozen = collection.freeze()
//        XCTAssertTrue(frozen.isFrozen)
//
//        let frozenRealm = frozen.realm!
//        assertThrows(try! frozenRealm.write {}, reason: "Can't perform transactions on a frozen Realm")
//
//        let live = frozen.thaw()
//        XCTAssertFalse(live.isFrozen)
//
//        let liveRealm = live.realm!
//        try! liveRealm.write { liveRealm.delete(live) }
//        XCTAssertTrue(live.isEmpty)
//        XCTAssertFalse(frozen.isEmpty)
//    }
//
//    func testThawFromDifferentThread() {
//        let frozen = collection.freeze()
//        XCTAssertTrue(frozen.isFrozen)
//
//        dispatchSyncNewThread {
//            let live = frozen.thaw()
//            XCTAssertFalse(live.isFrozen)
//
//            let liveRealm = live.realm!
//            try! liveRealm.write { liveRealm.delete(live) }
//            XCTAssertTrue(live.isEmpty)
//            XCTAssertFalse(frozen.isEmpty)
//        }
//    }
//
//    func testThawPreviousVersion() {
//        let frozen = collection.freeze()
//        XCTAssertTrue(frozen.isFrozen)
//        XCTAssertEqual(collection.count, frozen.count)
//
//        let realm = collection.realm!
//        try! realm.write({ realm.delete(collection) })
//        XCTAssertNotEqual(frozen.count, collection.count, "Frozen collections should not change")
//
//        let live = frozen.thaw()
//        XCTAssertTrue(live.isEmpty, "Thawed collection should reflect transactions since the original reference was frozen")
//        XCTAssertFalse(frozen.isEmpty)
//        XCTAssertEqual(live.count, self.collection.count)
//    }
//
//    func testThawUpdatedOnDifferentThread() {
//        let tsr = ThreadSafeReference(to: collection)
//        var frozen: AnyRealmCollection<CTTNullableStringObjectWithLink>?
//        var frozenQuery: Results<CTTNullableStringObjectWithLink>?
//
//        XCTAssertEqual(collection.count, 2) // stringCol "1" and "2"
//        XCTAssertEqual(collection.filter("stringCol == %@", "3").count, 0)
//
//        dispatchSyncNewThread {
//            let realm = try! Realm(configuration: self.collection.realm!.configuration)
//            let collection = realm.resolve(tsr)!
//            try! realm.write({ collection.first!.stringCol = "3" })
//            try! realm.write({ realm.delete(collection.last!) })
//
//            let query = collection.filter("stringCol == %@", "1")
//            frozen = collection.freeze() // Results::Mode::TableView
//            frozenQuery = query.freeze() // Results::Mode::Query
//
//        }
//
//        let thawed = frozen!.thaw()
//        XCTAssertEqual(frozen!.count, 1)
//        XCTAssertEqual(frozen!.first?.stringCol, "3")
//        XCTAssertEqual(frozen!.filter("stringCol == %@", "1").count, 0)
//        XCTAssertEqual(frozen!.filter("stringCol == %@", "2").count, 0)
//        XCTAssertEqual(frozen!.filter("stringCol == %@", "3").count, 1)
//
//        XCTAssertEqual(thawed.count, 2)
//        XCTAssertEqual(thawed.first?.stringCol, "1")
//        XCTAssertEqual(thawed.filter("stringCol == %@", "1").count, 1)
//        XCTAssertEqual(thawed.filter("stringCol == %@", "2").count, 1)
//        XCTAssertEqual(thawed.filter("stringCol == %@", "3").count, 0)
//
//        XCTAssertEqual(collection.count, 2)
//        XCTAssertEqual(collection.first?.stringCol, "1")
//        XCTAssertEqual(collection.filter("stringCol == %@", "1").count, 1)
//        XCTAssertEqual(collection.filter("stringCol == %@", "2").count, 1)
//        XCTAssertEqual(collection.filter("stringCol == %@", "3").count, 0)
//
//        let thawedQuery = frozenQuery!.thaw()
//        XCTAssertEqual(frozenQuery!.count, 0)
//        XCTAssertEqual(frozenQuery!.first?.stringCol, nil)
//        XCTAssertEqual(frozenQuery!.filter("stringCol == %@", "1").count, 0)
//        XCTAssertEqual(frozenQuery!.filter("stringCol == %@", "2").count, 0)
//        XCTAssertEqual(frozenQuery!.filter("stringCol == %@", "3").count, 0)
//
//        XCTAssertEqual(thawedQuery.count, 1)
//        XCTAssertEqual(thawedQuery.first?.stringCol, "1")
//        XCTAssertEqual(thawedQuery.filter("stringCol == %@", "1").count, 1)
//        XCTAssertEqual(thawedQuery.filter("stringCol == %@", "2").count, 0)
//        XCTAssertEqual(thawedQuery.filter("stringCol == %@", "3").count, 0)
//
//        collection.realm!.refresh()
//
//        XCTAssertEqual(thawed.count, 1)
//        XCTAssertEqual(thawed.first?.stringCol, "3")
//        XCTAssertEqual(thawed.filter("stringCol == %@", "1").count, 0)
//        XCTAssertEqual(thawed.filter("stringCol == %@", "2").count, 0)
//        XCTAssertEqual(thawed.filter("stringCol == %@", "3").count, 1)
//
//        XCTAssertEqual(thawedQuery.count, 0)
//        XCTAssertEqual(thawedQuery.first?.stringCol, nil)
//        XCTAssertEqual(thawedQuery.filter("stringCol == %@", "1").count, 0)
//        XCTAssertEqual(thawedQuery.filter("stringCol == %@", "2").count, 0)
//        XCTAssertEqual(thawedQuery.filter("stringCol == %@", "3").count, 0)
//
//        XCTAssertEqual(collection.count, 1)
//        XCTAssertEqual(collection.first?.stringCol, "3")
//        XCTAssertEqual(collection.filter("stringCol == %@", "1").count, 0)
//        XCTAssertEqual(collection.filter("stringCol == %@", "2").count, 0)
//        XCTAssertEqual(collection.filter("stringCol == %@", "3").count, 1)
//    }
//
//    func testThawCreatedOnDifferentThread() {
//        var frozen: SwiftBoolObject?
//        XCTAssertEqual(try! Realm().objects(SwiftBoolObject.self).count, 0)
//
//        dispatchSyncNewThread {
//            let obj = try! Realm().write {
//                try! Realm().create(SwiftBoolObject.self, value: ["boolCol": true])
//            }
//            frozen = obj.freeze()
//        }
//        XCTAssertNil(frozen?.thaw(), "Thaw shouldn't reflect background transactions until main thread realm is refreshed")
//        XCTAssertEqual(try! Realm().objects(SwiftBoolObject.self).count, 0)
//        try! Realm().refresh()
//        XCTAssertEqual(try! Realm().objects(SwiftBoolObject.self).count, 1)
//    }
//
//    func testThawDeletedParent() {
//        let frozenElement = collection.first!.freeze()
//        XCTAssertTrue(frozenElement.isFrozen)
//
//        let realm = collection.realm!
//        try! realm.write({ realm.delete(collection) })
//        XCTAssertNil(collection.first)
//        XCTAssertNotNil(frozenElement)
//
//        let thawed = frozenElement.thaw()
//        XCTAssertNil(thawed)
//    }
//
//    func testFreezeFromWrongThread() {
//        dispatchSyncNewThread {
//            self.assertThrows(self.collection.freeze(), reason: "Realm accessed from incorrect thread")
//        }
//    }
//
//    func testAccessFrozenCollectionFromDifferentThread() {
//        let frozen = collection.freeze()
//        dispatchSyncNewThread {
//            XCTAssertEqual(frozen[0].stringCol, "1")
//            XCTAssertEqual(frozen[1].stringCol, "2")
//        }
//    }
//
//    func testObserveFrozenCollection() {
//        let frozen = collection.freeze()
//        assertThrows(frozen.observe({ _ in }),
//                     reason: "Frozen Realms do not change and do not have change notifications.")
//    }
//
//    func testQueryFrozenCollection() {
//        let frozen = collection.freeze()
//        XCTAssertEqual(frozen.filter("stringCol = '1'").count, 1)
//        XCTAssertEqual(frozen.filter("stringCol = '2'").count, 1)
//        XCTAssertEqual(frozen.filter("stringCol = '3'").count, 0)
//        XCTAssertTrue(frozen.filter("stringCol = '3'").isFrozen)
//    }
//
//    func testFilterWithInt8Property() {
//        _ = makeAggregateableObjects()
//        var results = realmWithTestPath().objects(CTTAggregateObject.self).filter("int8Col = %d", Int8(0))
//        XCTAssertEqual(results.count, 0)
//        results = realmWithTestPath().objects(CTTAggregateObject.self).filter("int8Col = %d", Int8(1))
//        XCTAssertEqual(results.count, 1)
//        results = realmWithTestPath().objects(CTTAggregateObject.self).filter("int8Col = %d", Int8(2))
//        XCTAssertEqual(results.count, 1)
//        results = realmWithTestPath().objects(CTTAggregateObject.self).filter("int8Col = %d", Int8(3))
//        XCTAssertEqual(results.count, 1)
//    }
//
//    func testFilterWithInt16Property() {
//        _ = makeAggregateableObjects()
//        var results = realmWithTestPath().objects(CTTAggregateObject.self).filter("int16Col = %d", Int16(0))
//        XCTAssertEqual(results.count, 0)
//        results = realmWithTestPath().objects(CTTAggregateObject.self).filter("int16Col = %d", Int16(1))
//        XCTAssertEqual(results.count, 1)
//        results = realmWithTestPath().objects(CTTAggregateObject.self).filter("int16Col = %d", Int16(2))
//        XCTAssertEqual(results.count, 1)
//        results = realmWithTestPath().objects(CTTAggregateObject.self).filter("int16Col = %d", Int16(3))
//        XCTAssertEqual(results.count, 1)
//    }
//
//    func testFilterWithInt32Property() {
//        _ = makeAggregateableObjects()
//        var results = realmWithTestPath().objects(CTTAggregateObject.self).filter("int32Col = %d", Int32(0))
//        XCTAssertEqual(results.count, 0)
//        results = realmWithTestPath().objects(CTTAggregateObject.self).filter("int32Col = %d", Int32(1))
//        XCTAssertEqual(results.count, 1)
//        results = realmWithTestPath().objects(CTTAggregateObject.self).filter("int32Col = %d", Int32(2))
//        XCTAssertEqual(results.count, 1)
//        results = realmWithTestPath().objects(CTTAggregateObject.self).filter("int32Col = %d", Int32(3))
//        XCTAssertEqual(results.count, 1)
//    }
//
//    func testFilterWithInt64Property() {
//        _ = makeAggregateableObjects()
//        var results = realmWithTestPath().objects(CTTAggregateObject.self).filter("int64Col = %d", Int64(0))
//        XCTAssertEqual(results.count, 0)
//        results = realmWithTestPath().objects(CTTAggregateObject.self).filter("int64Col = %d", Int64(1))
//        XCTAssertEqual(results.count, 1)
//        results = realmWithTestPath().objects(CTTAggregateObject.self).filter("int64Col = %d", Int64(2))
//        XCTAssertEqual(results.count, 1)
//        results = realmWithTestPath().objects(CTTAggregateObject.self).filter("int64Col = %d", Int64(3))
//        XCTAssertEqual(results.count, 1)
//    }
//}
//
//// MARK: Results
//
//class ResultsTests: RealmCollectionTypeTests {
//    override class var defaultTestSuite: XCTestSuite {
//        // Don't run tests for the base class
//        if isEqual(ResultsTests.self) {
//            return XCTestSuite(name: "empty")
//        }
//        return super.defaultTestSuite
//    }
//
//    func collectionBaseInWriteTransaction() -> Results<CTTNullableStringObjectWithLink> {
//        fatalError("abstract")
//    }
//
//    final func collectionBase() -> Results<CTTNullableStringObjectWithLink> {
//        var result: Results<CTTNullableStringObjectWithLink>?
//        try! realmWithTestPath().write {
//            result = collectionBaseInWriteTransaction()
//        }
//        return result!
//    }
//
//    override func getCollection() -> AnyRealmCollection<CTTNullableStringObjectWithLink> {
//        return AnyRealmCollection(collectionBase())
//    }
//
//    override func testAssignListProperty() {
//        try! realmWithTestPath().write {
//            let array = CTTStringList()
//            realmWithTestPath().add(array)
//            array["array"] = collectionBaseInWriteTransaction()
//        }
//    }
//
//    func addObjectToResults() {
//        let realm = realmWithTestPath()
//        try! realm.write {
//            realm.create(CTTNullableStringObjectWithLink.self, value: ["a"])
//        }
//    }
//
//    func testNotificationBlockUpdating() {
//        let collection = collectionBase()
//
//        var theExpectation = expectation(description: "")
//        var calls = 0
//        let token = collection.observe { (changes: RealmCollectionChange) in
//            switch changes {
//            case .initial(let results):
//                XCTAssertEqual(results.count, calls + 2)
//                XCTAssertEqual(results, collection)
//            case .update(let results, _, _, _):
//                XCTAssertEqual(results.count, calls + 2)
//                XCTAssertEqual(results, collection)
//            case .error:
//                XCTFail("Shouldn't happen")
//            }
//            calls += 1
//            theExpectation.fulfill()
//        }
//        waitForExpectations(timeout: 1, handler: nil)
//
//        theExpectation = expectation(description: "")
//        addObjectToResults()
//        waitForExpectations(timeout: 1, handler: nil)
//
//        token.invalidate()
//    }
//
//    func testNotificationBlockChangeIndices() {
//        let collection = collectionBase()
//
//        var theExpectation = expectation(description: "")
//        var calls = 0
//        let token = collection.observe { (change: RealmCollectionChange) in
//            switch change {
//            case .initial(let results):
//                XCTAssertEqual(calls, 0)
//                XCTAssertEqual(results.count, 2)
//            case .update(let results, let deletions, let insertions, let modifications):
//                XCTAssertEqual(calls, 1)
//                XCTAssertEqual(results.count, 3)
//                XCTAssertEqual(deletions, [])
//                XCTAssertEqual(insertions, [2])
//                XCTAssertEqual(modifications, [])
//            case .error(let error):
//                XCTFail(String(describing: error))
//            }
//
//            calls += 1
//            theExpectation.fulfill()
//        }
//        waitForExpectations(timeout: 1, handler: nil)
//
//        theExpectation = expectation(description: "")
//        addObjectToResults()
//        waitForExpectations(timeout: 1, handler: nil)
//
//        token.invalidate()
//    }
//
//    func testObserveDirectOnQueue() {
//        observeOnQueue(collectionBase())
//    }
//}
//
//class ResultsWithCustomInitializerTests: TestCase {
//    func testValueForKey() {
//        let realm = realmWithTestPath()
//        try! realm.write {
//            realm.add(SwiftCustomInitializerObject(stringVal: "A"))
//        }
//
//        let collection = realm.objects(SwiftCustomInitializerObject.self)
//        let expected = Array(collection.map { $0.stringCol })
//        let actual = collection.value(forKey: "stringCol") as! [String]?
//        XCTAssertEqual(expected, actual!)
//        assertEqual(collection.map { $0 }, collection.value(forKey: "self") as! [SwiftCustomInitializerObject])
//    }
//}
//
//class ResultsDistinctTests: TestCase {
//    func testDistinctResultsUsingKeyPaths() {
//        let realm = realmWithTestPath()
//
//        let obj1 = CTTAggregateObject()
//        obj1.intCol = 1
//        obj1.trueCol = true
//        let obj2 = CTTAggregateObject()
//        obj2.intCol = 1
//        obj2.trueCol = true
//        let obj3 = CTTAggregateObject()
//        obj3.intCol = 1
//        obj3.trueCol = false
//        let obj4 = CTTAggregateObject()
//        obj4.intCol = 2
//        obj4.trueCol = false
//
//        let childObj1 = CTTIntegerObject()
//        childObj1.intCol = 1
//        obj1.childIntCol = childObj1
//
//        let childObj2 = CTTIntegerObject()
//        childObj2.intCol = 1
//        obj2.childIntCol = childObj2
//
//        let childObj3 = CTTIntegerObject()
//        childObj3.intCol = 2
//        obj3.childIntCol = childObj3
//
//        try! realm.write {
//            realm.add(obj1)
//            realm.add(obj2)
//            realm.add(obj3)
//            realm.add(obj4)
//        }
//
//        let collection = realm.objects(CTTAggregateObject.self)
//        var distinctResults = collection.distinct(by: ["intCol"])
//        var expected = [["int": 1], ["int": 2]]
//        var actual = Array(distinctResults.map { ["int": $0.intCol] })
//        XCTAssertEqual(expected as NSObject, actual as NSObject)
//        assertEqual(distinctResults.map { $0 }, distinctResults.value(forKey: "self") as! [CTTAggregateObject])
//
//        distinctResults = collection.distinct(by: ["intCol", "trueCol"])
//        expected = [["int": 1, "true": 1], ["int": 1, "true": 0], ["int": 2, "true": 0]]
//        actual = distinctResults.map { ["int": $0.intCol, "true": $0.trueCol ? 1 : 0] }
//        XCTAssertEqual(expected as NSObject, actual as NSObject)
//        assertEqual(distinctResults.map { $0 }, distinctResults.value(forKey: "self") as! [CTTAggregateObject])
//
//        distinctResults = collection.distinct(by: ["childIntCol.intCol"])
//        expected = [["int": 1], ["int": 2]]
//        actual = distinctResults.map { ["int": $0.childIntCol!.intCol] }
//        XCTAssertEqual(expected as NSObject, actual as NSObject)
//        assertEqual(distinctResults.map { $0 }, distinctResults.value(forKey: "self") as! [CTTAggregateObject])
//
//        assertThrows(collection.distinct(by: ["childCol"]))
//        assertThrows(collection.distinct(by: ["@sum.intCol"]))
//        assertThrows(collection.distinct(by: ["stringListCol"]))
//    }
//}
//
//class ResultsFromTableTests: ResultsTests {
//    override func collectionBaseInWriteTransaction() -> Results<CTTNullableStringObjectWithLink> {
//        return realmWithTestPath().objects(CTTNullableStringObjectWithLink.self)
//    }
//
//    override func getAggregateableCollection() -> AnyRealmCollection<CTTAggregateObject> {
//        _ = makeAggregateableObjects()
//        return AnyRealmCollection(realmWithTestPath().objects(CTTAggregateObject.self))
//    }
//}
//
//class ResultsFromTableViewTests: ResultsTests {
//    override func collectionBaseInWriteTransaction() -> Results<CTTNullableStringObjectWithLink> {
//        return realmWithTestPath().objects(CTTNullableStringObjectWithLink.self).filter("stringCol != ''")
//    }
//
//    override func getAggregateableCollection() -> AnyRealmCollection<CTTAggregateObject> {
//        _ = makeAggregateableObjects()
//        return AnyRealmCollection(realmWithTestPath().objects(CTTAggregateObject.self).filter("trueCol == true"))
//    }
//}
//
//class ResultsFromLinkViewTests: ResultsTests {
//    override func collectionBaseInWriteTransaction() -> Results<CTTNullableStringObjectWithLink> {
//        let array = realmWithTestPath().create(CTTStringList.self, value: [[str1, str2]])
//        return array.array.filter(NSPredicate(value: true))
//    }
//
//    override func getAggregateableCollection() -> AnyRealmCollection<CTTAggregateObject> {
//        var list: CTTAggregateObjectList?
//        try! realmWithTestPath().write {
//            list = CTTAggregateObjectList()
//            realmWithTestPath().add(list!)
//            list!.list.append(objectsIn: makeAggregateableObjectsInWriteTransaction())
//        }
//        return AnyRealmCollection(list!.list.filter(NSPredicate(value: true)))
//    }
//
//    override func addObjectToResults() {
//        let realm = realmWithTestPath()
//        try! realm.write {
//            let array = realm.objects(CTTStringList.self).last!
//            array.array.append(realm.create(CTTNullableStringObjectWithLink.self, value: ["a"]))
//        }
//    }
//}
//
//// MARK: List
//
//class ListRealmCollectionTypeTests: RealmCollectionTypeTests {
//    override class var defaultTestSuite: XCTestSuite {
//        // Don't run tests for the base class
//        if isEqual(ListRealmCollectionTypeTests.self) {
//            return XCTestSuite(name: "empty")
//        }
//        return super.defaultTestSuite
//    }
//
//    func collectionBaseInWriteTransaction() -> List<CTTNullableStringObjectWithLink> {
//        fatalError("abstract")
//    }
//
//    final func collectionBase() -> List<CTTNullableStringObjectWithLink> {
//        var collection: List<CTTNullableStringObjectWithLink>?
//        try! realmWithTestPath().write {
//            collection = collectionBaseInWriteTransaction()
//        }
//        return collection!
//    }
//
//    override func getCollection() -> AnyRealmCollection<CTTNullableStringObjectWithLink> {
//        return AnyRealmCollection(collectionBase())
//    }
//
//    override func testAssignListProperty() {
//        try! realmWithTestPath().write {
//            let array = CTTStringList()
//            realmWithTestPath().add(array)
//            array["array"] = collectionBaseInWriteTransaction()
//        }
//    }
//
//    override func testDescription() {
//        // swiftlint:disable:next line_length
//        assertMatches(collection.description, "List<CTTNullableStringObjectWithLink> <0x[0-9a-f]+> \\(\n\t\\[0\\] CTTNullableStringObjectWithLink \\{\n\t\tstringCol = 1;\n\t\tlinkCol = \\(null\\);\n\t\\},\n\t\\[1\\] CTTNullableStringObjectWithLink \\{\n\t\tstringCol = 2;\n\t\tlinkCol = \\(null\\);\n\t\\}\n\\)")
//    }
//
//    func testObserveDirect() {
//        let collection = collectionBase()
//
//        var theExpectation = expectation(description: "")
//        let token = collection.observe { (changes: RealmCollectionChange) in
//            switch changes {
//            case .initial(let collection):
//                XCTAssertEqual(collection.count, 2)
//            case .update:
//                XCTFail("Shouldn't happen")
//            case .error:
//                XCTFail("Shouldn't happen")
//            }
//
//            theExpectation.fulfill()
//        }
//        waitForExpectations(timeout: 1, handler: nil)
//
//        // add a second notification and wait for it
//        theExpectation = expectation(description: "")
//        let token2 = collection.observe { _ in
//            theExpectation.fulfill()
//        }
//        waitForExpectations(timeout: 1, handler: nil)
//
//        // make a write and implicitly verify that only the unskipped
//        // notification is called (the first would error on .update)
//        theExpectation = expectation(description: "")
//        let realm = realmWithTestPath()
//        realm.beginWrite()
//        realm.delete(collection)
//        try! realm.commitWrite(withoutNotifying: [token])
//        waitForExpectations(timeout: 1, handler: nil)
//
//        token.invalidate()
//        token2.invalidate()
//    }
//
//    func testObserveDirectOnQueue() {
//        observeOnQueue(collectionBase())
//    }
//}
//
//class ListUnmanagedRealmCollectionTypeTests: ListRealmCollectionTypeTests {
//    override func collectionBaseInWriteTransaction() -> List<CTTNullableStringObjectWithLink> {
//        return CTTStringList(value: [[str1, str2]]).array
//    }
//
//    override func getAggregateableCollection() -> AnyRealmCollection<CTTAggregateObject> {
//        return AnyRealmCollection(CTTAggregateObjectList(value: [makeAggregateableObjects()]).list)
//    }
//
//    override func testRealm() {
//        XCTAssertNil(collection.realm)
//    }
//
//    override func testCount() {
//        XCTAssertEqual(2, collection.count)
//    }
//
//    override func testIndexOfObject() {
//        XCTAssertEqual(0, collection.index(of: str1)!)
//        XCTAssertEqual(1, collection.index(of: str2)!)
//    }
//
//    override func testSortWithDescriptor() {
//        let collection = getAggregateableCollection()
//        assertThrows(collection.sorted(by: [SortDescriptor(keyPath: "intCol", ascending: true)]))
//        assertThrows(collection.sorted(by: [SortDescriptor(keyPath: "doubleCol", ascending: false),
//            SortDescriptor(keyPath: "intCol", ascending: false)]))
//    }
//
//    override func testFastEnumerationWithMutation() {
//        // No standalone removal interface provided on RealmCollectionType
//    }
//
//    override func testFirst() {
//        XCTAssertEqual(str1, collection.first!)
//    }
//
//    override func testLast() {
//        XCTAssertEqual(str2, collection.last!)
//    }
//
//    // MARK: Things not implemented in standalone
//
//    override func testSortWithProperty() {
//        assertThrows(collection.sorted(byKeyPath: "stringCol", ascending: true))
//        assertThrows(collection.sorted(byKeyPath: "noSuchCol", ascending: true))
//    }
//
//    override func testFilterFormat() {
//        assertThrows(collection.filter("stringCol = '1'"))
//        assertThrows(collection.filter("noSuchCol = '1'"))
//    }
//
//    override func testFilterPredicate() {
//        let pred1 = NSPredicate(format: "stringCol = '1'")
//        let pred2 = NSPredicate(format: "noSuchCol = '2'")
//
//        assertThrows(collection.filter(pred1))
//        assertThrows(collection.filter(pred2))
//    }
//
//    override func testFilterWithAnyVarags() {
//        // Functionality not supported for standalone lists; don't test.
//    }
//
//    override func testArrayAggregateWithSwiftObjectDoesntThrow() {
//        assertThrows(collection.filter("ANY stringListCol == %@", CTTNullableStringObjectWithLink()))
//    }
//
//    override func testObserve() {
//        assertThrows(collection.observe { _ in })
//    }
//
//    override func testObserveOnQueue() {
//        assertThrows(collection.observe(on: DispatchQueue(label: "bg")) { _ in })
//    }
//
//    override func testObserveDirect() {
//        let collection = collectionBase()
//        assertThrows(collection.observe { _ in })
//    }
//
//    override func testObserveDirectOnQueue() {
//        let collection = collectionBase()
//        assertThrows(collection.observe(on: DispatchQueue(label: "bg")) { _ in })
//    }
//
//    func testFreeze() {
//        assertThrows(collection.freeze(),
//                     reason: "This method may only be called on RLMArray instances retrieved from an RLMRealm")
//    }
//
//    override func testIsFrozen() {
//        XCTAssertFalse(collection.isFrozen)
//    }
//
//    override func testThaw() {
//    }
//
//    override func testThawFromDifferentThread() {
//    }
//
//    override func testThawPreviousVersion() {
//    }
//
//    override func testThawDeletedParent() {
//    }
//
//    override func testThawUpdatedOnDifferentThread() {
//    }
//
//    override func testFreezeFromWrongThread() {
//    }
//
//    override func testAccessFrozenCollectionFromDifferentThread() {
//    }
//
//    override func testObserveFrozenCollection() {
//    }
//
//    override func testQueryFrozenCollection() {
//    }
//}
//
//class ListNewlyAddedRealmCollectionTypeTests: ListRealmCollectionTypeTests {
//    override func collectionBaseInWriteTransaction() -> List<CTTNullableStringObjectWithLink> {
//        let array = CTTStringList(value: [[str1, str2]])
//        realmWithTestPath().add(array)
//        return array.array
//    }
//
//    override func getAggregateableCollection() -> AnyRealmCollection<CTTAggregateObject> {
//        var list: CTTAggregateObjectList?
//        try! realmWithTestPath().write {
//            list = CTTAggregateObjectList(value: [makeAggregateableObjectsInWriteTransaction()])
//            realmWithTestPath().add(list!)
//        }
//        return AnyRealmCollection(list!.list)
//    }
//}
//
//class ListNewlyCreatedRealmCollectionTypeTests: ListRealmCollectionTypeTests {
//    override func collectionBaseInWriteTransaction() -> List<CTTNullableStringObjectWithLink> {
//        let array = realmWithTestPath().create(CTTStringList.self, value: [[str1, str2]])
//        return array.array
//    }
//
//    override func getAggregateableCollection() -> AnyRealmCollection<CTTAggregateObject> {
//        var list: CTTAggregateObjectList?
//        try! realmWithTestPath().write {
//            list = realmWithTestPath().create(CTTAggregateObjectList.self,
//                                                    value: [makeAggregateableObjectsInWriteTransaction()])
//        }
//        return AnyRealmCollection(list!.list)
//    }
//}
//
//class ListRetrievedRealmCollectionTypeTests: ListRealmCollectionTypeTests {
//    override func collectionBaseInWriteTransaction() -> List<CTTNullableStringObjectWithLink> {
//        _ = realmWithTestPath().create(CTTStringList.self, value: [[str1, str2]])
//        let array = realmWithTestPath().objects(CTTStringList.self).first!
//        return array.array
//    }
//
//    override func getAggregateableCollection() -> AnyRealmCollection<CTTAggregateObject> {
//        var list: CTTAggregateObjectList?
//        try! realmWithTestPath().write {
//            _ = realmWithTestPath().create(CTTAggregateObjectList.self,
//                                                 value: [makeAggregateableObjectsInWriteTransaction()])
//            list = realmWithTestPath().objects(CTTAggregateObjectList.self).first
//        }
//        return AnyRealmCollection(list!.list)
//    }
//}
//
//class LinkingObjectsCollectionTypeTests: RealmCollectionTypeTests {
//    func collectionBaseInWriteTransaction() -> LinkingObjects<CTTNullableStringObjectWithLink> {
//        let target = realmWithTestPath().create(CTTLinkTarget.self, value: [0])
//        for object in realmWithTestPath().objects(CTTNullableStringObjectWithLink.self) {
//            object.linkCol = target
//        }
//        return target.stringObjects
//    }
//
//    final func collectionBase() -> LinkingObjects<CTTNullableStringObjectWithLink> {
//        var result: LinkingObjects<CTTNullableStringObjectWithLink>?
//        try! realmWithTestPath().write {
//            result = collectionBaseInWriteTransaction()
//        }
//        return result!
//    }
//
//    override func getCollection() -> AnyRealmCollection<CTTNullableStringObjectWithLink> {
//        return AnyRealmCollection(collectionBase())
//    }
//
//    override func getAggregateableCollection() -> AnyRealmCollection<CTTAggregateObject> {
//        var target: CTTLinkTarget?
//        try! realmWithTestPath().write {
//            let objects = makeAggregateableObjectsInWriteTransaction()
//            target = realmWithTestPath().create(CTTLinkTarget.self, value: [0])
//            for object in objects {
//                object.linkCol = target
//            }
//        }
//        return AnyRealmCollection(target!.aggregateObjects)
//    }
//
//    override func testDescription() {
//        // swiftlint:disable:next line_length
//        assertMatches(collection.description, "LinkingObjects<CTTNullableStringObjectWithLink> <0x[0-9a-f]+> \\(\n\t\\[0\\] CTTNullableStringObjectWithLink \\{\n\t\tstringCol = 1;\n\t\tlinkCol = CTTLinkTarget \\{\n\t\t\tid = 0;\n\t\t\\};\n\t\\},\n\t\\[1\\] CTTNullableStringObjectWithLink \\{\n\t\tstringCol = 2;\n\t\tlinkCol = CTTLinkTarget \\{\n\t\t\tid = 0;\n\t\t\\};\n\t\\}\n\\)")
//    }
//
//    override func testAssignListProperty() {
//        let array = CTTStringList()
//        try! realmWithTestPath().write {
//            realmWithTestPath().add(array)
//            array["array"] = collectionBaseInWriteTransaction()
//        }
//    }
//
//    func testObserveDirectOnQueue() {
//        observeOnQueue(collectionBase())
//    }
//}
=======
////////////////////////////////////////////////////////////////////////////
//
// Copyright 2014 Realm Inc.
//
// Licensed under the Apache License, Version 2.0 (the "License");
// you may not use this file except in compliance with the License.
// You may obtain a copy of the License at
//
// http://www.apache.org/licenses/LICENSE-2.0
//
// Unless required by applicable law or agreed to in writing, software
// distributed under the License is distributed on an "AS IS" BASIS,
// WITHOUT WARRANTIES OR CONDITIONS OF ANY KIND, either express or implied.
// See the License for the specific language governing permissions and
// limitations under the License.
//
////////////////////////////////////////////////////////////////////////////

import XCTest
import RealmSwift

class CTTAggregateObject: Object {
    @objc dynamic var intCol = 0
    @objc dynamic var int8Col = 0
    @objc dynamic var int16Col = 0
    @objc dynamic var int32Col = 0
    @objc dynamic var int64Col = 0
    @objc dynamic var floatCol = 0 as Float
    @objc dynamic var doubleCol = 0.0
    @objc dynamic var boolCol = false
    @objc dynamic var dateCol = Date()
    @objc dynamic var trueCol = true
    let stringListCol = List<CTTNullableStringObjectWithLink>()
    @objc dynamic var linkCol: CTTLinkTarget?
    @objc dynamic var childIntCol: CTTIntegerObject?
}

class CTTIntegerObject: Object {
    @objc dynamic var intCol = 0
}

class CTTAggregateObjectList: Object {
    let list = List<CTTAggregateObject>()
}

class CTTNullableStringObjectWithLink: Object {
    @objc dynamic var stringCol: String? = ""
    @objc dynamic var linkCol: CTTLinkTarget?
}

class CTTLinkTarget: Object {
    @objc dynamic var id = 0
    let stringObjects = LinkingObjects(fromType: CTTNullableStringObjectWithLink.self, property: "linkCol")
    let aggregateObjects = LinkingObjects(fromType: CTTAggregateObject.self, property: "linkCol")
}

class CTTStringList: Object {
    let array = List<CTTNullableStringObjectWithLink>()
}

class RealmCollectionTypeTests: TestCase {
    var str1: CTTNullableStringObjectWithLink!
    var str2: CTTNullableStringObjectWithLink!
    var collection: AnyRealmCollection<CTTNullableStringObjectWithLink>!

    func getCollection() -> AnyRealmCollection<CTTNullableStringObjectWithLink> {
        fatalError("Abstract method. Try running tests using Control-U.")
    }

    func getAggregateableCollection() -> AnyRealmCollection<CTTAggregateObject> {
        fatalError("Abstract method. Try running tests using Control-U.")
    }

    func makeAggregateableObjectsInWriteTransaction() -> [CTTAggregateObject] {
        let obj1 = CTTAggregateObject()
        obj1.intCol = 1
        obj1.int8Col = 1
        obj1.int16Col = 1
        obj1.int32Col = 1
        obj1.int64Col = 1
        obj1.floatCol = 1.1
        obj1.doubleCol = 1.11
        obj1.dateCol = Date(timeIntervalSince1970: 1)
        obj1.boolCol = false

        let obj2 = CTTAggregateObject()
        obj2.intCol = 2
        obj2.int8Col = 2
        obj2.int16Col = 2
        obj2.int32Col = 2
        obj2.int64Col = 2
        obj2.floatCol = 2.2
        obj2.doubleCol = 2.22
        obj2.dateCol = Date(timeIntervalSince1970: 2)
        obj2.boolCol = false

        let obj3 = CTTAggregateObject()
        obj3.intCol = 3
        obj3.int8Col = 3
        obj3.int16Col = 3
        obj3.int32Col = 3
        obj3.int64Col = 3
        obj3.floatCol = 2.2
        obj3.doubleCol = 2.22
        obj3.dateCol = Date(timeIntervalSince1970: 2)
        obj3.boolCol = false

        realmWithTestPath().add([obj1, obj2, obj3])
        return [obj1, obj2, obj3]
    }

    func makeAggregateableObjects() -> [CTTAggregateObject] {
        var result: [CTTAggregateObject]?
        try! realmWithTestPath().write {
            result = makeAggregateableObjectsInWriteTransaction()
        }
        return result!
    }

    override func setUp() {
        super.setUp()

        let str1 = CTTNullableStringObjectWithLink()
        str1.stringCol = "1"
        self.str1 = str1

        let str2 = CTTNullableStringObjectWithLink()
        str2.stringCol = "2"
        self.str2 = str2

        let realm = realmWithTestPath()
        try! realm.write {
            realm.add(str1)
            realm.add(str2)
        }

        collection = AnyRealmCollection(getCollection())
    }

    override func tearDown() {
        str1 = nil
        str2 = nil
        collection = nil

        super.tearDown()
    }

    override class var defaultTestSuite: XCTestSuite {
        // Don't run tests for the base class
        if isEqual(RealmCollectionTypeTests.self) {
            return XCTestSuite(name: "empty")
        }
        return super.defaultTestSuite
    }

    func testRealm() {
        XCTAssertEqual(collection.realm!.configuration.fileURL, realmWithTestPath().configuration.fileURL)
    }

    func testDescription() {
        // swiftlint:disable:next line_length
        assertMatches(collection.description, "Results<CTTNullableStringObjectWithLink> <0x[0-9a-f]+> \\(\n\t\\[0\\] CTTNullableStringObjectWithLink \\{\n\t\tstringCol = 1;\n\t\tlinkCol = \\(null\\);\n\t\\},\n\t\\[1\\] CTTNullableStringObjectWithLink \\{\n\t\tstringCol = 2;\n\t\tlinkCol = \\(null\\);\n\t\\}\n\\)")
    }

    func testCount() {
        XCTAssertEqual(2, collection.count)
        XCTAssertEqual(1, collection.filter("stringCol = '1'").count)
        XCTAssertEqual(1, collection.filter("stringCol = '2'").count)
        XCTAssertEqual(0, collection.filter("stringCol = '0'").count)
    }

    func testIndexOfObject() {
        XCTAssertEqual(0, collection.index(of: str1)!)
        XCTAssertEqual(1, collection.index(of: str2)!)

        let str1Only = collection.filter("stringCol = '1'")
        XCTAssertEqual(0, str1Only.index(of: str1)!)
        XCTAssertNil(str1Only.index(of: str2))
    }

    func testIndexOfPredicate() {
        let pred1 = NSPredicate(format: "stringCol = '1'")
        let pred2 = NSPredicate(format: "stringCol = '2'")
        let pred3 = NSPredicate(format: "stringCol = '3'")

        XCTAssertEqual(0, collection.index(matching: pred1)!)
        XCTAssertEqual(1, collection.index(matching: pred2)!)
        XCTAssertNil(collection.index(matching: pred3))
    }

    func testIndexOfFormat() {
        XCTAssertEqual(0, collection.index(matching: "stringCol = '1'")!)
        XCTAssertEqual(0, collection.index(matching: "stringCol = %@", "1")!)
        XCTAssertEqual(1, collection.index(matching: "stringCol = %@", "2")!)
        XCTAssertNil(collection.index(matching: "stringCol = %@", "3"))
    }

    func testSubscript() {
        assertEqual(str1, collection[0])
        assertEqual(str2, collection[1])

        assertThrows(collection[200])
        assertThrows(collection[-200])
    }

    func testFirst() {
        assertEqual(str1, collection.first!)
        assertEqual(str2, collection.filter("stringCol = '2'").first!)
        XCTAssertNil(collection.filter("stringCol = '3'").first)
    }

    func testLast() {
        assertEqual(str2, collection.last!)
        assertEqual(str2, collection.filter("stringCol = '2'").last!)
        XCTAssertNil(collection.filter("stringCol = '3'").last)
    }

    func testValueForKey() {
        let expected = Array(collection.map { $0.stringCol })
        let actual = collection.value(forKey: "stringCol") as! [String]?
        XCTAssertEqual(expected as! [String], actual!)

        assertEqual(collection.map { $0 }, collection.value(forKey: "self") as! [CTTNullableStringObjectWithLink])
    }

    func testSetValueForKey() {
        try! realmWithTestPath().write {
            collection.setValue("hi there!", forKey: "stringCol")
        }
        let expected = Array((0..<collection.count).map { _ in "hi there!" })
        let actual = Array(collection.map { $0.stringCol })
        XCTAssertEqual(expected, actual as! [String])
    }

    func testFilterFormat() {
        XCTAssertEqual(1, collection.filter("stringCol = '1'").count)
        XCTAssertEqual(1, collection.filter("stringCol = %@", "1").count)
        XCTAssertEqual(1, collection.filter("stringCol = %@", "2").count)
        XCTAssertEqual(0, collection.filter("stringCol = %@", "3").count)
    }

    func testFilterWithAnyVarags() {
        let firstCriterion: String? = "1"
        let secondCriterion: String = "2"
        let thirdCriterion: String? = nil
        let result = collection.filter("stringCol = %@ OR stringCol = %@ OR stringCol = %@",
                                       firstCriterion as Any, secondCriterion as Any, thirdCriterion as Any)
        XCTAssertEqual(2, result.count)
    }

    func testFilterList() {
        let outerArray = SwiftDoubleListOfSwiftObject()
        let realm = realmWithTestPath()
        let innerArray = SwiftListOfSwiftObject()
        innerArray.array.append(SwiftObject())
        outerArray.array.append(innerArray)
        try! realm.write {
            realm.add(outerArray)
        }
        XCTAssertEqual(1, outerArray.array.filter("ANY array IN %@", realm.objects(SwiftObject.self)).count)
    }

    func testFilterResults() {
        let array = SwiftListOfSwiftObject()
        let realm = realmWithTestPath()
        array.array.append(SwiftObject())
        try! realm.write {
            realm.add(array)
        }
        XCTAssertEqual(1, realm.objects(SwiftListOfSwiftObject.self).filter("ANY array IN %@", realm.objects(SwiftObject.self)).count)
    }

    func testFilterPredicate() {
        let pred1 = NSPredicate(format: "stringCol = '1'")
        let pred2 = NSPredicate(format: "stringCol = '2'")
        let pred3 = NSPredicate(format: "stringCol = '3'")

        XCTAssertEqual(1, collection.filter(pred1).count)
        XCTAssertEqual(1, collection.filter(pred2).count)
        XCTAssertEqual(0, collection.filter(pred3).count)
    }

    func testSortWithProperty() {
        var sorted = collection.sorted(byKeyPath: "stringCol", ascending: true)
        XCTAssertEqual("1", sorted[0].stringCol)
        XCTAssertEqual("2", sorted[1].stringCol)

        sorted = collection.sorted(byKeyPath: "stringCol", ascending: false)
        XCTAssertEqual("2", sorted[0].stringCol)
        XCTAssertEqual("1", sorted[1].stringCol)

        sorted = collection.sorted(byKeyPath: "linkCol.id", ascending: true)
        XCTAssertEqual("1", sorted[0].stringCol)
        XCTAssertEqual("2", sorted[1].stringCol)

        assertThrows(collection.sorted(byKeyPath: "noSuchCol", ascending: true),
                     reason: "Cannot sort on key path 'noSuchCol': property 'CTTNullableStringObjectWithLink.noSuchCol' does not exist")
    }

    func testSortWithDescriptor() {
        let collection = getAggregateableCollection()

        let notActuallySorted = collection.sorted(by: [])
        assertEqual(collection[0], notActuallySorted[0])
        assertEqual(collection[1], notActuallySorted[1])

        var sorted = collection.sorted(by: [SortDescriptor(keyPath: "intCol", ascending: true)])
        XCTAssertEqual(1, sorted[0].intCol)
        XCTAssertEqual(2, sorted[1].intCol)

        sorted = collection.sorted(by: [SortDescriptor(keyPath: "doubleCol", ascending: false),
            SortDescriptor(keyPath: "intCol", ascending: false)])
        XCTAssertEqual(2.22, sorted[0].doubleCol)
        XCTAssertEqual(3, sorted[0].intCol)
        XCTAssertEqual(2.22, sorted[1].doubleCol)
        XCTAssertEqual(2, sorted[1].intCol)
        XCTAssertEqual(1.11, sorted[2].doubleCol)

        assertThrows(collection.sorted(by: [SortDescriptor(keyPath: "noSuchCol")]),
                     reason: "Cannot sort on key path 'noSuchCol': property 'CTTAggregateObject.noSuchCol' does not exist")
    }

    func testMin() {
        let collection = getAggregateableCollection()
        XCTAssertEqual(1, collection.min(ofProperty: "intCol") as NSNumber?)
        XCTAssertEqual(1, collection.min(ofProperty: "intCol") as Int?)
        XCTAssertEqual(1, collection.min(ofProperty: "int8Col") as NSNumber?)
        XCTAssertEqual(1, collection.min(ofProperty: "int8Col") as Int8?)
        XCTAssertEqual(1, collection.min(ofProperty: "int16Col") as NSNumber?)
        XCTAssertEqual(1, collection.min(ofProperty: "int16Col") as Int16?)
        XCTAssertEqual(1, collection.min(ofProperty: "int32Col") as NSNumber?)
        XCTAssertEqual(1, collection.min(ofProperty: "int32Col") as Int32?)
        XCTAssertEqual(1, collection.min(ofProperty: "int64Col") as NSNumber?)
        XCTAssertEqual(1, collection.min(ofProperty: "int64Col") as Int64?)
        XCTAssertEqual(1.1 as Float as NSNumber, collection.min(ofProperty: "floatCol") as NSNumber?)
        XCTAssertEqual(1.1, collection.min(ofProperty: "floatCol") as Float?)
        XCTAssertEqual(1.11, collection.min(ofProperty: "doubleCol") as NSNumber?)
        XCTAssertEqual(1.11, collection.min(ofProperty: "doubleCol") as Double?)
        XCTAssertEqual(NSDate(timeIntervalSince1970: 1), collection.min(ofProperty: "dateCol") as NSDate?)
        XCTAssertEqual(Date(timeIntervalSince1970: 1), collection.min(ofProperty: "dateCol") as Date?)

        assertThrows(collection.min(ofProperty: "noSuchCol") as NSNumber?, named: "Invalid property name")
        assertThrows(collection.min(ofProperty: "noSuchCol") as Float?, named: "Invalid property name")
    }

    func testMax() {
        let collection = getAggregateableCollection()
        XCTAssertEqual(3, collection.max(ofProperty: "intCol") as NSNumber?)
        XCTAssertEqual(3, collection.max(ofProperty: "intCol") as Int?)
        XCTAssertEqual(3, collection.max(ofProperty: "int8Col") as NSNumber?)
        XCTAssertEqual(3, collection.max(ofProperty: "int8Col") as Int8?)
        XCTAssertEqual(3, collection.max(ofProperty: "int16Col") as NSNumber?)
        XCTAssertEqual(3, collection.max(ofProperty: "int16Col") as Int16?)
        XCTAssertEqual(3, collection.max(ofProperty: "int32Col") as NSNumber?)
        XCTAssertEqual(3, collection.max(ofProperty: "int32Col") as Int32?)
        XCTAssertEqual(3, collection.max(ofProperty: "int64Col") as NSNumber?)
        XCTAssertEqual(3, collection.max(ofProperty: "int64Col") as Int64?)
        XCTAssertEqual(2.2 as Float as NSNumber, collection.max(ofProperty: "floatCol") as NSNumber?)
        XCTAssertEqual(2.2, collection.max(ofProperty: "floatCol") as Float?)
        XCTAssertEqual(2.22, collection.max(ofProperty: "doubleCol") as NSNumber?)
        XCTAssertEqual(2.22, collection.max(ofProperty: "doubleCol") as Double?)
        XCTAssertEqual(NSDate(timeIntervalSince1970: 2), collection.max(ofProperty: "dateCol") as NSDate?)
        XCTAssertEqual(Date(timeIntervalSince1970: 2), collection.max(ofProperty: "dateCol") as Date?)

        assertThrows(collection.max(ofProperty: "noSuchCol") as NSNumber?, named: "Invalid property name")
        assertThrows(collection.max(ofProperty: "noSuchCol") as Float?, named: "Invalid property name")
    }

    func testSum() {
        let collection = getAggregateableCollection()
        XCTAssertEqual(6, collection.sum(ofProperty: "intCol") as NSNumber)
        XCTAssertEqual(6, collection.sum(ofProperty: "intCol") as Int)
        XCTAssertEqual(6, collection.sum(ofProperty: "int8Col") as NSNumber)
        XCTAssertEqual(6, collection.sum(ofProperty: "int8Col") as Int8)
        XCTAssertEqual(6, collection.sum(ofProperty: "int16Col") as NSNumber)
        XCTAssertEqual(6, collection.sum(ofProperty: "int16Col") as Int16)
        XCTAssertEqual(6, collection.sum(ofProperty: "int32Col") as NSNumber)
        XCTAssertEqual(6, collection.sum(ofProperty: "int32Col") as Int32)
        XCTAssertEqual(6, collection.sum(ofProperty: "int64Col") as NSNumber)
        XCTAssertEqual(6, collection.sum(ofProperty: "int64Col") as Int64)
        XCTAssertEqual(5.5, (collection.sum(ofProperty: "floatCol") as NSNumber).floatValue,
                                   accuracy: 0.001)
        XCTAssertEqual(5.5, collection.sum(ofProperty: "floatCol") as Float, accuracy: 0.001)
        XCTAssertEqual(5.55, (collection.sum(ofProperty: "doubleCol") as NSNumber).doubleValue,
                                   accuracy: 0.001)
        XCTAssertEqual(5.55, collection.sum(ofProperty: "doubleCol") as Double, accuracy: 0.001)

        assertThrows(collection.sum(ofProperty: "noSuchCol") as NSNumber, named: "Invalid property name")
        assertThrows(collection.sum(ofProperty: "noSuchCol") as Float, named: "Invalid property name")
    }

    func testAverage() {
        let collection = getAggregateableCollection()
        XCTAssertEqual(2, collection.average(ofProperty: "intCol"))
        XCTAssertEqual(2, collection.average(ofProperty: "int8Col"))
        XCTAssertEqual(2, collection.average(ofProperty: "int16Col"))
        XCTAssertEqual(2, collection.average(ofProperty: "int32Col"))
        XCTAssertEqual(2, collection.average(ofProperty: "int64Col"))
        XCTAssertEqual(1.8333, collection.average(ofProperty: "floatCol")!, accuracy: 0.001)
        XCTAssertEqual(1.85, collection.average(ofProperty: "doubleCol")!, accuracy: 0.001)

        assertThrows(collection.average(ofProperty: "noSuchCol") as Double?, named: "Invalid property name")
    }

    func testFastEnumeration() {
        var str = ""
        for obj in collection {
            str += obj.stringCol!
        }

        XCTAssertEqual(str, "12")
    }

    func testFastEnumerationWithMutation() {
        let realm = realmWithTestPath()
        try! realm.write {
            for obj in collection {
                realm.delete(obj)
            }
        }
        XCTAssertEqual(0, collection.count)
    }

    func testAssignListProperty() {
        // no way to make RealmCollectionType conform to NSFastEnumeration
        // so test the concrete collections directly.
        fatalError("abstract")
    }

    func testArrayAggregateWithSwiftObjectDoesntThrow() {
        let collection = getAggregateableCollection()

        // Should not throw a type error.
        _ = collection.filter("ANY stringListCol == %@", CTTNullableStringObjectWithLink())
    }

    func testObserve() {
        let ex = expectation(description: "initial notification")
        let token = collection.observe { (changes: RealmCollectionChange) in
            switch changes {
            case .initial(let collection):
                XCTAssertEqual(collection.count, 2)
            case .update:
                XCTFail("Shouldn't happen")
            case .error:
                XCTFail("Shouldn't happen")
            }

            ex.fulfill()
        }
        waitForExpectations(timeout: 1, handler: nil)

        // add a second notification and wait for it
        var ex2 = expectation(description: "second initial notification")
        let token2 = collection.observe { _ in
            ex2.fulfill()
        }
        waitForExpectations(timeout: 1, handler: nil)

        // make a write and implicitly verify that only the unskipped
        // notification is called (the first would error on .update)
        ex2 = expectation(description: "change notification")
        let realm = realmWithTestPath()
        realm.beginWrite()
        realm.delete(collection)
        try! realm.commitWrite(withoutNotifying: [token])
        waitForExpectations(timeout: 1, handler: nil)

        token.invalidate()
        token2.invalidate()
    }

    func observeOnQueue<Collection: RealmCollection>(_ collection: Collection) where Collection.Element: Object {
        let sema = DispatchSemaphore(value: 0)
        let token = collection.observe(on: queue) { (changes: RealmCollectionChange) in
            switch changes {
            case .initial(let collection):
                XCTAssertEqual(collection.count, 2)
            case .update(let collection, let deletions, _, _):
                XCTAssertEqual(collection.count, 0)
                XCTAssertEqual(deletions, [0, 1])
            case .error:
                XCTFail("Shouldn't happen")
            }

            sema.signal()
        }
        sema.wait()

        let realm = realmWithTestPath()
        try! realm.write {
            realm.delete(collection)
        }
        sema.wait()

        token.invalidate()
    }

    func testObserveOnQueue() {
        observeOnQueue(collection)
    }

    func testValueForKeyPath() {
        XCTAssertEqual(["1", "2"], collection.value(forKeyPath: "@unionOfObjects.stringCol") as! NSArray?)

        let theCollection = getAggregateableCollection()
        XCTAssertEqual(3, (theCollection.value(forKeyPath: "@count") as! NSNumber?)?.int64Value)
        XCTAssertEqual(3, (theCollection.value(forKeyPath: "@max.intCol") as! NSNumber?)?.int64Value)
        XCTAssertEqual(1, (theCollection.value(forKeyPath: "@min.intCol") as! NSNumber?)?.int64Value)
        XCTAssertEqual(6, (theCollection.value(forKeyPath: "@sum.intCol") as! NSNumber?)?.int64Value)
        XCTAssertEqual(2.0, (theCollection.value(forKeyPath: "@avg.intCol") as! NSNumber?)?.doubleValue)
    }

    func testInvalidate() {
        XCTAssertFalse(collection.isInvalidated)
        realmWithTestPath().invalidate()
        XCTAssertTrue(collection.realm == nil || collection.isInvalidated)
    }

    func testIsFrozen() {
        XCTAssertFalse(collection.isFrozen)
        XCTAssertTrue(collection.freeze().isFrozen)
    }

    func testThaw() {
        let frozen = collection.freeze()
        XCTAssertTrue(frozen.isFrozen)

        let frozenRealm = frozen.realm!
        assertThrows(try! frozenRealm.write {}, reason: "Can't perform transactions on a frozen Realm")

        let live = frozen.thaw()
        XCTAssertFalse(live!.isFrozen)

        let liveRealm = live!.realm!
        try! liveRealm.write { liveRealm.delete(live!) }
        XCTAssertTrue(live!.isEmpty)
        XCTAssertFalse(frozen.isEmpty)
    }

    func testThawFromDifferentThread() {
        let frozen = collection.freeze()
        XCTAssertTrue(frozen.isFrozen)

        dispatchSyncNewThread {
            let live = frozen.thaw()
            XCTAssertFalse(live!.isFrozen)

            let liveRealm = live!.realm!
            try! liveRealm.write { liveRealm.delete(live!) }
            XCTAssertTrue(live!.isEmpty)
            XCTAssertFalse(frozen.isEmpty)
        }
    }


    func testThawPreviousVersion() {
        let frozen = collection.freeze()
        XCTAssertTrue(frozen.isFrozen)
        XCTAssertEqual(collection.count, frozen.count)

        let realm = collection.realm!
        try! realm.write({ realm.delete(collection) })
        XCTAssertNotEqual(frozen.count, collection.count, "Frozen collections should not change")

        let live = frozen.thaw()
        XCTAssertTrue(live!.isEmpty, "Thawed collection should reflect transactions since the original reference was frozen")
        XCTAssertFalse(frozen.isEmpty)
        XCTAssertEqual(live!.count, self.collection.count)
    }

    func testThawUpdatedOnDifferentThread() {
        let tsr = ThreadSafeReference(to: collection)
        var frozen: AnyRealmCollection<CTTNullableStringObjectWithLink>?
        var frozenQuery: Results<CTTNullableStringObjectWithLink>?

        XCTAssertEqual(collection.count, 2) // stringCol "1" and "2"
        XCTAssertEqual(collection.filter("stringCol == %@", "3").count, 0)

        dispatchSyncNewThread {
            let realm = try! Realm(configuration: self.collection.realm!.configuration)
            let collection = realm.resolve(tsr)!
            try! realm.write({ collection.first!.stringCol = "3" })
            try! realm.write({ realm.delete(collection.last!) })

            let query = collection.filter("stringCol == %@", "1")
            frozen = collection.freeze() // Results::Mode::TableView
            frozenQuery = query.freeze() // Results::Mode::Query

        }

        let thawed = frozen!.thaw()
        XCTAssertEqual(frozen!.count, 1)
        XCTAssertEqual(frozen!.first?.stringCol, "3")
        XCTAssertEqual(frozen!.filter("stringCol == %@", "1").count, 0)
        XCTAssertEqual(frozen!.filter("stringCol == %@", "2").count, 0)
        XCTAssertEqual(frozen!.filter("stringCol == %@", "3").count, 1)

        XCTAssertEqual(thawed!.count, 2)
        XCTAssertEqual(thawed!.first?.stringCol, "1")
        XCTAssertEqual(thawed!.filter("stringCol == %@", "1").count, 1)
        XCTAssertEqual(thawed!.filter("stringCol == %@", "2").count, 1)
        XCTAssertEqual(thawed!.filter("stringCol == %@", "3").count, 0)

        XCTAssertEqual(collection.count, 2)
        XCTAssertEqual(collection.first?.stringCol, "1")
        XCTAssertEqual(collection.filter("stringCol == %@", "1").count, 1)
        XCTAssertEqual(collection.filter("stringCol == %@", "2").count, 1)
        XCTAssertEqual(collection.filter("stringCol == %@", "3").count, 0)

        let thawedQuery = frozenQuery!.thaw()
        XCTAssertEqual(frozenQuery!.count, 0)
        XCTAssertEqual(frozenQuery!.first?.stringCol, nil)
        XCTAssertEqual(frozenQuery!.filter("stringCol == %@", "1").count, 0)
        XCTAssertEqual(frozenQuery!.filter("stringCol == %@", "2").count, 0)
        XCTAssertEqual(frozenQuery!.filter("stringCol == %@", "3").count, 0)

        XCTAssertEqual(thawedQuery!.count, 1)
        XCTAssertEqual(thawedQuery!.first?.stringCol, "1")
        XCTAssertEqual(thawedQuery!.filter("stringCol == %@", "1").count, 1)
        XCTAssertEqual(thawedQuery!.filter("stringCol == %@", "2").count, 0)
        XCTAssertEqual(thawedQuery!.filter("stringCol == %@", "3").count, 0)

        collection.realm!.refresh()

        XCTAssertEqual(thawed!.count, 1)
        XCTAssertEqual(thawed!.first?.stringCol, "3")
        XCTAssertEqual(thawed!.filter("stringCol == %@", "1").count, 0)
        XCTAssertEqual(thawed!.filter("stringCol == %@", "2").count, 0)
        XCTAssertEqual(thawed!.filter("stringCol == %@", "3").count, 1)

        XCTAssertEqual(thawedQuery!.count, 0)
        XCTAssertEqual(thawedQuery!.first?.stringCol, nil)
        XCTAssertEqual(thawedQuery!.filter("stringCol == %@", "1").count, 0)
        XCTAssertEqual(thawedQuery!.filter("stringCol == %@", "2").count, 0)
        XCTAssertEqual(thawedQuery!.filter("stringCol == %@", "3").count, 0)

        XCTAssertEqual(collection.count, 1)
        XCTAssertEqual(collection.first?.stringCol, "3")
        XCTAssertEqual(collection.filter("stringCol == %@", "1").count, 0)
        XCTAssertEqual(collection.filter("stringCol == %@", "2").count, 0)
        XCTAssertEqual(collection.filter("stringCol == %@", "3").count, 1)
    }

    func testThawDeletedParent() {
        let frozenElement = collection.first!.freeze()
        XCTAssertTrue(frozenElement.isFrozen)

        let realm = collection.realm!
        try! realm.write({ realm.delete(collection) })
        XCTAssertNil(collection.first)
        XCTAssertNotNil(frozenElement)

        let thawed = frozenElement.thaw()
        XCTAssertNil(thawed)
    }

    func testFreezeFromWrongThread() {
        dispatchSyncNewThread {
            self.assertThrows(self.collection.freeze(), reason: "Realm accessed from incorrect thread")
        }
    }

    func testAccessFrozenCollectionFromDifferentThread() {
        let frozen = collection.freeze()
        dispatchSyncNewThread {
            XCTAssertEqual(frozen[0].stringCol, "1")
            XCTAssertEqual(frozen[1].stringCol, "2")
        }
    }

    func testObserveFrozenCollection() {
        let frozen = collection.freeze()
        assertThrows(frozen.observe({ _ in }),
                     reason: "Frozen Realms do not change and do not have change notifications.")
    }

    func testQueryFrozenCollection() {
        let frozen = collection.freeze()
        XCTAssertEqual(frozen.filter("stringCol = '1'").count, 1)
        XCTAssertEqual(frozen.filter("stringCol = '2'").count, 1)
        XCTAssertEqual(frozen.filter("stringCol = '3'").count, 0)
        XCTAssertTrue(frozen.filter("stringCol = '3'").isFrozen)
    }

    func testFilterWithInt8Property() {
        _ = makeAggregateableObjects()
        var results = realmWithTestPath().objects(CTTAggregateObject.self).filter("int8Col = %d", Int8(0))
        XCTAssertEqual(results.count, 0)
        results = realmWithTestPath().objects(CTTAggregateObject.self).filter("int8Col = %d", Int8(1))
        XCTAssertEqual(results.count, 1)
        results = realmWithTestPath().objects(CTTAggregateObject.self).filter("int8Col = %d", Int8(2))
        XCTAssertEqual(results.count, 1)
        results = realmWithTestPath().objects(CTTAggregateObject.self).filter("int8Col = %d", Int8(3))
        XCTAssertEqual(results.count, 1)
    }

    func testFilterWithInt16Property() {
        _ = makeAggregateableObjects()
        var results = realmWithTestPath().objects(CTTAggregateObject.self).filter("int16Col = %d", Int16(0))
        XCTAssertEqual(results.count, 0)
        results = realmWithTestPath().objects(CTTAggregateObject.self).filter("int16Col = %d", Int16(1))
        XCTAssertEqual(results.count, 1)
        results = realmWithTestPath().objects(CTTAggregateObject.self).filter("int16Col = %d", Int16(2))
        XCTAssertEqual(results.count, 1)
        results = realmWithTestPath().objects(CTTAggregateObject.self).filter("int16Col = %d", Int16(3))
        XCTAssertEqual(results.count, 1)
    }

    func testFilterWithInt32Property() {
        _ = makeAggregateableObjects()
        var results = realmWithTestPath().objects(CTTAggregateObject.self).filter("int32Col = %d", Int32(0))
        XCTAssertEqual(results.count, 0)
        results = realmWithTestPath().objects(CTTAggregateObject.self).filter("int32Col = %d", Int32(1))
        XCTAssertEqual(results.count, 1)
        results = realmWithTestPath().objects(CTTAggregateObject.self).filter("int32Col = %d", Int32(2))
        XCTAssertEqual(results.count, 1)
        results = realmWithTestPath().objects(CTTAggregateObject.self).filter("int32Col = %d", Int32(3))
        XCTAssertEqual(results.count, 1)
    }

    func testFilterWithInt64Property() {
        _ = makeAggregateableObjects()
        var results = realmWithTestPath().objects(CTTAggregateObject.self).filter("int64Col = %d", Int64(0))
        XCTAssertEqual(results.count, 0)
        results = realmWithTestPath().objects(CTTAggregateObject.self).filter("int64Col = %d", Int64(1))
        XCTAssertEqual(results.count, 1)
        results = realmWithTestPath().objects(CTTAggregateObject.self).filter("int64Col = %d", Int64(2))
        XCTAssertEqual(results.count, 1)
        results = realmWithTestPath().objects(CTTAggregateObject.self).filter("int64Col = %d", Int64(3))
        XCTAssertEqual(results.count, 1)
    }
}

// MARK: Results

class ResultsTests: RealmCollectionTypeTests {
    override class var defaultTestSuite: XCTestSuite {
        // Don't run tests for the base class
        if isEqual(ResultsTests.self) {
            return XCTestSuite(name: "empty")
        }
        return super.defaultTestSuite
    }

    func collectionBaseInWriteTransaction() -> Results<CTTNullableStringObjectWithLink> {
        fatalError("abstract")
    }

    final func collectionBase() -> Results<CTTNullableStringObjectWithLink> {
        var result: Results<CTTNullableStringObjectWithLink>?
        try! realmWithTestPath().write {
            result = collectionBaseInWriteTransaction()
        }
        return result!
    }

    override func getCollection() -> AnyRealmCollection<CTTNullableStringObjectWithLink> {
        return AnyRealmCollection(collectionBase())
    }

    override func testAssignListProperty() {
        try! realmWithTestPath().write {
            let array = CTTStringList()
            realmWithTestPath().add(array)
            array["array"] = collectionBaseInWriteTransaction()
        }
    }

    func addObjectToResults() {
        let realm = realmWithTestPath()
        try! realm.write {
            realm.create(CTTNullableStringObjectWithLink.self, value: ["a"])
        }
    }

    func testNotificationBlockUpdating() {
        let collection = collectionBase()

        var theExpectation = expectation(description: "")
        var calls = 0
        let token = collection.observe { (changes: RealmCollectionChange) in
            switch changes {
            case .initial(let results):
                XCTAssertEqual(results.count, calls + 2)
                XCTAssertEqual(results, collection)
            case .update(let results, _, _, _):
                XCTAssertEqual(results.count, calls + 2)
                XCTAssertEqual(results, collection)
            case .error:
                XCTFail("Shouldn't happen")
            }
            calls += 1
            theExpectation.fulfill()
        }
        waitForExpectations(timeout: 1, handler: nil)

        theExpectation = expectation(description: "")
        addObjectToResults()
        waitForExpectations(timeout: 1, handler: nil)

        token.invalidate()
    }

    func testNotificationBlockChangeIndices() {
        let collection = collectionBase()

        var theExpectation = expectation(description: "")
        var calls = 0
        let token = collection.observe { (change: RealmCollectionChange) in
            switch change {
            case .initial(let results):
                XCTAssertEqual(calls, 0)
                XCTAssertEqual(results.count, 2)
            case .update(let results, let deletions, let insertions, let modifications):
                XCTAssertEqual(calls, 1)
                XCTAssertEqual(results.count, 3)
                XCTAssertEqual(deletions, [])
                XCTAssertEqual(insertions, [2])
                XCTAssertEqual(modifications, [])
            case .error(let error):
                XCTFail(String(describing: error))
            }

            calls += 1
            theExpectation.fulfill()
        }
        waitForExpectations(timeout: 1, handler: nil)

        theExpectation = expectation(description: "")
        addObjectToResults()
        waitForExpectations(timeout: 1, handler: nil)

        token.invalidate()
    }

    func testObserveDirectOnQueue() {
        observeOnQueue(collectionBase())
    }
}

class ResultsWithCustomInitializerTests: TestCase {
    func testValueForKey() {
        let realm = realmWithTestPath()
        try! realm.write {
            realm.add(SwiftCustomInitializerObject(stringVal: "A"))
        }

        let collection = realm.objects(SwiftCustomInitializerObject.self)
        let expected = Array(collection.map { $0.stringCol })
        let actual = collection.value(forKey: "stringCol") as! [String]?
        XCTAssertEqual(expected, actual!)
        assertEqual(collection.map { $0 }, collection.value(forKey: "self") as! [SwiftCustomInitializerObject])
    }
}

class ResultsDistinctTests: TestCase {
    func testDistinctResultsUsingKeyPaths() {
        let realm = realmWithTestPath()

        let obj1 = CTTAggregateObject()
        obj1.intCol = 1
        obj1.trueCol = true
        let obj2 = CTTAggregateObject()
        obj2.intCol = 1
        obj2.trueCol = true
        let obj3 = CTTAggregateObject()
        obj3.intCol = 1
        obj3.trueCol = false
        let obj4 = CTTAggregateObject()
        obj4.intCol = 2
        obj4.trueCol = false

        let childObj1 = CTTIntegerObject()
        childObj1.intCol = 1
        obj1.childIntCol = childObj1

        let childObj2 = CTTIntegerObject()
        childObj2.intCol = 1
        obj2.childIntCol = childObj2

        let childObj3 = CTTIntegerObject()
        childObj3.intCol = 2
        obj3.childIntCol = childObj3

        try! realm.write {
            realm.add(obj1)
            realm.add(obj2)
            realm.add(obj3)
            realm.add(obj4)
        }

        let collection = realm.objects(CTTAggregateObject.self)
        var distinctResults = collection.distinct(by: ["intCol"])
        var expected = [["int": 1], ["int": 2]]
        var actual = Array(distinctResults.map { ["int": $0.intCol] })
        XCTAssertEqual(expected as NSObject, actual as NSObject)
        assertEqual(distinctResults.map { $0 }, distinctResults.value(forKey: "self") as! [CTTAggregateObject])

        distinctResults = collection.distinct(by: ["intCol", "trueCol"])
        expected = [["int": 1, "true": 1], ["int": 1, "true": 0], ["int": 2, "true": 0]]
        actual = distinctResults.map { ["int": $0.intCol, "true": $0.trueCol ? 1 : 0] }
        XCTAssertEqual(expected as NSObject, actual as NSObject)
        assertEqual(distinctResults.map { $0 }, distinctResults.value(forKey: "self") as! [CTTAggregateObject])

        distinctResults = collection.distinct(by: ["childIntCol.intCol"])
        expected = [["int": 1], ["int": 2]]
        actual = distinctResults.map { ["int": $0.childIntCol!.intCol] }
        XCTAssertEqual(expected as NSObject, actual as NSObject)
        assertEqual(distinctResults.map { $0 }, distinctResults.value(forKey: "self") as! [CTTAggregateObject])

        assertThrows(collection.distinct(by: ["childCol"]))
        assertThrows(collection.distinct(by: ["@sum.intCol"]))
        assertThrows(collection.distinct(by: ["stringListCol"]))
    }
}

class ResultsFromTableTests: ResultsTests {
    override func collectionBaseInWriteTransaction() -> Results<CTTNullableStringObjectWithLink> {
        return realmWithTestPath().objects(CTTNullableStringObjectWithLink.self)
    }

    override func getAggregateableCollection() -> AnyRealmCollection<CTTAggregateObject> {
        _ = makeAggregateableObjects()
        return AnyRealmCollection(realmWithTestPath().objects(CTTAggregateObject.self))
    }
}

class ResultsFromTableViewTests: ResultsTests {
    override func collectionBaseInWriteTransaction() -> Results<CTTNullableStringObjectWithLink> {
        return realmWithTestPath().objects(CTTNullableStringObjectWithLink.self).filter("stringCol != ''")
    }

    override func getAggregateableCollection() -> AnyRealmCollection<CTTAggregateObject> {
        _ = makeAggregateableObjects()
        return AnyRealmCollection(realmWithTestPath().objects(CTTAggregateObject.self).filter("trueCol == true"))
    }
}

class ResultsFromLinkViewTests: ResultsTests {
    override func collectionBaseInWriteTransaction() -> Results<CTTNullableStringObjectWithLink> {
        let array = realmWithTestPath().create(CTTStringList.self, value: [[str1, str2]])
        return array.array.filter(NSPredicate(value: true))
    }

    override func getAggregateableCollection() -> AnyRealmCollection<CTTAggregateObject> {
        var list: CTTAggregateObjectList?
        try! realmWithTestPath().write {
            list = CTTAggregateObjectList()
            realmWithTestPath().add(list!)
            list!.list.append(objectsIn: makeAggregateableObjectsInWriteTransaction())
        }
        return AnyRealmCollection(list!.list.filter(NSPredicate(value: true)))
    }

    override func addObjectToResults() {
        let realm = realmWithTestPath()
        try! realm.write {
            let array = realm.objects(CTTStringList.self).last!
            array.array.append(realm.create(CTTNullableStringObjectWithLink.self, value: ["a"]))
        }
    }
}

// MARK: List

class ListRealmCollectionTypeTests: RealmCollectionTypeTests {
    override class var defaultTestSuite: XCTestSuite {
        // Don't run tests for the base class
        if isEqual(ListRealmCollectionTypeTests.self) {
            return XCTestSuite(name: "empty")
        }
        return super.defaultTestSuite
    }

    func collectionBaseInWriteTransaction() -> List<CTTNullableStringObjectWithLink> {
        fatalError("abstract")
    }

    final func collectionBase() -> List<CTTNullableStringObjectWithLink> {
        var collection: List<CTTNullableStringObjectWithLink>?
        try! realmWithTestPath().write {
            collection = collectionBaseInWriteTransaction()
        }
        return collection!
    }

    override func getCollection() -> AnyRealmCollection<CTTNullableStringObjectWithLink> {
        return AnyRealmCollection(collectionBase())
    }

    override func testAssignListProperty() {
        try! realmWithTestPath().write {
            let array = CTTStringList()
            realmWithTestPath().add(array)
            array["array"] = collectionBaseInWriteTransaction()
        }
    }

    override func testDescription() {
        // swiftlint:disable:next line_length
        assertMatches(collection.description, "List<CTTNullableStringObjectWithLink> <0x[0-9a-f]+> \\(\n\t\\[0\\] CTTNullableStringObjectWithLink \\{\n\t\tstringCol = 1;\n\t\tlinkCol = \\(null\\);\n\t\\},\n\t\\[1\\] CTTNullableStringObjectWithLink \\{\n\t\tstringCol = 2;\n\t\tlinkCol = \\(null\\);\n\t\\}\n\\)")
    }

    func testObserveDirect() {
        let collection = collectionBase()

        var theExpectation = expectation(description: "")
        let token = collection.observe { (changes: RealmCollectionChange) in
            switch changes {
            case .initial(let collection):
                XCTAssertEqual(collection.count, 2)
            case .update:
                XCTFail("Shouldn't happen")
            case .error:
                XCTFail("Shouldn't happen")
            }

            theExpectation.fulfill()
        }
        waitForExpectations(timeout: 1, handler: nil)

        // add a second notification and wait for it
        theExpectation = expectation(description: "")
        let token2 = collection.observe { _ in
            theExpectation.fulfill()
        }
        waitForExpectations(timeout: 1, handler: nil)

        // make a write and implicitly verify that only the unskipped
        // notification is called (the first would error on .update)
        theExpectation = expectation(description: "")
        let realm = realmWithTestPath()
        realm.beginWrite()
        realm.delete(collection)
        try! realm.commitWrite(withoutNotifying: [token])
        waitForExpectations(timeout: 1, handler: nil)

        token.invalidate()
        token2.invalidate()
    }

    func testObserveDirectOnQueue() {
        observeOnQueue(collectionBase())
    }
}

class ListUnmanagedRealmCollectionTypeTests: ListRealmCollectionTypeTests {
    override func collectionBaseInWriteTransaction() -> List<CTTNullableStringObjectWithLink> {
        return CTTStringList(value: [[str1, str2]]).array
    }

    override func getAggregateableCollection() -> AnyRealmCollection<CTTAggregateObject> {
        return AnyRealmCollection(CTTAggregateObjectList(value: [makeAggregateableObjects()]).list)
    }

    override func testRealm() {
        XCTAssertNil(collection.realm)
    }

    override func testCount() {
        XCTAssertEqual(2, collection.count)
    }

    override func testIndexOfObject() {
        XCTAssertEqual(0, collection.index(of: str1)!)
        XCTAssertEqual(1, collection.index(of: str2)!)
    }

    override func testSortWithDescriptor() {
        let collection = getAggregateableCollection()
        assertThrows(collection.sorted(by: [SortDescriptor(keyPath: "intCol", ascending: true)]))
        assertThrows(collection.sorted(by: [SortDescriptor(keyPath: "doubleCol", ascending: false),
            SortDescriptor(keyPath: "intCol", ascending: false)]))
    }

    override func testFastEnumerationWithMutation() {
        // No standalone removal interface provided on RealmCollectionType
    }

    override func testFirst() {
        XCTAssertEqual(str1, collection.first!)
    }

    override func testLast() {
        XCTAssertEqual(str2, collection.last!)
    }

    // MARK: Things not implemented in standalone

    override func testSortWithProperty() {
        assertThrows(collection.sorted(byKeyPath: "stringCol", ascending: true))
        assertThrows(collection.sorted(byKeyPath: "noSuchCol", ascending: true))
    }

    override func testFilterFormat() {
        assertThrows(collection.filter("stringCol = '1'"))
        assertThrows(collection.filter("noSuchCol = '1'"))
    }

    override func testFilterPredicate() {
        let pred1 = NSPredicate(format: "stringCol = '1'")
        let pred2 = NSPredicate(format: "noSuchCol = '2'")

        assertThrows(collection.filter(pred1))
        assertThrows(collection.filter(pred2))
    }

    override func testFilterWithAnyVarags() {
        // Functionality not supported for standalone lists; don't test.
    }

    override func testArrayAggregateWithSwiftObjectDoesntThrow() {
        assertThrows(collection.filter("ANY stringListCol == %@", CTTNullableStringObjectWithLink()))
    }

    override func testObserve() {
        assertThrows(collection.observe { _ in })
    }

    override func testObserveOnQueue() {
        assertThrows(collection.observe(on: DispatchQueue(label: "bg")) { _ in })
    }

    override func testObserveDirect() {
        let collection = collectionBase()
        assertThrows(collection.observe { _ in })
    }

    override func testObserveDirectOnQueue() {
        let collection = collectionBase()
        assertThrows(collection.observe(on: DispatchQueue(label: "bg")) { _ in })
    }

    func testFreeze() {
        assertThrows(collection.freeze(),
                     reason: "This method may only be called on RLMArray instances retrieved from an RLMRealm")
    }

    override func testIsFrozen() {
        XCTAssertFalse(collection.isFrozen)
    }

    override func testThaw() {
    }

    override func testThawFromDifferentThread() {
    }

    override func testThawPreviousVersion() {
    }

    override func testThawDeletedParent() {
    }

    override func testThawUpdatedOnDifferentThread() {
    }

    override func testFreezeFromWrongThread() {
    }

    override func testAccessFrozenCollectionFromDifferentThread() {
    }

    override func testObserveFrozenCollection() {
    }

    override func testQueryFrozenCollection() {
    }
}

class ListNewlyAddedRealmCollectionTypeTests: ListRealmCollectionTypeTests {
    override func collectionBaseInWriteTransaction() -> List<CTTNullableStringObjectWithLink> {
        let array = CTTStringList(value: [[str1, str2]])
        realmWithTestPath().add(array)
        return array.array
    }

    override func getAggregateableCollection() -> AnyRealmCollection<CTTAggregateObject> {
        var list: CTTAggregateObjectList?
        try! realmWithTestPath().write {
            list = CTTAggregateObjectList(value: [makeAggregateableObjectsInWriteTransaction()])
            realmWithTestPath().add(list!)
        }
        return AnyRealmCollection(list!.list)
    }
}

class ListNewlyCreatedRealmCollectionTypeTests: ListRealmCollectionTypeTests {
    override func collectionBaseInWriteTransaction() -> List<CTTNullableStringObjectWithLink> {
        let array = realmWithTestPath().create(CTTStringList.self, value: [[str1, str2]])
        return array.array
    }

    override func getAggregateableCollection() -> AnyRealmCollection<CTTAggregateObject> {
        var list: CTTAggregateObjectList?
        try! realmWithTestPath().write {
            list = realmWithTestPath().create(CTTAggregateObjectList.self,
                                                    value: [makeAggregateableObjectsInWriteTransaction()])
        }
        return AnyRealmCollection(list!.list)
    }
}

class ListRetrievedRealmCollectionTypeTests: ListRealmCollectionTypeTests {
    override func collectionBaseInWriteTransaction() -> List<CTTNullableStringObjectWithLink> {
        _ = realmWithTestPath().create(CTTStringList.self, value: [[str1, str2]])
        let array = realmWithTestPath().objects(CTTStringList.self).first!
        return array.array
    }

    override func getAggregateableCollection() -> AnyRealmCollection<CTTAggregateObject> {
        var list: CTTAggregateObjectList?
        try! realmWithTestPath().write {
            _ = realmWithTestPath().create(CTTAggregateObjectList.self,
                                                 value: [makeAggregateableObjectsInWriteTransaction()])
            list = realmWithTestPath().objects(CTTAggregateObjectList.self).first
        }
        return AnyRealmCollection(list!.list)
    }
}

class LinkingObjectsCollectionTypeTests: RealmCollectionTypeTests {
    func collectionBaseInWriteTransaction() -> LinkingObjects<CTTNullableStringObjectWithLink> {
        let target = realmWithTestPath().create(CTTLinkTarget.self, value: [0])
        for object in realmWithTestPath().objects(CTTNullableStringObjectWithLink.self) {
            object.linkCol = target
        }
        return target.stringObjects
    }

    final func collectionBase() -> LinkingObjects<CTTNullableStringObjectWithLink> {
        var result: LinkingObjects<CTTNullableStringObjectWithLink>?
        try! realmWithTestPath().write {
            result = collectionBaseInWriteTransaction()
        }
        return result!
    }

    override func getCollection() -> AnyRealmCollection<CTTNullableStringObjectWithLink> {
        return AnyRealmCollection(collectionBase())
    }

    override func getAggregateableCollection() -> AnyRealmCollection<CTTAggregateObject> {
        var target: CTTLinkTarget?
        try! realmWithTestPath().write {
            let objects = makeAggregateableObjectsInWriteTransaction()
            target = realmWithTestPath().create(CTTLinkTarget.self, value: [0])
            for object in objects {
                object.linkCol = target
            }
        }
        return AnyRealmCollection(target!.aggregateObjects)
    }

    override func testDescription() {
        // swiftlint:disable:next line_length
        assertMatches(collection.description, "LinkingObjects<CTTNullableStringObjectWithLink> <0x[0-9a-f]+> \\(\n\t\\[0\\] CTTNullableStringObjectWithLink \\{\n\t\tstringCol = 1;\n\t\tlinkCol = CTTLinkTarget \\{\n\t\t\tid = 0;\n\t\t\\};\n\t\\},\n\t\\[1\\] CTTNullableStringObjectWithLink \\{\n\t\tstringCol = 2;\n\t\tlinkCol = CTTLinkTarget \\{\n\t\t\tid = 0;\n\t\t\\};\n\t\\}\n\\)")
    }

    override func testAssignListProperty() {
        let array = CTTStringList()
        try! realmWithTestPath().write {
            realmWithTestPath().add(array)
            array["array"] = collectionBaseInWriteTransaction()
        }
    }

    func testObserveDirectOnQueue() {
        observeOnQueue(collectionBase())
    }
}
>>>>>>> f0adfbc2
<|MERGE_RESOLUTION|>--- conflicted
+++ resolved
@@ -1,1292 +1,3 @@
-<<<<<<< HEAD
-//////////////////////////////////////////////////////////////////////////////
-////
-//// Copyright 2014 Realm Inc.
-////
-//// Licensed under the Apache License, Version 2.0 (the "License");
-//// you may not use this file except in compliance with the License.
-//// You may obtain a copy of the License at
-////
-//// http://www.apache.org/licenses/LICENSE-2.0
-////
-//// Unless required by applicable law or agreed to in writing, software
-//// distributed under the License is distributed on an "AS IS" BASIS,
-//// WITHOUT WARRANTIES OR CONDITIONS OF ANY KIND, either express or implied.
-//// See the License for the specific language governing permissions and
-//// limitations under the License.
-////
-//////////////////////////////////////////////////////////////////////////////
-//
-//import XCTest
-//import RealmSwift
-//
-//class CTTAggregateObject: Object {
-//    @objc dynamic var intCol = 0
-//    @objc dynamic var int8Col = 0
-//    @objc dynamic var int16Col = 0
-//    @objc dynamic var int32Col = 0
-//    @objc dynamic var int64Col = 0
-//    @objc dynamic var floatCol = 0 as Float
-//    @objc dynamic var doubleCol = 0.0
-//    @objc dynamic var boolCol = false
-//    @objc dynamic var dateCol = Date()
-//    @objc dynamic var trueCol = true
-//    let stringListCol = List<CTTNullableStringObjectWithLink>()
-//    @objc dynamic var linkCol: CTTLinkTarget?
-//    @objc dynamic var childIntCol: CTTIntegerObject?
-//}
-//
-//class CTTIntegerObject: Object {
-//    @objc dynamic var intCol = 0
-//}
-//
-//class CTTAggregateObjectList: Object {
-//    let list = List<CTTAggregateObject>()
-//}
-//
-//class CTTNullableStringObjectWithLink: Object {
-//    @objc dynamic var stringCol: String? = ""
-//    @objc dynamic var linkCol: CTTLinkTarget?
-//}
-//
-//class CTTLinkTarget: Object {
-//    @objc dynamic var id = 0
-//    let stringObjects = LinkingObjects(fromType: CTTNullableStringObjectWithLink.self, property: "linkCol")
-//    let aggregateObjects = LinkingObjects(fromType: CTTAggregateObject.self, property: "linkCol")
-//}
-//
-//class CTTStringList: Object {
-//    let array = List<CTTNullableStringObjectWithLink>()
-//}
-//
-//class RealmCollectionTypeTests: TestCase {
-//    var str1: CTTNullableStringObjectWithLink!
-//    var str2: CTTNullableStringObjectWithLink!
-//    var collection: AnyRealmCollection<CTTNullableStringObjectWithLink>!
-//
-//    func getCollection() -> AnyRealmCollection<CTTNullableStringObjectWithLink> {
-//        fatalError("Abstract method. Try running tests using Control-U.")
-//    }
-//
-//    func getAggregateableCollection() -> AnyRealmCollection<CTTAggregateObject> {
-//        fatalError("Abstract method. Try running tests using Control-U.")
-//    }
-//
-//    func makeAggregateableObjectsInWriteTransaction() -> [CTTAggregateObject] {
-//        let obj1 = CTTAggregateObject()
-//        obj1.intCol = 1
-//        obj1.int8Col = 1
-//        obj1.int16Col = 1
-//        obj1.int32Col = 1
-//        obj1.int64Col = 1
-//        obj1.floatCol = 1.1
-//        obj1.doubleCol = 1.11
-//        obj1.dateCol = Date(timeIntervalSince1970: 1)
-//        obj1.boolCol = false
-//
-//        let obj2 = CTTAggregateObject()
-//        obj2.intCol = 2
-//        obj2.int8Col = 2
-//        obj2.int16Col = 2
-//        obj2.int32Col = 2
-//        obj2.int64Col = 2
-//        obj2.floatCol = 2.2
-//        obj2.doubleCol = 2.22
-//        obj2.dateCol = Date(timeIntervalSince1970: 2)
-//        obj2.boolCol = false
-//
-//        let obj3 = CTTAggregateObject()
-//        obj3.intCol = 3
-//        obj3.int8Col = 3
-//        obj3.int16Col = 3
-//        obj3.int32Col = 3
-//        obj3.int64Col = 3
-//        obj3.floatCol = 2.2
-//        obj3.doubleCol = 2.22
-//        obj3.dateCol = Date(timeIntervalSince1970: 2)
-//        obj3.boolCol = false
-//
-//        realmWithTestPath().add([obj1, obj2, obj3])
-//        return [obj1, obj2, obj3]
-//    }
-//
-//    func makeAggregateableObjects() -> [CTTAggregateObject] {
-//        var result: [CTTAggregateObject]?
-//        try! realmWithTestPath().write {
-//            result = makeAggregateableObjectsInWriteTransaction()
-//        }
-//        return result!
-//    }
-//
-//    override func setUp() {
-//        super.setUp()
-//
-//        let str1 = CTTNullableStringObjectWithLink()
-//        str1.stringCol = "1"
-//        self.str1 = str1
-//
-//        let str2 = CTTNullableStringObjectWithLink()
-//        str2.stringCol = "2"
-//        self.str2 = str2
-//
-//        let realm = realmWithTestPath()
-//        try! realm.write {
-//            realm.add(str1)
-//            realm.add(str2)
-//        }
-//
-//        collection = AnyRealmCollection(getCollection())
-//    }
-//
-//    override func tearDown() {
-//        str1 = nil
-//        str2 = nil
-//        collection = nil
-//
-//        super.tearDown()
-//    }
-//
-//    override class var defaultTestSuite: XCTestSuite {
-//        // Don't run tests for the base class
-//        if isEqual(RealmCollectionTypeTests.self) {
-//            return XCTestSuite(name: "empty")
-//        }
-//        return super.defaultTestSuite
-//    }
-//
-//    func testRealm() {
-//        XCTAssertEqual(collection.realm!.configuration.fileURL, realmWithTestPath().configuration.fileURL)
-//    }
-//
-//    func testDescription() {
-//        // swiftlint:disable:next line_length
-//        assertMatches(collection.description, "Results<CTTNullableStringObjectWithLink> <0x[0-9a-f]+> \\(\n\t\\[0\\] CTTNullableStringObjectWithLink \\{\n\t\tstringCol = 1;\n\t\tlinkCol = \\(null\\);\n\t\\},\n\t\\[1\\] CTTNullableStringObjectWithLink \\{\n\t\tstringCol = 2;\n\t\tlinkCol = \\(null\\);\n\t\\}\n\\)")
-//    }
-//
-//    func testCount() {
-//        XCTAssertEqual(2, collection.count)
-//        XCTAssertEqual(1, collection.filter("stringCol = '1'").count)
-//        XCTAssertEqual(1, collection.filter("stringCol = '2'").count)
-//        XCTAssertEqual(0, collection.filter("stringCol = '0'").count)
-//    }
-//
-//    func testIndexOfObject() {
-//        XCTAssertEqual(0, collection.index(of: str1)!)
-//        XCTAssertEqual(1, collection.index(of: str2)!)
-//
-//        let str1Only = collection.filter("stringCol = '1'")
-//        XCTAssertEqual(0, str1Only.index(of: str1)!)
-//        XCTAssertNil(str1Only.index(of: str2))
-//    }
-//
-//    func testIndexOfPredicate() {
-//        let pred1 = NSPredicate(format: "stringCol = '1'")
-//        let pred2 = NSPredicate(format: "stringCol = '2'")
-//        let pred3 = NSPredicate(format: "stringCol = '3'")
-//
-//        XCTAssertEqual(0, collection.index(matching: pred1)!)
-//        XCTAssertEqual(1, collection.index(matching: pred2)!)
-//        XCTAssertNil(collection.index(matching: pred3))
-//    }
-//
-//    func testIndexOfFormat() {
-//        XCTAssertEqual(0, collection.index(matching: "stringCol = '1'")!)
-//        XCTAssertEqual(0, collection.index(matching: "stringCol = %@", "1")!)
-//        XCTAssertEqual(1, collection.index(matching: "stringCol = %@", "2")!)
-//        XCTAssertNil(collection.index(matching: "stringCol = %@", "3"))
-//    }
-//
-//    func testSubscript() {
-//        assertEqual(str1, collection[0])
-//        assertEqual(str2, collection[1])
-//
-//        assertThrows(collection[200])
-//        assertThrows(collection[-200])
-//    }
-//
-//    func testFirst() {
-//        assertEqual(str1, collection.first!)
-//        assertEqual(str2, collection.filter("stringCol = '2'").first!)
-//        XCTAssertNil(collection.filter("stringCol = '3'").first)
-//    }
-//
-//    func testLast() {
-//        assertEqual(str2, collection.last!)
-//        assertEqual(str2, collection.filter("stringCol = '2'").last!)
-//        XCTAssertNil(collection.filter("stringCol = '3'").last)
-//    }
-//
-//    func testValueForKey() {
-//        let expected = Array(collection.map { $0.stringCol })
-//        let actual = collection.value(forKey: "stringCol") as! [String]?
-//        XCTAssertEqual(expected as! [String], actual!)
-//
-//        assertEqual(collection.map { $0 }, collection.value(forKey: "self") as! [CTTNullableStringObjectWithLink])
-//    }
-//
-//    func testSetValueForKey() {
-//        try! realmWithTestPath().write {
-//            collection.setValue("hi there!", forKey: "stringCol")
-//        }
-//        let expected = Array((0..<collection.count).map { _ in "hi there!" })
-//        let actual = Array(collection.map { $0.stringCol })
-//        XCTAssertEqual(expected, actual as! [String])
-//    }
-//
-//    func testFilterFormat() {
-//        XCTAssertEqual(1, collection.filter("stringCol = '1'").count)
-//        XCTAssertEqual(1, collection.filter("stringCol = %@", "1").count)
-//        XCTAssertEqual(1, collection.filter("stringCol = %@", "2").count)
-//        XCTAssertEqual(0, collection.filter("stringCol = %@", "3").count)
-//    }
-//
-//    func testFilterWithAnyVarags() {
-//        let firstCriterion: String? = "1"
-//        let secondCriterion: String = "2"
-//        let thirdCriterion: String? = nil
-//        let result = collection.filter("stringCol = %@ OR stringCol = %@ OR stringCol = %@",
-//                                       firstCriterion as Any, secondCriterion as Any, thirdCriterion as Any)
-//        XCTAssertEqual(2, result.count)
-//    }
-//
-//    func testFilterList() {
-//        let outerArray = SwiftDoubleListOfSwiftObject()
-//        let realm = realmWithTestPath()
-//        let innerArray = SwiftListOfSwiftObject()
-//        innerArray.array.append(SwiftObject())
-//        outerArray.array.append(innerArray)
-//        try! realm.write {
-//            realm.add(outerArray)
-//        }
-//        XCTAssertEqual(1, outerArray.array.filter("ANY array IN %@", realm.objects(SwiftObject.self)).count)
-//    }
-//
-//    func testFilterResults() {
-//        let array = SwiftListOfSwiftObject()
-//        let realm = realmWithTestPath()
-//        array.array.append(SwiftObject())
-//        try! realm.write {
-//            realm.add(array)
-//        }
-//        XCTAssertEqual(1, realm.objects(SwiftListOfSwiftObject.self).filter("ANY array IN %@", realm.objects(SwiftObject.self)).count)
-//    }
-//
-//    func testFilterPredicate() {
-//        let pred1 = NSPredicate(format: "stringCol = '1'")
-//        let pred2 = NSPredicate(format: "stringCol = '2'")
-//        let pred3 = NSPredicate(format: "stringCol = '3'")
-//
-//        XCTAssertEqual(1, collection.filter(pred1).count)
-//        XCTAssertEqual(1, collection.filter(pred2).count)
-//        XCTAssertEqual(0, collection.filter(pred3).count)
-//    }
-//
-//    func testSortWithProperty() {
-//        var sorted = collection.sorted(byKeyPath: "stringCol", ascending: true)
-//        XCTAssertEqual("1", sorted[0].stringCol)
-//        XCTAssertEqual("2", sorted[1].stringCol)
-//
-//        sorted = collection.sorted(byKeyPath: "stringCol", ascending: false)
-//        XCTAssertEqual("2", sorted[0].stringCol)
-//        XCTAssertEqual("1", sorted[1].stringCol)
-//
-//        sorted = collection.sorted(byKeyPath: "linkCol.id", ascending: true)
-//        XCTAssertEqual("1", sorted[0].stringCol)
-//        XCTAssertEqual("2", sorted[1].stringCol)
-//
-//        assertThrows(collection.sorted(byKeyPath: "noSuchCol", ascending: true),
-//                     reason: "Cannot sort on key path 'noSuchCol': property 'CTTNullableStringObjectWithLink.noSuchCol' does not exist")
-//    }
-//
-//    func testSortWithDescriptor() {
-//        let collection = getAggregateableCollection()
-//
-//        let notActuallySorted = collection.sorted(by: [])
-//        assertEqual(collection[0], notActuallySorted[0])
-//        assertEqual(collection[1], notActuallySorted[1])
-//
-//        var sorted = collection.sorted(by: [SortDescriptor(keyPath: "intCol", ascending: true)])
-//        XCTAssertEqual(1, sorted[0].intCol)
-//        XCTAssertEqual(2, sorted[1].intCol)
-//
-//        sorted = collection.sorted(by: [SortDescriptor(keyPath: "doubleCol", ascending: false),
-//            SortDescriptor(keyPath: "intCol", ascending: false)])
-//        XCTAssertEqual(2.22, sorted[0].doubleCol)
-//        XCTAssertEqual(3, sorted[0].intCol)
-//        XCTAssertEqual(2.22, sorted[1].doubleCol)
-//        XCTAssertEqual(2, sorted[1].intCol)
-//        XCTAssertEqual(1.11, sorted[2].doubleCol)
-//
-//        assertThrows(collection.sorted(by: [SortDescriptor(keyPath: "noSuchCol")]),
-//                     reason: "Cannot sort on key path 'noSuchCol': property 'CTTAggregateObject.noSuchCol' does not exist")
-//    }
-//
-//    func testMin() {
-//        let collection = getAggregateableCollection()
-//        XCTAssertEqual(1, collection.min(ofProperty: "intCol") as NSNumber?)
-//        XCTAssertEqual(1, collection.min(ofProperty: "intCol") as Int?)
-//        XCTAssertEqual(1, collection.min(ofProperty: "int8Col") as NSNumber?)
-//        XCTAssertEqual(1, collection.min(ofProperty: "int8Col") as Int8?)
-//        XCTAssertEqual(1, collection.min(ofProperty: "int16Col") as NSNumber?)
-//        XCTAssertEqual(1, collection.min(ofProperty: "int16Col") as Int16?)
-//        XCTAssertEqual(1, collection.min(ofProperty: "int32Col") as NSNumber?)
-//        XCTAssertEqual(1, collection.min(ofProperty: "int32Col") as Int32?)
-//        XCTAssertEqual(1, collection.min(ofProperty: "int64Col") as NSNumber?)
-//        XCTAssertEqual(1, collection.min(ofProperty: "int64Col") as Int64?)
-//        XCTAssertEqual(1.1 as Float as NSNumber, collection.min(ofProperty: "floatCol") as NSNumber?)
-//        XCTAssertEqual(1.1, collection.min(ofProperty: "floatCol") as Float?)
-//        XCTAssertEqual(1.11, collection.min(ofProperty: "doubleCol") as NSNumber?)
-//        XCTAssertEqual(1.11, collection.min(ofProperty: "doubleCol") as Double?)
-//        XCTAssertEqual(NSDate(timeIntervalSince1970: 1), collection.min(ofProperty: "dateCol") as NSDate?)
-//        XCTAssertEqual(Date(timeIntervalSince1970: 1), collection.min(ofProperty: "dateCol") as Date?)
-//
-//        assertThrows(collection.min(ofProperty: "noSuchCol") as NSNumber?, named: "Invalid property name")
-//        assertThrows(collection.min(ofProperty: "noSuchCol") as Float?, named: "Invalid property name")
-//    }
-//
-//    func testMax() {
-//        let collection = getAggregateableCollection()
-//        XCTAssertEqual(3, collection.max(ofProperty: "intCol") as NSNumber?)
-//        XCTAssertEqual(3, collection.max(ofProperty: "intCol") as Int?)
-//        XCTAssertEqual(3, collection.max(ofProperty: "int8Col") as NSNumber?)
-//        XCTAssertEqual(3, collection.max(ofProperty: "int8Col") as Int8?)
-//        XCTAssertEqual(3, collection.max(ofProperty: "int16Col") as NSNumber?)
-//        XCTAssertEqual(3, collection.max(ofProperty: "int16Col") as Int16?)
-//        XCTAssertEqual(3, collection.max(ofProperty: "int32Col") as NSNumber?)
-//        XCTAssertEqual(3, collection.max(ofProperty: "int32Col") as Int32?)
-//        XCTAssertEqual(3, collection.max(ofProperty: "int64Col") as NSNumber?)
-//        XCTAssertEqual(3, collection.max(ofProperty: "int64Col") as Int64?)
-//        XCTAssertEqual(2.2 as Float as NSNumber, collection.max(ofProperty: "floatCol") as NSNumber?)
-//        XCTAssertEqual(2.2, collection.max(ofProperty: "floatCol") as Float?)
-//        XCTAssertEqual(2.22, collection.max(ofProperty: "doubleCol") as NSNumber?)
-//        XCTAssertEqual(2.22, collection.max(ofProperty: "doubleCol") as Double?)
-//        XCTAssertEqual(NSDate(timeIntervalSince1970: 2), collection.max(ofProperty: "dateCol") as NSDate?)
-//        XCTAssertEqual(Date(timeIntervalSince1970: 2), collection.max(ofProperty: "dateCol") as Date?)
-//
-//        assertThrows(collection.max(ofProperty: "noSuchCol") as NSNumber?, named: "Invalid property name")
-//        assertThrows(collection.max(ofProperty: "noSuchCol") as Float?, named: "Invalid property name")
-//    }
-//
-//    func testSum() {
-//        let collection = getAggregateableCollection()
-//        XCTAssertEqual(6, collection.sum(ofProperty: "intCol") as NSNumber)
-//        XCTAssertEqual(6, collection.sum(ofProperty: "intCol") as Int)
-//        XCTAssertEqual(6, collection.sum(ofProperty: "int8Col") as NSNumber)
-//        XCTAssertEqual(6, collection.sum(ofProperty: "int8Col") as Int8)
-//        XCTAssertEqual(6, collection.sum(ofProperty: "int16Col") as NSNumber)
-//        XCTAssertEqual(6, collection.sum(ofProperty: "int16Col") as Int16)
-//        XCTAssertEqual(6, collection.sum(ofProperty: "int32Col") as NSNumber)
-//        XCTAssertEqual(6, collection.sum(ofProperty: "int32Col") as Int32)
-//        XCTAssertEqual(6, collection.sum(ofProperty: "int64Col") as NSNumber)
-//        XCTAssertEqual(6, collection.sum(ofProperty: "int64Col") as Int64)
-//        XCTAssertEqual(5.5, (collection.sum(ofProperty: "floatCol") as NSNumber).floatValue,
-//                                   accuracy: 0.001)
-//        XCTAssertEqual(5.5, collection.sum(ofProperty: "floatCol") as Float, accuracy: 0.001)
-//        XCTAssertEqual(5.55, (collection.sum(ofProperty: "doubleCol") as NSNumber).doubleValue,
-//                                   accuracy: 0.001)
-//        XCTAssertEqual(5.55, collection.sum(ofProperty: "doubleCol") as Double, accuracy: 0.001)
-//
-//        assertThrows(collection.sum(ofProperty: "noSuchCol") as NSNumber, named: "Invalid property name")
-//        assertThrows(collection.sum(ofProperty: "noSuchCol") as Float, named: "Invalid property name")
-//    }
-//
-//    func testAverage() {
-//        let collection = getAggregateableCollection()
-//        XCTAssertEqual(2, collection.average(ofProperty: "intCol"))
-//        XCTAssertEqual(2, collection.average(ofProperty: "int8Col"))
-//        XCTAssertEqual(2, collection.average(ofProperty: "int16Col"))
-//        XCTAssertEqual(2, collection.average(ofProperty: "int32Col"))
-//        XCTAssertEqual(2, collection.average(ofProperty: "int64Col"))
-//        XCTAssertEqual(1.8333, collection.average(ofProperty: "floatCol")!, accuracy: 0.001)
-//        XCTAssertEqual(1.85, collection.average(ofProperty: "doubleCol")!, accuracy: 0.001)
-//
-//        assertThrows(collection.average(ofProperty: "noSuchCol") as Double?, named: "Invalid property name")
-//    }
-//
-//    func testFastEnumeration() {
-//        var str = ""
-//        for obj in collection {
-//            str += obj.stringCol!
-//        }
-//
-//        XCTAssertEqual(str, "12")
-//    }
-//
-//    func testFastEnumerationWithMutation() {
-//        let realm = realmWithTestPath()
-//        try! realm.write {
-//            for obj in collection {
-//                realm.delete(obj)
-//            }
-//        }
-//        XCTAssertEqual(0, collection.count)
-//    }
-//
-//    func testAssignListProperty() {
-//        // no way to make RealmCollectionType conform to NSFastEnumeration
-//        // so test the concrete collections directly.
-//        fatalError("abstract")
-//    }
-//
-//    func testArrayAggregateWithSwiftObjectDoesntThrow() {
-//        let collection = getAggregateableCollection()
-//
-//        // Should not throw a type error.
-//        _ = collection.filter("ANY stringListCol == %@", CTTNullableStringObjectWithLink())
-//    }
-//
-//    func testObserve() {
-//        let ex = expectation(description: "initial notification")
-//        let token = collection.observe { (changes: RealmCollectionChange) in
-//            switch changes {
-//            case .initial(let collection):
-//                XCTAssertEqual(collection.count, 2)
-//            case .update:
-//                XCTFail("Shouldn't happen")
-//            case .error:
-//                XCTFail("Shouldn't happen")
-//            }
-//
-//            ex.fulfill()
-//        }
-//        waitForExpectations(timeout: 1, handler: nil)
-//
-//        // add a second notification and wait for it
-//        var ex2 = expectation(description: "second initial notification")
-//        let token2 = collection.observe { _ in
-//            ex2.fulfill()
-//        }
-//        waitForExpectations(timeout: 1, handler: nil)
-//
-//        // make a write and implicitly verify that only the unskipped
-//        // notification is called (the first would error on .update)
-//        ex2 = expectation(description: "change notification")
-//        let realm = realmWithTestPath()
-//        realm.beginWrite()
-//        realm.delete(collection)
-//        try! realm.commitWrite(withoutNotifying: [token])
-//        waitForExpectations(timeout: 1, handler: nil)
-//
-//        token.invalidate()
-//        token2.invalidate()
-//    }
-//
-//    func observeOnQueue<Collection: RealmCollection>(_ collection: Collection) where Collection.Element: Object {
-//        let sema = DispatchSemaphore(value: 0)
-//        let token = collection.observe(on: queue) { (changes: RealmCollectionChange) in
-//            switch changes {
-//            case .initial(let collection):
-//                XCTAssertEqual(collection.count, 2)
-//            case .update(let collection, let deletions, _, _):
-//                XCTAssertEqual(collection.count, 0)
-//                XCTAssertEqual(deletions, [0, 1])
-//            case .error:
-//                XCTFail("Shouldn't happen")
-//            }
-//
-//            sema.signal()
-//        }
-//        sema.wait()
-//
-//        let realm = realmWithTestPath()
-//        try! realm.write {
-//            realm.delete(collection)
-//        }
-//        sema.wait()
-//
-//        token.invalidate()
-//    }
-//
-//    func testObserveOnQueue() {
-//        observeOnQueue(collection)
-//    }
-//
-//    func testValueForKeyPath() {
-//        XCTAssertEqual(["1", "2"], collection.value(forKeyPath: "@unionOfObjects.stringCol") as! NSArray?)
-//
-//        let theCollection = getAggregateableCollection()
-//        XCTAssertEqual(3, (theCollection.value(forKeyPath: "@count") as! NSNumber?)?.int64Value)
-//        XCTAssertEqual(3, (theCollection.value(forKeyPath: "@max.intCol") as! NSNumber?)?.int64Value)
-//        XCTAssertEqual(1, (theCollection.value(forKeyPath: "@min.intCol") as! NSNumber?)?.int64Value)
-//        XCTAssertEqual(6, (theCollection.value(forKeyPath: "@sum.intCol") as! NSNumber?)?.int64Value)
-//        XCTAssertEqual(2.0, (theCollection.value(forKeyPath: "@avg.intCol") as! NSNumber?)?.doubleValue)
-//    }
-//
-//    func testInvalidate() {
-//        XCTAssertFalse(collection.isInvalidated)
-//        realmWithTestPath().invalidate()
-//        XCTAssertTrue(collection.realm == nil || collection.isInvalidated)
-//    }
-//
-//    func testIsFrozen() {
-//        XCTAssertFalse(collection.isFrozen)
-//        XCTAssertTrue(collection.freeze().isFrozen)
-//    }
-//
-//    func testThaw() {
-//        let frozen = collection.freeze()
-//        XCTAssertTrue(frozen.isFrozen)
-//
-//        let frozenRealm = frozen.realm!
-//        assertThrows(try! frozenRealm.write {}, reason: "Can't perform transactions on a frozen Realm")
-//
-//        let live = frozen.thaw()
-//        XCTAssertFalse(live.isFrozen)
-//
-//        let liveRealm = live.realm!
-//        try! liveRealm.write { liveRealm.delete(live) }
-//        XCTAssertTrue(live.isEmpty)
-//        XCTAssertFalse(frozen.isEmpty)
-//    }
-//
-//    func testThawFromDifferentThread() {
-//        let frozen = collection.freeze()
-//        XCTAssertTrue(frozen.isFrozen)
-//
-//        dispatchSyncNewThread {
-//            let live = frozen.thaw()
-//            XCTAssertFalse(live.isFrozen)
-//
-//            let liveRealm = live.realm!
-//            try! liveRealm.write { liveRealm.delete(live) }
-//            XCTAssertTrue(live.isEmpty)
-//            XCTAssertFalse(frozen.isEmpty)
-//        }
-//    }
-//
-//    func testThawPreviousVersion() {
-//        let frozen = collection.freeze()
-//        XCTAssertTrue(frozen.isFrozen)
-//        XCTAssertEqual(collection.count, frozen.count)
-//
-//        let realm = collection.realm!
-//        try! realm.write({ realm.delete(collection) })
-//        XCTAssertNotEqual(frozen.count, collection.count, "Frozen collections should not change")
-//
-//        let live = frozen.thaw()
-//        XCTAssertTrue(live.isEmpty, "Thawed collection should reflect transactions since the original reference was frozen")
-//        XCTAssertFalse(frozen.isEmpty)
-//        XCTAssertEqual(live.count, self.collection.count)
-//    }
-//
-//    func testThawUpdatedOnDifferentThread() {
-//        let tsr = ThreadSafeReference(to: collection)
-//        var frozen: AnyRealmCollection<CTTNullableStringObjectWithLink>?
-//        var frozenQuery: Results<CTTNullableStringObjectWithLink>?
-//
-//        XCTAssertEqual(collection.count, 2) // stringCol "1" and "2"
-//        XCTAssertEqual(collection.filter("stringCol == %@", "3").count, 0)
-//
-//        dispatchSyncNewThread {
-//            let realm = try! Realm(configuration: self.collection.realm!.configuration)
-//            let collection = realm.resolve(tsr)!
-//            try! realm.write({ collection.first!.stringCol = "3" })
-//            try! realm.write({ realm.delete(collection.last!) })
-//
-//            let query = collection.filter("stringCol == %@", "1")
-//            frozen = collection.freeze() // Results::Mode::TableView
-//            frozenQuery = query.freeze() // Results::Mode::Query
-//
-//        }
-//
-//        let thawed = frozen!.thaw()
-//        XCTAssertEqual(frozen!.count, 1)
-//        XCTAssertEqual(frozen!.first?.stringCol, "3")
-//        XCTAssertEqual(frozen!.filter("stringCol == %@", "1").count, 0)
-//        XCTAssertEqual(frozen!.filter("stringCol == %@", "2").count, 0)
-//        XCTAssertEqual(frozen!.filter("stringCol == %@", "3").count, 1)
-//
-//        XCTAssertEqual(thawed.count, 2)
-//        XCTAssertEqual(thawed.first?.stringCol, "1")
-//        XCTAssertEqual(thawed.filter("stringCol == %@", "1").count, 1)
-//        XCTAssertEqual(thawed.filter("stringCol == %@", "2").count, 1)
-//        XCTAssertEqual(thawed.filter("stringCol == %@", "3").count, 0)
-//
-//        XCTAssertEqual(collection.count, 2)
-//        XCTAssertEqual(collection.first?.stringCol, "1")
-//        XCTAssertEqual(collection.filter("stringCol == %@", "1").count, 1)
-//        XCTAssertEqual(collection.filter("stringCol == %@", "2").count, 1)
-//        XCTAssertEqual(collection.filter("stringCol == %@", "3").count, 0)
-//
-//        let thawedQuery = frozenQuery!.thaw()
-//        XCTAssertEqual(frozenQuery!.count, 0)
-//        XCTAssertEqual(frozenQuery!.first?.stringCol, nil)
-//        XCTAssertEqual(frozenQuery!.filter("stringCol == %@", "1").count, 0)
-//        XCTAssertEqual(frozenQuery!.filter("stringCol == %@", "2").count, 0)
-//        XCTAssertEqual(frozenQuery!.filter("stringCol == %@", "3").count, 0)
-//
-//        XCTAssertEqual(thawedQuery.count, 1)
-//        XCTAssertEqual(thawedQuery.first?.stringCol, "1")
-//        XCTAssertEqual(thawedQuery.filter("stringCol == %@", "1").count, 1)
-//        XCTAssertEqual(thawedQuery.filter("stringCol == %@", "2").count, 0)
-//        XCTAssertEqual(thawedQuery.filter("stringCol == %@", "3").count, 0)
-//
-//        collection.realm!.refresh()
-//
-//        XCTAssertEqual(thawed.count, 1)
-//        XCTAssertEqual(thawed.first?.stringCol, "3")
-//        XCTAssertEqual(thawed.filter("stringCol == %@", "1").count, 0)
-//        XCTAssertEqual(thawed.filter("stringCol == %@", "2").count, 0)
-//        XCTAssertEqual(thawed.filter("stringCol == %@", "3").count, 1)
-//
-//        XCTAssertEqual(thawedQuery.count, 0)
-//        XCTAssertEqual(thawedQuery.first?.stringCol, nil)
-//        XCTAssertEqual(thawedQuery.filter("stringCol == %@", "1").count, 0)
-//        XCTAssertEqual(thawedQuery.filter("stringCol == %@", "2").count, 0)
-//        XCTAssertEqual(thawedQuery.filter("stringCol == %@", "3").count, 0)
-//
-//        XCTAssertEqual(collection.count, 1)
-//        XCTAssertEqual(collection.first?.stringCol, "3")
-//        XCTAssertEqual(collection.filter("stringCol == %@", "1").count, 0)
-//        XCTAssertEqual(collection.filter("stringCol == %@", "2").count, 0)
-//        XCTAssertEqual(collection.filter("stringCol == %@", "3").count, 1)
-//    }
-//
-//    func testThawCreatedOnDifferentThread() {
-//        var frozen: SwiftBoolObject?
-//        XCTAssertEqual(try! Realm().objects(SwiftBoolObject.self).count, 0)
-//
-//        dispatchSyncNewThread {
-//            let obj = try! Realm().write {
-//                try! Realm().create(SwiftBoolObject.self, value: ["boolCol": true])
-//            }
-//            frozen = obj.freeze()
-//        }
-//        XCTAssertNil(frozen?.thaw(), "Thaw shouldn't reflect background transactions until main thread realm is refreshed")
-//        XCTAssertEqual(try! Realm().objects(SwiftBoolObject.self).count, 0)
-//        try! Realm().refresh()
-//        XCTAssertEqual(try! Realm().objects(SwiftBoolObject.self).count, 1)
-//    }
-//
-//    func testThawDeletedParent() {
-//        let frozenElement = collection.first!.freeze()
-//        XCTAssertTrue(frozenElement.isFrozen)
-//
-//        let realm = collection.realm!
-//        try! realm.write({ realm.delete(collection) })
-//        XCTAssertNil(collection.first)
-//        XCTAssertNotNil(frozenElement)
-//
-//        let thawed = frozenElement.thaw()
-//        XCTAssertNil(thawed)
-//    }
-//
-//    func testFreezeFromWrongThread() {
-//        dispatchSyncNewThread {
-//            self.assertThrows(self.collection.freeze(), reason: "Realm accessed from incorrect thread")
-//        }
-//    }
-//
-//    func testAccessFrozenCollectionFromDifferentThread() {
-//        let frozen = collection.freeze()
-//        dispatchSyncNewThread {
-//            XCTAssertEqual(frozen[0].stringCol, "1")
-//            XCTAssertEqual(frozen[1].stringCol, "2")
-//        }
-//    }
-//
-//    func testObserveFrozenCollection() {
-//        let frozen = collection.freeze()
-//        assertThrows(frozen.observe({ _ in }),
-//                     reason: "Frozen Realms do not change and do not have change notifications.")
-//    }
-//
-//    func testQueryFrozenCollection() {
-//        let frozen = collection.freeze()
-//        XCTAssertEqual(frozen.filter("stringCol = '1'").count, 1)
-//        XCTAssertEqual(frozen.filter("stringCol = '2'").count, 1)
-//        XCTAssertEqual(frozen.filter("stringCol = '3'").count, 0)
-//        XCTAssertTrue(frozen.filter("stringCol = '3'").isFrozen)
-//    }
-//
-//    func testFilterWithInt8Property() {
-//        _ = makeAggregateableObjects()
-//        var results = realmWithTestPath().objects(CTTAggregateObject.self).filter("int8Col = %d", Int8(0))
-//        XCTAssertEqual(results.count, 0)
-//        results = realmWithTestPath().objects(CTTAggregateObject.self).filter("int8Col = %d", Int8(1))
-//        XCTAssertEqual(results.count, 1)
-//        results = realmWithTestPath().objects(CTTAggregateObject.self).filter("int8Col = %d", Int8(2))
-//        XCTAssertEqual(results.count, 1)
-//        results = realmWithTestPath().objects(CTTAggregateObject.self).filter("int8Col = %d", Int8(3))
-//        XCTAssertEqual(results.count, 1)
-//    }
-//
-//    func testFilterWithInt16Property() {
-//        _ = makeAggregateableObjects()
-//        var results = realmWithTestPath().objects(CTTAggregateObject.self).filter("int16Col = %d", Int16(0))
-//        XCTAssertEqual(results.count, 0)
-//        results = realmWithTestPath().objects(CTTAggregateObject.self).filter("int16Col = %d", Int16(1))
-//        XCTAssertEqual(results.count, 1)
-//        results = realmWithTestPath().objects(CTTAggregateObject.self).filter("int16Col = %d", Int16(2))
-//        XCTAssertEqual(results.count, 1)
-//        results = realmWithTestPath().objects(CTTAggregateObject.self).filter("int16Col = %d", Int16(3))
-//        XCTAssertEqual(results.count, 1)
-//    }
-//
-//    func testFilterWithInt32Property() {
-//        _ = makeAggregateableObjects()
-//        var results = realmWithTestPath().objects(CTTAggregateObject.self).filter("int32Col = %d", Int32(0))
-//        XCTAssertEqual(results.count, 0)
-//        results = realmWithTestPath().objects(CTTAggregateObject.self).filter("int32Col = %d", Int32(1))
-//        XCTAssertEqual(results.count, 1)
-//        results = realmWithTestPath().objects(CTTAggregateObject.self).filter("int32Col = %d", Int32(2))
-//        XCTAssertEqual(results.count, 1)
-//        results = realmWithTestPath().objects(CTTAggregateObject.self).filter("int32Col = %d", Int32(3))
-//        XCTAssertEqual(results.count, 1)
-//    }
-//
-//    func testFilterWithInt64Property() {
-//        _ = makeAggregateableObjects()
-//        var results = realmWithTestPath().objects(CTTAggregateObject.self).filter("int64Col = %d", Int64(0))
-//        XCTAssertEqual(results.count, 0)
-//        results = realmWithTestPath().objects(CTTAggregateObject.self).filter("int64Col = %d", Int64(1))
-//        XCTAssertEqual(results.count, 1)
-//        results = realmWithTestPath().objects(CTTAggregateObject.self).filter("int64Col = %d", Int64(2))
-//        XCTAssertEqual(results.count, 1)
-//        results = realmWithTestPath().objects(CTTAggregateObject.self).filter("int64Col = %d", Int64(3))
-//        XCTAssertEqual(results.count, 1)
-//    }
-//}
-//
-//// MARK: Results
-//
-//class ResultsTests: RealmCollectionTypeTests {
-//    override class var defaultTestSuite: XCTestSuite {
-//        // Don't run tests for the base class
-//        if isEqual(ResultsTests.self) {
-//            return XCTestSuite(name: "empty")
-//        }
-//        return super.defaultTestSuite
-//    }
-//
-//    func collectionBaseInWriteTransaction() -> Results<CTTNullableStringObjectWithLink> {
-//        fatalError("abstract")
-//    }
-//
-//    final func collectionBase() -> Results<CTTNullableStringObjectWithLink> {
-//        var result: Results<CTTNullableStringObjectWithLink>?
-//        try! realmWithTestPath().write {
-//            result = collectionBaseInWriteTransaction()
-//        }
-//        return result!
-//    }
-//
-//    override func getCollection() -> AnyRealmCollection<CTTNullableStringObjectWithLink> {
-//        return AnyRealmCollection(collectionBase())
-//    }
-//
-//    override func testAssignListProperty() {
-//        try! realmWithTestPath().write {
-//            let array = CTTStringList()
-//            realmWithTestPath().add(array)
-//            array["array"] = collectionBaseInWriteTransaction()
-//        }
-//    }
-//
-//    func addObjectToResults() {
-//        let realm = realmWithTestPath()
-//        try! realm.write {
-//            realm.create(CTTNullableStringObjectWithLink.self, value: ["a"])
-//        }
-//    }
-//
-//    func testNotificationBlockUpdating() {
-//        let collection = collectionBase()
-//
-//        var theExpectation = expectation(description: "")
-//        var calls = 0
-//        let token = collection.observe { (changes: RealmCollectionChange) in
-//            switch changes {
-//            case .initial(let results):
-//                XCTAssertEqual(results.count, calls + 2)
-//                XCTAssertEqual(results, collection)
-//            case .update(let results, _, _, _):
-//                XCTAssertEqual(results.count, calls + 2)
-//                XCTAssertEqual(results, collection)
-//            case .error:
-//                XCTFail("Shouldn't happen")
-//            }
-//            calls += 1
-//            theExpectation.fulfill()
-//        }
-//        waitForExpectations(timeout: 1, handler: nil)
-//
-//        theExpectation = expectation(description: "")
-//        addObjectToResults()
-//        waitForExpectations(timeout: 1, handler: nil)
-//
-//        token.invalidate()
-//    }
-//
-//    func testNotificationBlockChangeIndices() {
-//        let collection = collectionBase()
-//
-//        var theExpectation = expectation(description: "")
-//        var calls = 0
-//        let token = collection.observe { (change: RealmCollectionChange) in
-//            switch change {
-//            case .initial(let results):
-//                XCTAssertEqual(calls, 0)
-//                XCTAssertEqual(results.count, 2)
-//            case .update(let results, let deletions, let insertions, let modifications):
-//                XCTAssertEqual(calls, 1)
-//                XCTAssertEqual(results.count, 3)
-//                XCTAssertEqual(deletions, [])
-//                XCTAssertEqual(insertions, [2])
-//                XCTAssertEqual(modifications, [])
-//            case .error(let error):
-//                XCTFail(String(describing: error))
-//            }
-//
-//            calls += 1
-//            theExpectation.fulfill()
-//        }
-//        waitForExpectations(timeout: 1, handler: nil)
-//
-//        theExpectation = expectation(description: "")
-//        addObjectToResults()
-//        waitForExpectations(timeout: 1, handler: nil)
-//
-//        token.invalidate()
-//    }
-//
-//    func testObserveDirectOnQueue() {
-//        observeOnQueue(collectionBase())
-//    }
-//}
-//
-//class ResultsWithCustomInitializerTests: TestCase {
-//    func testValueForKey() {
-//        let realm = realmWithTestPath()
-//        try! realm.write {
-//            realm.add(SwiftCustomInitializerObject(stringVal: "A"))
-//        }
-//
-//        let collection = realm.objects(SwiftCustomInitializerObject.self)
-//        let expected = Array(collection.map { $0.stringCol })
-//        let actual = collection.value(forKey: "stringCol") as! [String]?
-//        XCTAssertEqual(expected, actual!)
-//        assertEqual(collection.map { $0 }, collection.value(forKey: "self") as! [SwiftCustomInitializerObject])
-//    }
-//}
-//
-//class ResultsDistinctTests: TestCase {
-//    func testDistinctResultsUsingKeyPaths() {
-//        let realm = realmWithTestPath()
-//
-//        let obj1 = CTTAggregateObject()
-//        obj1.intCol = 1
-//        obj1.trueCol = true
-//        let obj2 = CTTAggregateObject()
-//        obj2.intCol = 1
-//        obj2.trueCol = true
-//        let obj3 = CTTAggregateObject()
-//        obj3.intCol = 1
-//        obj3.trueCol = false
-//        let obj4 = CTTAggregateObject()
-//        obj4.intCol = 2
-//        obj4.trueCol = false
-//
-//        let childObj1 = CTTIntegerObject()
-//        childObj1.intCol = 1
-//        obj1.childIntCol = childObj1
-//
-//        let childObj2 = CTTIntegerObject()
-//        childObj2.intCol = 1
-//        obj2.childIntCol = childObj2
-//
-//        let childObj3 = CTTIntegerObject()
-//        childObj3.intCol = 2
-//        obj3.childIntCol = childObj3
-//
-//        try! realm.write {
-//            realm.add(obj1)
-//            realm.add(obj2)
-//            realm.add(obj3)
-//            realm.add(obj4)
-//        }
-//
-//        let collection = realm.objects(CTTAggregateObject.self)
-//        var distinctResults = collection.distinct(by: ["intCol"])
-//        var expected = [["int": 1], ["int": 2]]
-//        var actual = Array(distinctResults.map { ["int": $0.intCol] })
-//        XCTAssertEqual(expected as NSObject, actual as NSObject)
-//        assertEqual(distinctResults.map { $0 }, distinctResults.value(forKey: "self") as! [CTTAggregateObject])
-//
-//        distinctResults = collection.distinct(by: ["intCol", "trueCol"])
-//        expected = [["int": 1, "true": 1], ["int": 1, "true": 0], ["int": 2, "true": 0]]
-//        actual = distinctResults.map { ["int": $0.intCol, "true": $0.trueCol ? 1 : 0] }
-//        XCTAssertEqual(expected as NSObject, actual as NSObject)
-//        assertEqual(distinctResults.map { $0 }, distinctResults.value(forKey: "self") as! [CTTAggregateObject])
-//
-//        distinctResults = collection.distinct(by: ["childIntCol.intCol"])
-//        expected = [["int": 1], ["int": 2]]
-//        actual = distinctResults.map { ["int": $0.childIntCol!.intCol] }
-//        XCTAssertEqual(expected as NSObject, actual as NSObject)
-//        assertEqual(distinctResults.map { $0 }, distinctResults.value(forKey: "self") as! [CTTAggregateObject])
-//
-//        assertThrows(collection.distinct(by: ["childCol"]))
-//        assertThrows(collection.distinct(by: ["@sum.intCol"]))
-//        assertThrows(collection.distinct(by: ["stringListCol"]))
-//    }
-//}
-//
-//class ResultsFromTableTests: ResultsTests {
-//    override func collectionBaseInWriteTransaction() -> Results<CTTNullableStringObjectWithLink> {
-//        return realmWithTestPath().objects(CTTNullableStringObjectWithLink.self)
-//    }
-//
-//    override func getAggregateableCollection() -> AnyRealmCollection<CTTAggregateObject> {
-//        _ = makeAggregateableObjects()
-//        return AnyRealmCollection(realmWithTestPath().objects(CTTAggregateObject.self))
-//    }
-//}
-//
-//class ResultsFromTableViewTests: ResultsTests {
-//    override func collectionBaseInWriteTransaction() -> Results<CTTNullableStringObjectWithLink> {
-//        return realmWithTestPath().objects(CTTNullableStringObjectWithLink.self).filter("stringCol != ''")
-//    }
-//
-//    override func getAggregateableCollection() -> AnyRealmCollection<CTTAggregateObject> {
-//        _ = makeAggregateableObjects()
-//        return AnyRealmCollection(realmWithTestPath().objects(CTTAggregateObject.self).filter("trueCol == true"))
-//    }
-//}
-//
-//class ResultsFromLinkViewTests: ResultsTests {
-//    override func collectionBaseInWriteTransaction() -> Results<CTTNullableStringObjectWithLink> {
-//        let array = realmWithTestPath().create(CTTStringList.self, value: [[str1, str2]])
-//        return array.array.filter(NSPredicate(value: true))
-//    }
-//
-//    override func getAggregateableCollection() -> AnyRealmCollection<CTTAggregateObject> {
-//        var list: CTTAggregateObjectList?
-//        try! realmWithTestPath().write {
-//            list = CTTAggregateObjectList()
-//            realmWithTestPath().add(list!)
-//            list!.list.append(objectsIn: makeAggregateableObjectsInWriteTransaction())
-//        }
-//        return AnyRealmCollection(list!.list.filter(NSPredicate(value: true)))
-//    }
-//
-//    override func addObjectToResults() {
-//        let realm = realmWithTestPath()
-//        try! realm.write {
-//            let array = realm.objects(CTTStringList.self).last!
-//            array.array.append(realm.create(CTTNullableStringObjectWithLink.self, value: ["a"]))
-//        }
-//    }
-//}
-//
-//// MARK: List
-//
-//class ListRealmCollectionTypeTests: RealmCollectionTypeTests {
-//    override class var defaultTestSuite: XCTestSuite {
-//        // Don't run tests for the base class
-//        if isEqual(ListRealmCollectionTypeTests.self) {
-//            return XCTestSuite(name: "empty")
-//        }
-//        return super.defaultTestSuite
-//    }
-//
-//    func collectionBaseInWriteTransaction() -> List<CTTNullableStringObjectWithLink> {
-//        fatalError("abstract")
-//    }
-//
-//    final func collectionBase() -> List<CTTNullableStringObjectWithLink> {
-//        var collection: List<CTTNullableStringObjectWithLink>?
-//        try! realmWithTestPath().write {
-//            collection = collectionBaseInWriteTransaction()
-//        }
-//        return collection!
-//    }
-//
-//    override func getCollection() -> AnyRealmCollection<CTTNullableStringObjectWithLink> {
-//        return AnyRealmCollection(collectionBase())
-//    }
-//
-//    override func testAssignListProperty() {
-//        try! realmWithTestPath().write {
-//            let array = CTTStringList()
-//            realmWithTestPath().add(array)
-//            array["array"] = collectionBaseInWriteTransaction()
-//        }
-//    }
-//
-//    override func testDescription() {
-//        // swiftlint:disable:next line_length
-//        assertMatches(collection.description, "List<CTTNullableStringObjectWithLink> <0x[0-9a-f]+> \\(\n\t\\[0\\] CTTNullableStringObjectWithLink \\{\n\t\tstringCol = 1;\n\t\tlinkCol = \\(null\\);\n\t\\},\n\t\\[1\\] CTTNullableStringObjectWithLink \\{\n\t\tstringCol = 2;\n\t\tlinkCol = \\(null\\);\n\t\\}\n\\)")
-//    }
-//
-//    func testObserveDirect() {
-//        let collection = collectionBase()
-//
-//        var theExpectation = expectation(description: "")
-//        let token = collection.observe { (changes: RealmCollectionChange) in
-//            switch changes {
-//            case .initial(let collection):
-//                XCTAssertEqual(collection.count, 2)
-//            case .update:
-//                XCTFail("Shouldn't happen")
-//            case .error:
-//                XCTFail("Shouldn't happen")
-//            }
-//
-//            theExpectation.fulfill()
-//        }
-//        waitForExpectations(timeout: 1, handler: nil)
-//
-//        // add a second notification and wait for it
-//        theExpectation = expectation(description: "")
-//        let token2 = collection.observe { _ in
-//            theExpectation.fulfill()
-//        }
-//        waitForExpectations(timeout: 1, handler: nil)
-//
-//        // make a write and implicitly verify that only the unskipped
-//        // notification is called (the first would error on .update)
-//        theExpectation = expectation(description: "")
-//        let realm = realmWithTestPath()
-//        realm.beginWrite()
-//        realm.delete(collection)
-//        try! realm.commitWrite(withoutNotifying: [token])
-//        waitForExpectations(timeout: 1, handler: nil)
-//
-//        token.invalidate()
-//        token2.invalidate()
-//    }
-//
-//    func testObserveDirectOnQueue() {
-//        observeOnQueue(collectionBase())
-//    }
-//}
-//
-//class ListUnmanagedRealmCollectionTypeTests: ListRealmCollectionTypeTests {
-//    override func collectionBaseInWriteTransaction() -> List<CTTNullableStringObjectWithLink> {
-//        return CTTStringList(value: [[str1, str2]]).array
-//    }
-//
-//    override func getAggregateableCollection() -> AnyRealmCollection<CTTAggregateObject> {
-//        return AnyRealmCollection(CTTAggregateObjectList(value: [makeAggregateableObjects()]).list)
-//    }
-//
-//    override func testRealm() {
-//        XCTAssertNil(collection.realm)
-//    }
-//
-//    override func testCount() {
-//        XCTAssertEqual(2, collection.count)
-//    }
-//
-//    override func testIndexOfObject() {
-//        XCTAssertEqual(0, collection.index(of: str1)!)
-//        XCTAssertEqual(1, collection.index(of: str2)!)
-//    }
-//
-//    override func testSortWithDescriptor() {
-//        let collection = getAggregateableCollection()
-//        assertThrows(collection.sorted(by: [SortDescriptor(keyPath: "intCol", ascending: true)]))
-//        assertThrows(collection.sorted(by: [SortDescriptor(keyPath: "doubleCol", ascending: false),
-//            SortDescriptor(keyPath: "intCol", ascending: false)]))
-//    }
-//
-//    override func testFastEnumerationWithMutation() {
-//        // No standalone removal interface provided on RealmCollectionType
-//    }
-//
-//    override func testFirst() {
-//        XCTAssertEqual(str1, collection.first!)
-//    }
-//
-//    override func testLast() {
-//        XCTAssertEqual(str2, collection.last!)
-//    }
-//
-//    // MARK: Things not implemented in standalone
-//
-//    override func testSortWithProperty() {
-//        assertThrows(collection.sorted(byKeyPath: "stringCol", ascending: true))
-//        assertThrows(collection.sorted(byKeyPath: "noSuchCol", ascending: true))
-//    }
-//
-//    override func testFilterFormat() {
-//        assertThrows(collection.filter("stringCol = '1'"))
-//        assertThrows(collection.filter("noSuchCol = '1'"))
-//    }
-//
-//    override func testFilterPredicate() {
-//        let pred1 = NSPredicate(format: "stringCol = '1'")
-//        let pred2 = NSPredicate(format: "noSuchCol = '2'")
-//
-//        assertThrows(collection.filter(pred1))
-//        assertThrows(collection.filter(pred2))
-//    }
-//
-//    override func testFilterWithAnyVarags() {
-//        // Functionality not supported for standalone lists; don't test.
-//    }
-//
-//    override func testArrayAggregateWithSwiftObjectDoesntThrow() {
-//        assertThrows(collection.filter("ANY stringListCol == %@", CTTNullableStringObjectWithLink()))
-//    }
-//
-//    override func testObserve() {
-//        assertThrows(collection.observe { _ in })
-//    }
-//
-//    override func testObserveOnQueue() {
-//        assertThrows(collection.observe(on: DispatchQueue(label: "bg")) { _ in })
-//    }
-//
-//    override func testObserveDirect() {
-//        let collection = collectionBase()
-//        assertThrows(collection.observe { _ in })
-//    }
-//
-//    override func testObserveDirectOnQueue() {
-//        let collection = collectionBase()
-//        assertThrows(collection.observe(on: DispatchQueue(label: "bg")) { _ in })
-//    }
-//
-//    func testFreeze() {
-//        assertThrows(collection.freeze(),
-//                     reason: "This method may only be called on RLMArray instances retrieved from an RLMRealm")
-//    }
-//
-//    override func testIsFrozen() {
-//        XCTAssertFalse(collection.isFrozen)
-//    }
-//
-//    override func testThaw() {
-//    }
-//
-//    override func testThawFromDifferentThread() {
-//    }
-//
-//    override func testThawPreviousVersion() {
-//    }
-//
-//    override func testThawDeletedParent() {
-//    }
-//
-//    override func testThawUpdatedOnDifferentThread() {
-//    }
-//
-//    override func testFreezeFromWrongThread() {
-//    }
-//
-//    override func testAccessFrozenCollectionFromDifferentThread() {
-//    }
-//
-//    override func testObserveFrozenCollection() {
-//    }
-//
-//    override func testQueryFrozenCollection() {
-//    }
-//}
-//
-//class ListNewlyAddedRealmCollectionTypeTests: ListRealmCollectionTypeTests {
-//    override func collectionBaseInWriteTransaction() -> List<CTTNullableStringObjectWithLink> {
-//        let array = CTTStringList(value: [[str1, str2]])
-//        realmWithTestPath().add(array)
-//        return array.array
-//    }
-//
-//    override func getAggregateableCollection() -> AnyRealmCollection<CTTAggregateObject> {
-//        var list: CTTAggregateObjectList?
-//        try! realmWithTestPath().write {
-//            list = CTTAggregateObjectList(value: [makeAggregateableObjectsInWriteTransaction()])
-//            realmWithTestPath().add(list!)
-//        }
-//        return AnyRealmCollection(list!.list)
-//    }
-//}
-//
-//class ListNewlyCreatedRealmCollectionTypeTests: ListRealmCollectionTypeTests {
-//    override func collectionBaseInWriteTransaction() -> List<CTTNullableStringObjectWithLink> {
-//        let array = realmWithTestPath().create(CTTStringList.self, value: [[str1, str2]])
-//        return array.array
-//    }
-//
-//    override func getAggregateableCollection() -> AnyRealmCollection<CTTAggregateObject> {
-//        var list: CTTAggregateObjectList?
-//        try! realmWithTestPath().write {
-//            list = realmWithTestPath().create(CTTAggregateObjectList.self,
-//                                                    value: [makeAggregateableObjectsInWriteTransaction()])
-//        }
-//        return AnyRealmCollection(list!.list)
-//    }
-//}
-//
-//class ListRetrievedRealmCollectionTypeTests: ListRealmCollectionTypeTests {
-//    override func collectionBaseInWriteTransaction() -> List<CTTNullableStringObjectWithLink> {
-//        _ = realmWithTestPath().create(CTTStringList.self, value: [[str1, str2]])
-//        let array = realmWithTestPath().objects(CTTStringList.self).first!
-//        return array.array
-//    }
-//
-//    override func getAggregateableCollection() -> AnyRealmCollection<CTTAggregateObject> {
-//        var list: CTTAggregateObjectList?
-//        try! realmWithTestPath().write {
-//            _ = realmWithTestPath().create(CTTAggregateObjectList.self,
-//                                                 value: [makeAggregateableObjectsInWriteTransaction()])
-//            list = realmWithTestPath().objects(CTTAggregateObjectList.self).first
-//        }
-//        return AnyRealmCollection(list!.list)
-//    }
-//}
-//
-//class LinkingObjectsCollectionTypeTests: RealmCollectionTypeTests {
-//    func collectionBaseInWriteTransaction() -> LinkingObjects<CTTNullableStringObjectWithLink> {
-//        let target = realmWithTestPath().create(CTTLinkTarget.self, value: [0])
-//        for object in realmWithTestPath().objects(CTTNullableStringObjectWithLink.self) {
-//            object.linkCol = target
-//        }
-//        return target.stringObjects
-//    }
-//
-//    final func collectionBase() -> LinkingObjects<CTTNullableStringObjectWithLink> {
-//        var result: LinkingObjects<CTTNullableStringObjectWithLink>?
-//        try! realmWithTestPath().write {
-//            result = collectionBaseInWriteTransaction()
-//        }
-//        return result!
-//    }
-//
-//    override func getCollection() -> AnyRealmCollection<CTTNullableStringObjectWithLink> {
-//        return AnyRealmCollection(collectionBase())
-//    }
-//
-//    override func getAggregateableCollection() -> AnyRealmCollection<CTTAggregateObject> {
-//        var target: CTTLinkTarget?
-//        try! realmWithTestPath().write {
-//            let objects = makeAggregateableObjectsInWriteTransaction()
-//            target = realmWithTestPath().create(CTTLinkTarget.self, value: [0])
-//            for object in objects {
-//                object.linkCol = target
-//            }
-//        }
-//        return AnyRealmCollection(target!.aggregateObjects)
-//    }
-//
-//    override func testDescription() {
-//        // swiftlint:disable:next line_length
-//        assertMatches(collection.description, "LinkingObjects<CTTNullableStringObjectWithLink> <0x[0-9a-f]+> \\(\n\t\\[0\\] CTTNullableStringObjectWithLink \\{\n\t\tstringCol = 1;\n\t\tlinkCol = CTTLinkTarget \\{\n\t\t\tid = 0;\n\t\t\\};\n\t\\},\n\t\\[1\\] CTTNullableStringObjectWithLink \\{\n\t\tstringCol = 2;\n\t\tlinkCol = CTTLinkTarget \\{\n\t\t\tid = 0;\n\t\t\\};\n\t\\}\n\\)")
-//    }
-//
-//    override func testAssignListProperty() {
-//        let array = CTTStringList()
-//        try! realmWithTestPath().write {
-//            realmWithTestPath().add(array)
-//            array["array"] = collectionBaseInWriteTransaction()
-//        }
-//    }
-//
-//    func testObserveDirectOnQueue() {
-//        observeOnQueue(collectionBase())
-//    }
-//}
-=======
 ////////////////////////////////////////////////////////////////////////////
 //
 // Copyright 2014 Realm Inc.
@@ -2558,5 +1269,4 @@
     func testObserveDirectOnQueue() {
         observeOnQueue(collectionBase())
     }
-}
->>>>>>> f0adfbc2
+}