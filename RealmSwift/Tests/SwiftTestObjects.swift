--- conflicted
+++ resolved
@@ -540,12 +540,8 @@
     let anyCol = RealmProperty<AnyRealmValue>()
 
     override class func indexedProperties() -> [String] {
-<<<<<<< HEAD
         return ["stringCol", "intCol", "int8Col", "int16Col",
-                "int32Col", "int64Col", "boolCol", "dateCol", "anyCol"]
-=======
-        return ["stringCol", "intCol", "int8Col", "int16Col", "int32Col", "int64Col", "boolCol", "dateCol", "uuidCol"]
->>>>>>> 1a3c7ede
+                "int32Col", "int64Col", "boolCol", "dateCol", "anyCol", "uuidCol"]
     }
 }
 
