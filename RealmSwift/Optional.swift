--- conflicted
+++ resolved
@@ -65,16 +65,12 @@
     }
 }
 
-<<<<<<< HEAD
 extension RealmOptional: Equatable where Value: Equatable {
     public static func == (lhs: RealmOptional<Value>, rhs: RealmOptional<Value>) -> Bool {
         return lhs.value == rhs.value
     }
 }
 
-#if swift(>=4.1)
-=======
->>>>>>> 5fb76510
 extension RealmOptional: Codable where Value: Codable {
     public convenience init(from decoder: Decoder) throws {
         self.init()
