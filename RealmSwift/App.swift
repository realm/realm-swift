--- conflicted
+++ resolved
@@ -543,8 +543,6 @@
 }
 
 #if swift(>=5.5) && canImport(_Concurrency)
-<<<<<<< HEAD
-=======
 @available(macOS 12.0, tvOS 15.0, iOS 15.0, watchOS 8.0, *)
 extension EmailPasswordAuth {
     /// Resets the password of an email identity using the
@@ -568,7 +566,6 @@
     }
 }
 
->>>>>>> 099e55a5
 @available(macOS 12.0, tvOS 15.0, iOS 15.0, watchOS 8.0, *)
 extension App {
     /// Login to a user for the Realm app.
