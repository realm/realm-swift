--- conflicted
+++ resolved
@@ -9,15 +9,6 @@
 - (void)viewDidLoad
 {
     [super viewDidLoad];
-<<<<<<< HEAD
-    
-    // Create a data file
-    TightdbSharedGroup *sharedGroup = [TightdbSharedGroup sharedGroupWithFile:[self writeablePathForFile: @"MyDatabase.db"] withError:nil];
-
-    // Perform a write transaction
-    [sharedGroup writeWithBlock:^(TightdbGroup *group) {
-        
-=======
 
     // Remove old file
     NSString *filename = [self writeablePathForFile: @"MyDatabase.db"];
@@ -31,27 +22,10 @@
     // Perform a write transaction
     [sharedGroup writeWithBlock:^(TightdbGroup *group) {
 
->>>>>>> 53a519c4
         // Access table from group
         TightdbTable *table = [group getTable:@"myTable" error:nil];
 
         // Add columns to the table
-<<<<<<< HEAD
-        int const NAME  = [table addColumnWithType:tightdb_String andName:@"Name"];
-        int const AGE   = [table addColumnWithType:tightdb_Int    andName:@"Age"];
-        int const HIRED = [table addColumnWithType:tightdb_Bool   andName:@"Hired"];
-        
-        // Add two rows to the table
-        [table appendRow:@[@"Jill", @21, @YES]];
-        [table appendRow:@[@"Mary", @40, @NO]];
-      
-        // Change value in row
-        TightdbCursor *cursor = [table cursorAtIndex:0];
-        [cursor setBool:NO inColumn:HIRED];
-        
-        // Remove row from table
-        [table removeRowAtIndex:1];
-=======
         [table addColumnWithType:tightdb_String andName:@"Name"];
         [table addColumnWithType:tightdb_Int    andName:@"Age"];
        
@@ -70,7 +44,6 @@
 
         // Remove row from table
         [table removeRowAtIndex:0];
->>>>>>> 53a519c4
 
         // Print out info on iPhone screen
         self.tableColumnCountOutlet.text = [NSString stringWithFormat:@"# of columns: %zu", [table getColumnCount]];
