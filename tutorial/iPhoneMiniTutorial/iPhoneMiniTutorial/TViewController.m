#import "TViewController.h"
#import <Tightdb/Tightdb.h>

@interface TViewController ()
@end

@implementation TViewController

- (void)viewDidLoad
{
    [super viewDidLoad];

    // Remove old file
    NSString *filename = [self writeablePathForFile: @"MyDatabase.db"];
    NSFileManager *fileManager = [NSFileManager defaultManager];
    NSError *error;
    [fileManager removeItemAtPath:filename error:&error];

    // Create data file
    TDBSharedGroup *sharedGroup = [TDBSharedGroup sharedGroupWithFile:filename withError:nil];

    // Perform a write transaction
    [sharedGroup writeWithBlock:^(TDBTransaction *transaction) {

        // Access table from group
<<<<<<< HEAD
        TDBTable *table = [group getOrCreateTableWithName:@"myTable"];
=======
        TDBTable *table = [transaction getOrCreateTableWithName:@"myTable"];
>>>>>>> e5943c5a

        // Add columns to the table
        [table addColumnWithName:@"Name" andType:TDBStringType];
        [table addColumnWithName:@"Age" andType:TDBIntType];
       
        // Add a row to the table using a NSDictionary
        [table appendRow:@{@"Name": @"Jill", @"Age": @21}];

        // Add a new column dynamically
        int const HIRED = [table addColumnWithName:@"Hired" andType:TDBBoolType];

        // Add another row using a NSArray
        [table appendRow:@[@"Mary", @40, @NO]];

        // Change value in row
        TDBRow *row = [table rowAtIndex:0];
        [row setBool:YES inColumnWithIndex:HIRED];

        // Remove row from table
        [table removeRowAtIndex:0];

        // Print out info on iPhone screen
        self.columnCountOutlet.text = [NSString stringWithFormat:@"# of columns: %i", table.columnCount];
        self.sizeOutlet.text = [NSString stringWithFormat:@"# of rows: %i", table.rowCount];

        return YES;
    } withError:nil];
}

- (NSString*)writeablePathForFile:(NSString*)fileName
{
    NSArray* paths = NSSearchPathForDirectoriesInDomains(NSDocumentDirectory, NSUserDomainMask, YES);
    NSString* documentsDirectory = [paths objectAtIndex:0];
    return [documentsDirectory stringByAppendingPathComponent:fileName];
}


@end<|MERGE_RESOLUTION|>--- conflicted
+++ resolved
@@ -23,11 +23,7 @@
     [sharedGroup writeWithBlock:^(TDBTransaction *transaction) {
 
         // Access table from group
-<<<<<<< HEAD
-        TDBTable *table = [group getOrCreateTableWithName:@"myTable"];
-=======
         TDBTable *table = [transaction getOrCreateTableWithName:@"myTable"];
->>>>>>> e5943c5a
 
         // Add columns to the table
         [table addColumnWithName:@"Name" andType:TDBStringType];
