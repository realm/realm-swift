--- conflicted
+++ resolved
@@ -24,33 +24,15 @@
 
 void ex_objc_realm_intro()
 {
-<<<<<<< HEAD
     // Create a realm and initialize by creating table and adding a row    
     RLMRealm *realm = [RLMRealm realmWithDefaultPersistenceAndInitBlock:^(RLMRealm *realm) {
+                                    initBlock:^(RLMRealm *realm) {
         if (realm.isEmpty) {
             People *table = [realm createTableWithName:@"employees"
                                           asTableClass:[People class]];
             [table addRow:@{@"Name": @"Bill", @"Age": @53, @"Hired": @YES}];
         }
     }];
-=======
-    // Generate path for a writable .realm file
-    NSString *realmFileName          = @"employees.realm";
-    NSString *documentsDirectoryPath = NSSearchPathForDirectoriesInDomains(NSDocumentDirectory, NSUserDomainMask, YES).firstObject;
-    NSString *realmFilePath          = [documentsDirectoryPath stringByAppendingPathComponent:realmFileName];
-    
-    // Remove any previous files
-    [[NSFileManager defaultManager] removeItemAtPath:realmFilePath error:nil];
-    
-    // Create a realm and initialize by creating table and adding a row
-    RLMRealm *realm = [RLMRealm realmWithPath:realmFilePath
-                                    initBlock:^(RLMRealm *realm) {
-                                        if (realm.isEmpty) {
-                                            PeopleTable *table = [realm tableWithName:@"employees" asTableClass:[PeopleTable class]];
-                                            [table addRow:@{@"Name": @"Bill", @"Age": @53, @"Hired": @YES}];
-                                        }
-                                    }];
->>>>>>> 02371967
     
     // Read from the realm
     PeopleTable *table = [realm tableWithName:@"employees" asTableClass:[People class]];
