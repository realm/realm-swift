// @@Example: ex_objc_group_intro @@

#import <tightdb/objc/group.h>
#import <tightdb/objc/table.h>
#import <tightdb/objc/tightdb.h>

TIGHTDB_TABLE_2(PeopleTable,
                Name, String,
                Age, Int)


TIGHTDB_TABLE_3(PeopleErrTable,
                     Name,  String,
                     Age,   Int,
                     Hired, Bool)

int main()
{
    @autoreleasepool {

        // Creates a group and uses it to create a new table.

        TightdbGroup *group = [TightdbGroup group];
        PeopleTable *table = [group getTable:@"people" withClass:[PeopleTable class]];

        // Adds values to the table.

        [table addName:@"Mary" Age:14];
        [table addName:@"Joe" Age:17];

        // Write the group (and the contained table) to a specified file.

        [[NSFileManager defaultManager] removeItemAtPath:@"filename.tightdb" error:nil];
<<<<<<< HEAD
        [group writeToFile:@"filename.tightdb" withError:nil];
        
=======
        [group write:@"filename.tightdb"];

>>>>>>> 9c9c769e
        // Adds another row to the table. Note the update is NOT persisted
        // automatically (delete the old file and use write again).

        [table addName:@"Sam" Age:17];

        [[NSFileManager defaultManager] removeItemAtPath:@"filename.tightdb" error:nil];
<<<<<<< HEAD
        [group writeToFile:@"filename.tightdb" withError:nil];
        
        // Retrieves an in memory buffer from the group.

        size_t size;
        const char *buffer = [group writeToBufferOfSize:&size];
        
        // Creates a group from an im memory buffer
        TightdbGroup *groupFromMemory = [TightdbGroup groupWithBuffer:buffer ofSize:size withError:nil];
=======
        [group write:@"filename.tightdb"];

        // Retrieves an in memory buffer from the group.

        size_t size;
        const char *buffer = [group writeToMem:&size];

        TightdbGroup *groupFromMemory = [TightdbGroup groupWithBuffer:buffer size:size];
>>>>>>> 9c9c769e
        PeopleTable *tableFromMemery = [groupFromMemory getTable:@"people" withClass:[PeopleTable class] error:nil];

        for (PeopleTable_Cursor *cursor in tableFromMemery)
        {
            NSLog(@"Name: %@", cursor.Name);
        }

        // Caution: Calling free(..) on the "buffer" is sometimes required to avoid leakage. However,
        // the group that retrieves data from memeory takes responsibilty for the memory allocation in this example.

        // free((char*)buffer); // not needed in this particular situation.

    }
}



// @@EndExample@@<|MERGE_RESOLUTION|>--- conflicted
+++ resolved
@@ -31,39 +31,23 @@
         // Write the group (and the contained table) to a specified file.
 
         [[NSFileManager defaultManager] removeItemAtPath:@"filename.tightdb" error:nil];
-<<<<<<< HEAD
         [group writeToFile:@"filename.tightdb" withError:nil];
-        
-=======
-        [group write:@"filename.tightdb"];
 
->>>>>>> 9c9c769e
         // Adds another row to the table. Note the update is NOT persisted
         // automatically (delete the old file and use write again).
 
         [table addName:@"Sam" Age:17];
 
         [[NSFileManager defaultManager] removeItemAtPath:@"filename.tightdb" error:nil];
-<<<<<<< HEAD
         [group writeToFile:@"filename.tightdb" withError:nil];
-        
+
         // Retrieves an in memory buffer from the group.
 
         size_t size;
         const char *buffer = [group writeToBufferOfSize:&size];
-        
+
         // Creates a group from an im memory buffer
         TightdbGroup *groupFromMemory = [TightdbGroup groupWithBuffer:buffer ofSize:size withError:nil];
-=======
-        [group write:@"filename.tightdb"];
-
-        // Retrieves an in memory buffer from the group.
-
-        size_t size;
-        const char *buffer = [group writeToMem:&size];
-
-        TightdbGroup *groupFromMemory = [TightdbGroup groupWithBuffer:buffer size:size];
->>>>>>> 9c9c769e
         PeopleTable *tableFromMemery = [groupFromMemory getTable:@"people" withClass:[PeopleTable class] error:nil];
 
         for (PeopleTable_Cursor *cursor in tableFromMemery)
