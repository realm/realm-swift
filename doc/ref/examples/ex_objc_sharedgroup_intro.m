// @@Example: ex_objc_sharedgroup_intro @@

#import <tightdb/objc/group.h>
#import <tightdb/objc/group_shared.h>
#import <tightdb/objc/table.h>
#import <tightdb/objc/tightdb.h>


TIGHTDB_TABLE_3(PeopleTable,
                Name, String,
                Age,  Int,
                Hired, Bool);




int main()
{
    @autoreleasepool {

        // Creates a group and uses it to create a new table.
<<<<<<< HEAD
        
        NSFileManager *fm = [NSFileManager defaultManager];
        [fm removeItemAtPath:@"sharedgrouptest.tightdb" error:nil];
        [fm removeItemAtPath:@"sharedgrouptest.tightdb.lock" error:nil];

        TightdbSharedGroup *shared = [TightdbSharedGroup sharedGroupWithFilename:@"sharedgrouptest.tightdb" withError:nil];
        if (!shared) {
            NSLog(@"Error");
        } else {
            NSLog(@"%@", shared);
        }
        
        // A write transaction (with commit).
        
        NSError *error = nil;
        BOOL success;
        
        success = [shared writeTransactionWithError:&error withBlock:^(TightdbGroup *group) {
            
=======

        TightdbSharedGroup *shared = [TightdbSharedGroup groupWithFilename:@"sharedgroup.tightdb"];

        // A write transaction (with rollback if not first writer to employees table).

        [shared writeTransaction:^(TightdbGroup *group) {

>>>>>>> 9c9c769e
            // Write transactions with the shared group are possible via the provided variable binding named group.

            PeopleTable *table = [group getTable:@"employees" withClass:[PeopleTable class]];
            
            if ([table count] > 0) {
                NSLog(@"Not empty!");
                return NO; // Rollback
            }

            [table addName:@"Bill" Age:53 Hired:YES];
            NSLog(@"Commit!");
            return YES; // Commit
<<<<<<< HEAD
            
        } ];
        
        if(!success)
            NSLog(@"Error : %@", [error localizedDescription]);
        
        // A write transaction (with rollback).

       success = [shared writeTransactionWithError:&error withBlock:^(TightdbGroup *group) {
            
            // Write transactions with the shared group are possible via the provided variable binding named group.
           
           PeopleTable *table = [group getTable:@"employees" withClass:[PeopleTable class]];
            
           if ([table count] > 0) {
               NSLog(@"Roll back!");
               return NO; // Rollback
           }
            
           [table addName:@"Bill" Age:53 Hired:YES];
           NSLog(@"Commit!");
           return YES; // Commit

       }];
        
        if(!success)
            NSLog(@"Error : %@", [error localizedDescription]);


        // A read transaction
        
        [shared readTransactionWithBlock:^(TightdbGroup *group) {
            
=======

        }];

        // A read transaction

        [shared readTransaction:^(TightdbGroup *group) {

>>>>>>> 9c9c769e
            // Read transactions with the shared group are possible via the provided variable binding named group.

            PeopleTable *table = [group getTable:@"employees" withClass:[PeopleTable class]];

            for (PeopleTable_Cursor *curser in table) {
                NSLog(@"Name: %@", [curser Name]);
            }
         
        }];

<<<<<<< HEAD
=======

>>>>>>> 9c9c769e
    }

}





// @@EndExample@@<|MERGE_RESOLUTION|>--- conflicted
+++ resolved
@@ -19,8 +19,7 @@
     @autoreleasepool {
 
         // Creates a group and uses it to create a new table.
-<<<<<<< HEAD
-        
+
         NSFileManager *fm = [NSFileManager defaultManager];
         [fm removeItemAtPath:@"sharedgrouptest.tightdb" error:nil];
         [fm removeItemAtPath:@"sharedgrouptest.tightdb.lock" error:nil];
@@ -28,30 +27,22 @@
         TightdbSharedGroup *shared = [TightdbSharedGroup sharedGroupWithFilename:@"sharedgrouptest.tightdb" withError:nil];
         if (!shared) {
             NSLog(@"Error");
-        } else {
+        }
+        else {
             NSLog(@"%@", shared);
         }
-        
+
         // A write transaction (with commit).
-        
+
         NSError *error = nil;
         BOOL success;
-        
+
         success = [shared writeTransactionWithError:&error withBlock:^(TightdbGroup *group) {
-            
-=======
 
-        TightdbSharedGroup *shared = [TightdbSharedGroup groupWithFilename:@"sharedgroup.tightdb"];
-
-        // A write transaction (with rollback if not first writer to employees table).
-
-        [shared writeTransaction:^(TightdbGroup *group) {
-
->>>>>>> 9c9c769e
             // Write transactions with the shared group are possible via the provided variable binding named group.
 
             PeopleTable *table = [group getTable:@"employees" withClass:[PeopleTable class]];
-            
+
             if ([table count] > 0) {
                 NSLog(@"Not empty!");
                 return NO; // Rollback
@@ -60,49 +51,38 @@
             [table addName:@"Bill" Age:53 Hired:YES];
             NSLog(@"Commit!");
             return YES; // Commit
-<<<<<<< HEAD
-            
+
         } ];
-        
+
         if(!success)
             NSLog(@"Error : %@", [error localizedDescription]);
-        
+
         // A write transaction (with rollback).
 
        success = [shared writeTransactionWithError:&error withBlock:^(TightdbGroup *group) {
-            
+
             // Write transactions with the shared group are possible via the provided variable binding named group.
-           
+
            PeopleTable *table = [group getTable:@"employees" withClass:[PeopleTable class]];
-            
+
            if ([table count] > 0) {
                NSLog(@"Roll back!");
                return NO; // Rollback
            }
-            
+
            [table addName:@"Bill" Age:53 Hired:YES];
            NSLog(@"Commit!");
            return YES; // Commit
+       }];
 
-       }];
-        
         if(!success)
             NSLog(@"Error : %@", [error localizedDescription]);
 
 
         // A read transaction
-        
+
         [shared readTransactionWithBlock:^(TightdbGroup *group) {
-            
-=======
 
-        }];
-
-        // A read transaction
-
-        [shared readTransaction:^(TightdbGroup *group) {
-
->>>>>>> 9c9c769e
             // Read transactions with the shared group are possible via the provided variable binding named group.
 
             PeopleTable *table = [group getTable:@"employees" withClass:[PeopleTable class]];
@@ -110,19 +90,10 @@
             for (PeopleTable_Cursor *curser in table) {
                 NSLog(@"Name: %@", [curser Name]);
             }
-         
         }];
 
-<<<<<<< HEAD
-=======
-
->>>>>>> 9c9c769e
     }
 
 }
 
-
-
-
-
 // @@EndExample@@