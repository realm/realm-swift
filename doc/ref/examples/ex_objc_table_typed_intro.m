--- conflicted
+++ resolved
@@ -1,5 +1,4 @@
 // @@Example: ex_objc_table_typed_intro @@
-
 
 #import <tightdb/objc/table.h>
 #import <tightdb/objc/tightdb.h>
@@ -27,15 +26,11 @@
         cursor = [table addRow];
         cursor.Name = @"Sofie";
         cursor.Age = 40;
-<<<<<<< HEAD
-        
+
         [table addOrInsertRowAtIndex:[table count]
                                 Name:@"Jesper"
                                  Age:200];
-        
-=======
 
->>>>>>> 9c9c769e
         NSLog(@"The size of the table is now %zd", [table count]);
 
         for (PeopleTable_Cursor *ite in table) {
@@ -58,15 +53,7 @@
         TightdbCursor *c3 = [table cursorAtIndex:[table count]];
         if (c3 != nil)
             NSLog(@"Should not get here.");
-<<<<<<< HEAD
-=======
-
-
->>>>>>> 9c9c769e
     }
 }
 
-
-
-
 // @@EndExample@@