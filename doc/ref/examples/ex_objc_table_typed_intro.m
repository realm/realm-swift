/* @@Example: ex_objc_table_typed_intro @@ */

#import <tightdb/objc/table.h>
#import <tightdb/objc/tightdb.h>


/* Defines a new table with two columns Name and Age. */

TIGHTDB_TABLE_2(PeopleTable,
                Name, String,
                Age, Int)


int main()
{
    @autoreleasepool {

        /* Creates a new table of the type defined above. */

        PeopleTable *table = [[PeopleTable alloc] init];

        PeopleTable_Cursor *cursor = [table addRow];
        cursor.Name = @"Brian";
        cursor.Age = 10;

        cursor = [table addRow];
        cursor.Name = @"Sofie";
        cursor.Age = 40;

        [table addOrInsertRowAtIndex:[table count]
                                Name:@"Jesper"
                                 Age:200];

        NSLog(@"The size of the table is now %zd", [table count]);

        for (PeopleTable_Cursor *ite in table) {
            NSLog(@"Name: %@ Age: %lli", ite.Name, ite.Age);
        }

        NSLog(@"Insert a new row");

        cursor = [table insertRowAtIndex:1];
        cursor.Name = @"Sam"; cursor.Age = 30;

        for (PeopleTable_Cursor *ite in table) {
            NSLog(@"Name: %@ Age: %lli", ite.Name, ite.Age);
        }

        TightdbCursor *c2 = [table cursorAtIndex:[table count]-1];
        if (c2 != nil)
            NSLog(@"Last row");

        TightdbCursor *c3 = [table cursorAtIndex:[table count]];
        if (c3 != nil)
            NSLog(@"Should not get here.");
    }
}

<<<<<<< HEAD
// @@EndExample@@
=======



/* @@EndExample@@ */
>>>>>>> c8d2bd2a
<|MERGE_RESOLUTION|>--- conflicted
+++ resolved
@@ -56,11 +56,4 @@
     }
 }
 
-<<<<<<< HEAD
-// @@EndExample@@
-=======
-
-
-
-/* @@EndExample@@ */
->>>>>>> c8d2bd2a
+/* @@EndExample@@ */