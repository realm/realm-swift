/* @@Example: not_used @@ */

#import <tightdb/objc/table.h>
#import <tightdb/objc/tightdb.h>

/* Defines a new table with two columns Name and Age. IMPORTANT: the column
 * names MUST begin with a capital. This table definition triggers a macro
 * defining the classes PeopleTable, PeopleTable_Query, PeopleTable_Curser
 * and PeopleTable_View. The column types must be TightDB types (refer to
 * the constructor TIGHTDB_TABLE_* in the documentation. */

TIGHTDB_TABLE_2(PeopleTable,
                Name, String,
                Age, Int)

int main()
{
    @autoreleasepool {

        /* Creates a new table of the type defined above. */

        PeopleTable *table = [[PeopleTable alloc] init];

        /* Adds rows to the table. Notice that the signtaure of the method for
         * adding rows includes the custom defined column nammes. */

        [table addName:@"Mary" Age:14];
        [table addName:@"Joe" Age:17];
        [table addName:@"Jack" Age:22];
        [table addName:@"Paul" Age:33];
        [table addName:@"Simon" Age:16];
        [table addName:@"Carol" Age:66];

        /* Creates a query expression to filter on age. Note that the
         * quiry is defined but not executed here. */

        PeopleTable_Query *query = [[table where].Age columnIsBetween:13 and_:19];

        /* Accesses query result directly on the quiry object. The quiry is
         * executed once. */

        for (PeopleTable_Cursor *curser in query)
            NSLog(@"Name: %@", [curser Name]);

        /* For time consuming queries (in particular) the following is
         * inefficient becuase the quiry is executed again. */

        for (PeopleTable_Cursor *curser in query)
            NSLog(@"Name: %lld", [curser Age]);

<<<<<<< HEAD
        // To avoid repeating the same query, the result may be stored in
        // a table view for multiple access. The following code executes the
        // query once and saves the result in a table view.
=======
        /* To avoid repeating the same quiry, the result may be stored in
         * a table view for multiple access. The following code executes the
         * query once and saves the result in a table view. */
>>>>>>> c8d2bd2a

        PeopleTable_View *tableView = [query findAll];

        /* Iterates over all rows in the result (view) 2 times based on the single
         * query executed above. */

        for (PeopleTable_Cursor *curser in tableView)
            NSLog(@"Name: %@", [curser Name]);

        for (PeopleTable_Cursor *curser in tableView)
            NSLog(@"Name: %lld", [curser Age]);

    }
}

/* @@EndExample@@ */<|MERGE_RESOLUTION|>--- conflicted
+++ resolved
@@ -48,15 +48,9 @@
         for (PeopleTable_Cursor *curser in query)
             NSLog(@"Name: %lld", [curser Age]);
 
-<<<<<<< HEAD
-        // To avoid repeating the same query, the result may be stored in
-        // a table view for multiple access. The following code executes the
-        // query once and saves the result in a table view.
-=======
-        /* To avoid repeating the same quiry, the result may be stored in
+        /* To avoid repeating the same query, the result may be stored in
          * a table view for multiple access. The following code executes the
          * query once and saves the result in a table view. */
->>>>>>> c8d2bd2a
 
         PeopleTable_View *tableView = [query findAll];
 
