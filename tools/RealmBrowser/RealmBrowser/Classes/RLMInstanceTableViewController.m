////////////////////////////////////////////////////////////////////////////
//
// Copyright 2014 Realm Inc.
//
// Licensed under the Apache License, Version 2.0 (the "License");
// you may not use this file except in compliance with the License.
// You may obtain a copy of the License at
//
// http://www.apache.org/licenses/LICENSE-2.0
//
// Unless required by applicable law or agreed to in writing, software
// distributed under the License is distributed on an "AS IS" BASIS,
// WITHOUT WARRANTIES OR CONDITIONS OF ANY KIND, either express or implied.
// See the License for the specific language governing permissions and
// limitations under the License.
//
////////////////////////////////////////////////////////////////////////////

#import "RLMInstanceTableViewController.h"

#import <Foundation/Foundation.h>

#import "RLMRealmBrowserWindowController.h"
#import "RLMArrayNavigationState.h"
#import "RLMQueryNavigationState.h"
#import "RLMArrayNode.h"
#import "RLMRealmNode.h"

#import "RLMBadgeTableCellView.h"
#import "RLMBasicTableCellView.h"
#import "RLMBoolTableCellView.h"
#import "RLMNumberTableCellView.h"
#import "RLMImageTableCellView.h"

#import "RLMTableColumn.h"

#import "NSColor+ByteSizeFactory.h"
#import "NSFont+Standard.h"

#import "objc/objc-class.h"

NSString * const kRLMObjectType = @"RLMObjectType";

@interface RLMObjectEntity : NSObject <NSPasteboardWriting, NSPasteboardReading>

@property (nonatomic) NSString *rowNumber;

@end


@implementation RLMObjectEntity

#pragma mark - NSPasteboardWriting

-(NSArray *)writableTypesForPasteboard:(NSPasteboard *)pasteboard
{
    return [self.rowNumber writableTypesForPasteboard:pasteboard];
    
    //    return @[@"RLMObject"];
}

-(NSPasteboardWritingOptions)writingOptionsForType:(NSString *)type pasteboard:(NSPasteboard *)pasteboard
{
    if ([type isEqualToString:@"RLMObject"]) {
        return NSPasteboardWritingPromised;
    }
    
    return 0;
}

-(id)pasteboardPropertyListForType:(NSString *)type
{
    return nil;
}

#pragma mark - NSPasteboardReading

+(NSArray *)readableTypesForPasteboard:(NSPasteboard *)pasteboard
{
    return nil;
}

@end


const NSUInteger kMaxNumberOfArrayEntriesInToolTip = 5;
const NSUInteger kMaxNumberOfStringCharsInObjectLink = 20;
const NSUInteger kMaxNumberOfStringCharsForTooltip = 300;
const NSUInteger kMaxNumberOfObjectCharsForTable = 200;

@interface RLMObject ()

- (instancetype)initWithRealm:(RLMRealm *)realm
                       schema:(RLMObjectSchema *)schema
                defaultValues:(BOOL)useDefaults;

@end

@implementation RLMInstanceTableViewController {
    BOOL awake;
    BOOL linkCursorDisplaying;
    NSDateFormatter *dateFormatter;
    NSNumberFormatter *numberFormatter;
    NSMutableDictionary *autofittedColumns;
}

#pragma mark - NSObject Overrides

- (void)awakeFromNib
{
    [super awakeFromNib];

    if (awake) {
        return;
    }
    
    [self.tableView setTarget:self];
    [self.tableView setAction:@selector(userClicked:)];
    [self.tableView setDoubleAction:@selector(userDoubleClicked:)];

    dateFormatter = [[NSDateFormatter alloc] init];
    dateFormatter.dateStyle = NSDateFormatterMediumStyle;
    dateFormatter.timeStyle = NSDateFormatterShortStyle;
    
    numberFormatter = [[NSNumberFormatter alloc] init];
    numberFormatter.numberStyle = NSNumberFormatterDecimalStyle;
    
    linkCursorDisplaying = NO;
    
    autofittedColumns = [NSMutableDictionary dictionary];
    
    [self.tableView registerForDraggedTypes:@[kRLMObjectType]];
    [self.tableView setDraggingSourceOperationMask:NSDragOperationEvery forLocal:YES];

    awake = YES;
}

#pragma mark - Public methods - Accessors

- (RLMTableView *)realmTableView
{
    return (RLMTableView *)self.tableView;
}

#pragma mark - RLMViewController Overrides

- (void)performUpdateUsingState:(RLMNavigationState *)newState oldState:(RLMNavigationState *)oldState
{
    [super performUpdateUsingState:newState oldState:oldState];
    
    [self.tableView setAutosaveTableColumns:NO];
    
    RLMRealm *realm = self.parentWindowController.modelDocument.presentedRealm.realm;
    
    if ([newState isMemberOfClass:[RLMNavigationState class]]) {
        self.displayedType = newState.selectedType;
        [self.realmTableView setupColumnsWithType:newState.selectedType
                               withSelectionAtRow:newState.selectedInstanceIndex];
        [self setSelectionIndex:newState.selectedInstanceIndex];
    }
    else if ([newState isMemberOfClass:[RLMArrayNavigationState class]]) {
        RLMArrayNavigationState *arrayState = (RLMArrayNavigationState *)newState;
        
        RLMClassNode *referringType = (RLMClassNode *)arrayState.selectedType;
        RLMObject *referingInstance = [referringType instanceAtIndex:arrayState.selectedInstanceIndex];
        RLMArrayNode *arrayNode = [[RLMArrayNode alloc] initWithReferringProperty:arrayState.property
                                                                         onObject:referingInstance
                                                                            realm:realm];
        self.displayedType = arrayNode;
        [self.realmTableView setupColumnsWithType:arrayNode withSelectionAtRow:0];
        [self setSelectionIndex:arrayState.arrayIndex];
    }
    else if ([newState isMemberOfClass:[RLMQueryNavigationState class]]) {
        RLMQueryNavigationState *arrayState = (RLMQueryNavigationState *)newState;
        
        RLMArrayNode *arrayNode = [[RLMArrayNode alloc] initWithQuery:arrayState.searchText
                                                               result:arrayState.results
                                                            andParent:arrayState.selectedType];
        
        self.displayedType = arrayNode;
        [self.realmTableView setupColumnsWithType:arrayNode withSelectionAtRow:0];
        [self setSelectionIndex:0];
    }
    
    self.tableView.autosaveName = [NSString stringWithFormat:@"%lu:%@", realm.hash, self.displayedType.name];
    [self.tableView setAutosaveTableColumns:YES];
    
    if (![autofittedColumns[self.tableView.autosaveName] isEqual:@YES]) {
        [self.realmTableView makeColumnsFitContents];
        autofittedColumns[self.tableView.autosaveName] = @YES;
    }
}

#pragma mark - NSTableView Data Source

<<<<<<< HEAD
- (BOOL)tableView:(NSTableView *)aTableView writeRowsWithIndexes:(NSIndexSet *)rowIndexes toPasteboard:(NSPasteboard *)pboard
{
    if (self.realmIsLocked || !self.displaysArray) {
        return NO;
    }

    NSData *indexSetData = [NSKeyedArchiver archivedDataWithRootObject:rowIndexes];
    [pboard declareTypes:@[kRLMObjectType] owner:self];
    [pboard setData:indexSetData forType:kRLMObjectType];
    
    return YES;
}

- (NSDragOperation)tableView:(NSTableView *)aTableView validateDrop:(id<NSDraggingInfo>)info proposedRow:(NSInteger)row proposedDropOperation:(NSTableViewDropOperation)operation
{
    if (operation == NSTableViewDropAbove) {
        return NSDragOperationMove;
    }
    
    return NSDragOperationNone;
}

-(void)tableView:(NSTableView *)tableView draggingSession:(NSDraggingSession *)session willBeginAtPoint:(NSPoint)screenPoint forRowIndexes:(NSIndexSet *)rowIndexes {
    NSLog(@"dragging: %@", rowIndexes);
}

- (BOOL)tableView:(NSTableView *)aTableView acceptDrop:(id<NSDraggingInfo>)info row:(NSInteger)destination dropOperation:(NSTableViewDropOperation)operation
{
    if (self.realmIsLocked || !self.displaysArray) {
        return NO;
    }

    NSArray *supportedTypes = @[kRLMObjectType];
    NSPasteboard *draggingPasteboard = [info draggingPasteboard];
    NSString *availableType = [draggingPasteboard availableTypeFromArray:supportedTypes];
    
    if ([availableType compare:kRLMObjectType] == NSOrderedSame) {
        NSData *rowIndexData = [draggingPasteboard dataForType:kRLMObjectType];
        NSIndexSet *rowIndexes = [NSKeyedUnarchiver unarchiveObjectWithData:rowIndexData];
        
        RLMRealm *realm = self.parentWindowController.modelDocument.presentedRealm.realm;
  
        NSMutableArray *sources = [NSMutableArray array];
        [rowIndexes enumerateIndexesUsingBlock:^(NSUInteger idx, BOOL *stop) {
            [sources addObject:@(idx)];
        }];
        
        [realm beginWriteTransaction];

        for (NSUInteger i = 0; i < sources.count; i++) {
            NSUInteger source = [sources[i] unsignedIntegerValue];
            
            [(RLMArrayNode *)self.displayedType moveInstanceFromIndex:source toIndex:destination];
            
            for (NSUInteger j = source; j <= destination; j++) {
                if (j > destination) {
                    sources[j] = @([sources[i] unsignedIntegerValue] + 1);
                }
                if (j > source) {
                    sources[j] = @([sources[i] unsignedIntegerValue] - 1);
                }
            }
            
            if (source > destination) {
                destination++;
            }
        }
        
        [realm commitWriteTransaction];
        [self.parentWindowController reloadAllWindows];

        return YES;
    }
    
    return NO;
}

=======
>>>>>>> e0ae87bd
- (NSInteger)numberOfRowsInTableView:(NSTableView *)tableView
{
    if (tableView != self.tableView) {
        return 0;
    }
    
    return self.displayedType.instanceCount;
}

#pragma mark - RLMTableView Data Source

-(NSString *)headerToolTipForColumn:(RLMClassProperty *)propertyColumn
{
    NSString *toolTip;
    
    switch (propertyColumn.property.type) {
        case RLMPropertyTypeBool:
            toolTip = @"Boolean";
            break;
            
        case RLMPropertyTypeInt:
            toolTip = @"Integer";
            break;
            
        case RLMPropertyTypeFloat:
            toolTip = @"Float";
            break;
            
        case RLMPropertyTypeDouble:
            toolTip = @"Double";
            break;
            
        case RLMPropertyTypeString:
            toolTip = @"String";
            break;
            
        case RLMPropertyTypeData:
            toolTip = @"Data";
            break;
            
        case RLMPropertyTypeAny:
            toolTip = @"Any";
            break;
            
        case RLMPropertyTypeDate:
            toolTip = @"Date";
            break;
            
        case RLMPropertyTypeArray:
            toolTip = [NSString stringWithFormat:@"%@[]", propertyColumn.property.objectClassName];
            break;
            
        case RLMPropertyTypeObject:
            toolTip = [NSString stringWithFormat:@"%@", propertyColumn.property.objectClassName];
            break;
    }
    
    return toolTip;
}

#pragma mark - NSTableView Delegate

-(CGFloat)tableView:(NSTableView *)tableView sizeToFitWidthOfColumn:(NSInteger)column
{
    RLMTableColumn *tableColumn = self.realmTableView.tableColumns[column];
    
    return [tableColumn sizeThatFitsWithLimit:NO];
}

- (void)tableViewSelectionDidChange:(NSNotification *)notification
{
    if (self.tableView == notification.object) {
        NSInteger selectedIndex = self.tableView.selectedRow;
        [self.parentWindowController.currentState updateSelectionToIndex:selectedIndex];
    }
}

-(NSView *)tableView:(NSTableView *)tableView viewForTableColumn:(NSTableColumn *)tableColumn row:(NSInteger)rowIndex
{
    if (tableView != self.tableView) {
        return nil;
    }
    
    NSUInteger columnIndex = [tableView.tableColumns indexOfObject:tableColumn];

    if (self.displaysArray) {
        columnIndex--;
    }
    
    // Array gutter
    if (columnIndex == -1) {
        RLMBasicTableCellView *basicCellView = [tableView makeViewWithIdentifier:@"BasicCell" owner:self];
        basicCellView.textField.stringValue = [@(rowIndex) stringValue];
        [basicCellView.textField setEditable:NO];
        
        return basicCellView;
    }

    RLMClassProperty *classProperty = self.displayedType.propertyColumns[columnIndex];
    RLMObject *selectedInstance = [self.displayedType instanceAtIndex:rowIndex];
    id propertyValue = selectedInstance[classProperty.name];
    RLMPropertyType type = classProperty.type;

    NSTableCellView *cellView;
    
    switch (classProperty.type) {
        case RLMPropertyTypeArray: {
            RLMBadgeTableCellView *badgeCellView = [tableView makeViewWithIdentifier:@"BadgeCell" owner:self];
            
            badgeCellView.badge.hidden = NO;
            badgeCellView.badge.title = [NSString stringWithFormat:@"%lu", [(RLMArray *)propertyValue count]];
            [badgeCellView.badge.cell setHighlightsBy:0];
            
            NSString *formattedText = [self printablePropertyValue:propertyValue ofType:type];
            
            badgeCellView.textField.stringValue = formattedText;
            badgeCellView.textField.font = [NSFont linkFont];
            
            [badgeCellView.textField setEditable:NO];
            
            cellView = badgeCellView;
            
            break;
        }
            
        case RLMPropertyTypeBool: {
            RLMBoolTableCellView *boolCellView = [tableView makeViewWithIdentifier:@"BoolCell" owner:self];
            
            boolCellView.checkBox.state = [(NSNumber *)propertyValue boolValue] ? NSOnState : NSOffState;
            [boolCellView.checkBox setEnabled:!self.realmIsLocked];
            
            cellView = boolCellView;
            
            break;
        }
            
        case RLMPropertyTypeInt:
        case RLMPropertyTypeFloat:
        case RLMPropertyTypeDouble: {
            RLMNumberTableCellView *numberCellView = [tableView makeViewWithIdentifier:@"NumberCell" owner:self];
            numberCellView.textField.stringValue = [self printablePropertyValue:propertyValue ofType:type];
            
            ((RLMNumberTextField *)numberCellView.textField).number = propertyValue;
            [numberCellView.textField setEditable:!self.realmIsLocked];
            
            cellView = numberCellView;

            break;
        }

        case RLMPropertyTypeData: {
            RLMImageTableCellView *imageCellView = [tableView makeViewWithIdentifier:@"ImageCell" owner:self];
            imageCellView.textField.stringValue = [self printablePropertyValue:propertyValue ofType:type];
            
            [imageCellView.textField setEditable:NO];
            
            cellView = imageCellView;

            break;
        }

        case RLMPropertyTypeAny:
        case RLMPropertyTypeDate:
        case RLMPropertyTypeObject:
        case RLMPropertyTypeString: {
            RLMBasicTableCellView *basicCellView = [tableView makeViewWithIdentifier:@"BasicCell" owner:self];
            
            NSString *formattedText = [self printablePropertyValue:propertyValue ofType:type];
            basicCellView.textField.stringValue = formattedText;
            
            if (type == RLMPropertyTypeObject) {
                basicCellView.textField.font = [NSFont linkFont];
                [basicCellView.textField setEditable:NO];
            }
            else {
                basicCellView.textField.font = [NSFont textFont];
                [basicCellView.textField setEditable:!self.realmIsLocked];
            }
            
            cellView = basicCellView;

            break;
        }
    }
    
    cellView.toolTip = [self tooltipForPropertyValue:propertyValue ofType:type];
    
    return cellView;
}

#pragma mark - Private Methods - NSTableView Delegate

-(NSString *)printablePropertyValue:(id)propertyValue ofType:(RLMPropertyType)propertyType
{
    return [self printablePropertyValue:propertyValue ofType:propertyType linkFormat:NO];
}

-(NSString *)printablePropertyValue:(id)propertyValue ofType:(RLMPropertyType)propertyType linkFormat:(BOOL)linkFormat
{
    if (!propertyValue) {
        return @"";
    }
    
    switch (propertyType) {
        case RLMPropertyTypeInt:
        case RLMPropertyTypeFloat:
        case RLMPropertyTypeDouble:
            numberFormatter.maximumFractionDigits = 3;
            numberFormatter.allowsFloats = propertyType != RLMPropertyTypeInt;
            
            return [numberFormatter stringFromNumber:(NSNumber *)propertyValue];
            
        case RLMPropertyTypeString: {
            NSString *stringValue = propertyValue;
            
            if (linkFormat && stringValue.length > kMaxNumberOfStringCharsInObjectLink) {
                stringValue = [stringValue substringToIndex:kMaxNumberOfStringCharsInObjectLink - 3];
                stringValue = [stringValue stringByAppendingString:@"..."];
            }
            
            return stringValue;
        }
            
        case RLMPropertyTypeBool:
                return [(NSNumber *)propertyValue boolValue] ? @"TRUE" : @"FALSE";
            
        case RLMPropertyTypeArray: {
            RLMArray *referredArray = (RLMArray *)propertyValue;
            if (linkFormat) {
                return [NSString stringWithFormat:@"%@[%lu]", referredArray.objectClassName, referredArray.count];
            }
            
            return [NSString stringWithFormat:@"%@[]", referredArray.objectClassName];
        }
            
        case RLMPropertyTypeDate:
            return [dateFormatter stringFromDate:(NSDate *)propertyValue];
            
        case RLMPropertyTypeData:
            return @"<Data>";
            
        case RLMPropertyTypeAny:
            return @"<Any>";
            
        case RLMPropertyTypeObject: {
            RLMObject *referredObject = (RLMObject *)propertyValue;
            if (referredObject == nil) {
                return @"";
            }
            
            if (linkFormat) {
                return [NSString stringWithFormat:@"%@()", referredObject.objectSchema.className];
            }
            
            NSString *returnString = [NSString stringWithFormat:@"%@(", referredObject.objectSchema.className];
            
            for (RLMProperty *property in referredObject.objectSchema.properties) {
                id propertyValue = referredObject[property.name];
                NSString *propertyDescription = [self printablePropertyValue:propertyValue ofType:property.type linkFormat:YES];
                
                if (returnString.length > kMaxNumberOfObjectCharsForTable - 4) {
                    returnString = [returnString stringByAppendingFormat:@"..."];
                    break;
                }
                
                returnString = [returnString stringByAppendingFormat:@"%@, ", propertyDescription];
            }
            
            if ([returnString hasSuffix:@", "]) {
                returnString = [returnString substringToIndex:returnString.length - 2];
            }
            
            return [returnString stringByAppendingString:@")"];
        }
    }
}

-(NSString *)tooltipForPropertyValue:(id)propertyValue ofType:(RLMPropertyType)propertyType
{
    if (!propertyValue) {
        return nil;
    }

    switch (propertyType) {
        case RLMPropertyTypeString: {
            NSUInteger chars = MIN(kMaxNumberOfStringCharsForTooltip, [(NSString *)propertyValue length]);
            return [(NSString *)propertyValue substringToIndex:chars];
        }
            
        case RLMPropertyTypeFloat:
        case RLMPropertyTypeDouble:
                numberFormatter.maximumFractionDigits = UINT16_MAX;
                return [numberFormatter stringFromNumber:propertyValue];
            
        case RLMPropertyTypeObject: {
            return nil;

            RLMObject *referredObject = (RLMObject *)propertyValue;
            RLMObjectSchema *objectSchema = referredObject.objectSchema;
            NSArray *properties = objectSchema.properties;
            
            NSString *toolTipString = @"";
            for (RLMProperty *property in properties) {
                toolTipString = [toolTipString stringByAppendingFormat:@" %@:%@\n", property.name, referredObject[property.name]];
            }
            return toolTipString;
        }
            
        case RLMPropertyTypeArray: {
            return nil;
            RLMArray *referredArray = (RLMArray *)propertyValue;
            
            if (referredArray.count <= kMaxNumberOfArrayEntriesInToolTip) {
                return referredArray.description;
            }
            else {
                NSString *result = @"";
                for (NSUInteger index = 0; index < kMaxNumberOfArrayEntriesInToolTip; index++) {
                    RLMObject *arrayItem = referredArray[index];
                    NSString *description = [arrayItem.description stringByReplacingOccurrencesOfString:@"\n"
                                                                                             withString:@"\n\t"];
                    description = [NSString stringWithFormat:@"\t[%lu] %@", index, description];
                    if (index < kMaxNumberOfArrayEntriesInToolTip - 1) {
                        description = [description stringByAppendingString:@","];
                    }
                    result = [[result stringByAppendingString:description] stringByAppendingString:@"\n"];
                }
                result = [@"RLMArray (\n" stringByAppendingString:[result stringByAppendingString:@"\t...\n)"]];
                return result;
            }
        }
            
        case RLMPropertyTypeAny:
        case RLMPropertyTypeBool:
        case RLMPropertyTypeData:
        case RLMPropertyTypeDate:
        case RLMPropertyTypeInt:
            return nil;
    }
}

#pragma mark - RLMTableView Delegate

- (void)addRows:(NSIndexSet *)rowIndexes
{
    if (self.realmIsLocked) {
        return;
    }
    
    RLMRealm *realm = self.parentWindowController.modelDocument.presentedRealm.realm;
    RLMObjectSchema *objectSchema = [realm.schema schemaForClassName:self.displayedType.name];
    
    [realm beginWriteTransaction];
    
    NSUInteger rowsToAdd = MAX(rowIndexes.count, 1);
    
    for (int i = 0; i < rowsToAdd; i++) {
        RLMObject *object = [[RLMObject alloc] initWithRealm:nil schema:objectSchema defaultValues:NO];

        [realm addObject:object];
        for (RLMProperty *property in objectSchema.properties) {
            object[property.name] = [self defaultValueForPropertyType:property.type];
        }
    }
    
    [realm commitWriteTransaction];
    [self.parentWindowController reloadAllWindows];
}

- (void)deleteRows:(NSIndexSet *)rowIndexes
{
    if (self.realmIsLocked) {
        return;
    }

    NSMutableArray *objectsToDelete = [NSMutableArray array];
    [rowIndexes enumerateIndexesUsingBlock:^(NSUInteger idx, BOOL *stop) {
        RLMObject *object = [self.displayedType instanceAtIndex:idx];
        [objectsToDelete addObject:object];
    }];
    
    RLMRealm *realm = self.parentWindowController.modelDocument.presentedRealm.realm;
    [realm beginWriteTransaction];
    [realm deleteObjects:objectsToDelete];
    [realm commitWriteTransaction];
    
    [self.parentWindowController reloadAllWindows];
}

- (void)insertRows:(NSIndexSet *)rowIndexes
{
    if (self.realmIsLocked || !self.displaysArray) {
        return;
    }

    RLMRealm *realm = self.parentWindowController.modelDocument.presentedRealm.realm;
    RLMTypeNode *displayedType = self.displayedType;
    RLMObjectSchema *objectSchema = displayedType.schema;
    
    NSUInteger rowsToInsert = MAX(rowIndexes.count, 1);
    NSUInteger rowToInsertAt = rowIndexes.firstIndex;
    
    if (rowToInsertAt == -1) {
        rowToInsertAt = 0;
    }
    
    [realm beginWriteTransaction];
    
    for (int i = 0; i < rowsToInsert; i++) {
        RLMObject *object = [[RLMObject alloc] initWithRealm:realm schema:objectSchema defaultValues:NO];
        
        for (RLMProperty *property in objectSchema.properties) {
            object[property.name] = [self defaultValueForPropertyType:property.type];
        }
        [(RLMArrayNode *)self.displayedType insertInstance:object atIndex:rowToInsertAt];
    }

    [realm commitWriteTransaction];
    
    [self.parentWindowController reloadAllWindows];
}

- (void)removeRows:(NSIndexSet *)rowIndexes
{
    if (self.realmIsLocked || !self.displaysArray) {
        return;
    }

    RLMRealm *realm = self.parentWindowController.modelDocument.presentedRealm.realm;
    [realm beginWriteTransaction];
    [rowIndexes enumerateIndexesWithOptions:NSEnumerationReverse usingBlock:^(NSUInteger idx, BOOL *stop) {
        [(RLMArrayNode *)self.displayedType removeInstanceAtIndex:idx];
    }];
    [realm commitWriteTransaction];
    [self.parentWindowController reloadAllWindows];
}

- (BOOL)containsObjectInRows:(NSIndexSet *)rowIndexes column:(NSInteger)column;
{
    if (column == -1) {
        return NO;
    }

    if ([self propertyTypeForColumn:column] != RLMPropertyTypeObject) {
        return NO;
    }
    
    return [self cellsAreNonEmptyInRows:rowIndexes column:column];
}

- (void)removeObjectLinksAtRows:(NSIndexSet *)rowIndexes column:(NSInteger)columnIndex
{
    [self removeContentsAtRows:rowIndexes column:columnIndex];
}

- (BOOL)containsArrayInRows:(NSIndexSet *)rowIndexes column:(NSInteger)column;
{
    if (column == -1) {
        return NO;
    }
    
    if ([self propertyTypeForColumn:column] != RLMPropertyTypeArray) {
        return NO;
    }

    return [self cellsAreNonEmptyInRows:rowIndexes column:column];
}

- (void)removeArrayLinksAtRows:(NSIndexSet *)rowIndexes column:(NSInteger)columnIndex
{
    [self removeContentsAtRows:rowIndexes column:columnIndex];
}

- (void)openArrayInNewWindowAtRow:(NSInteger)row column:(NSInteger)columnIndex
{
    if (self.displaysArray) {
        columnIndex--;
    }
    
    RLMClassProperty *propertyNode = self.displayedType.propertyColumns[columnIndex];
    RLMArrayNavigationState *state = [[RLMArrayNavigationState alloc] initWithSelectedType:self.displayedType
                                                                                 typeIndex:row
                                                                                  property:propertyNode.property
                                                                                arrayIndex:0];
    [self.parentWindowController newWindowWithNavigationState:state];
}

#pragma mark - Private Methods - RLMTableView Delegate

- (NSDictionary *)defaultValuesForProperties:(NSArray *)properties
{
    NSMutableDictionary *defaultValues = [NSMutableDictionary dictionary];
    
    for (RLMProperty *property in properties) {
        defaultValues[property.name] = [self defaultValueForPropertyType:property.type];
    }
    
    return defaultValues;
}

- (id)defaultValueForPropertyType:(RLMPropertyType)propertyType
{
    switch (propertyType) {
        case RLMPropertyTypeInt:
            return @0;
        
        case RLMPropertyTypeFloat:
            return @(0.0f);

        case RLMPropertyTypeDouble:
            return @0.0;
            
        case RLMPropertyTypeString:
            return @"";
            
        case RLMPropertyTypeBool:
            return @NO;
            
        case RLMPropertyTypeArray:
            return @[];
            
        case RLMPropertyTypeDate:
            return [NSDate date];
            
        case RLMPropertyTypeData:
            return @"<Data>";
            
        case RLMPropertyTypeAny:
            return @"<Any>";
            
        case RLMPropertyTypeObject: {
            return [NSNull null];
        }
    }
}

- (RLMPropertyType)propertyTypeForColumn:(NSInteger)column
{
    RLMRealm *realm = self.parentWindowController.modelDocument.presentedRealm.realm;
    RLMObjectSchema *objectSchema = [realm.schema schemaForClassName:self.displayedType.name];
    
    if (self.displaysArray) {
        column--;
    }
    
    RLMProperty *property = objectSchema.properties[column];
    
    return property.type;;
}

- (BOOL)cellsAreNonEmptyInRows:(NSIndexSet *)rowIndexes column:(NSInteger)column
{
    if (self.displaysArray) {
        column--;
    }
    
    RLMClassProperty *classProperty = self.displayedType.propertyColumns[column];
    
    __block BOOL returnValue = NO;
    
    [rowIndexes enumerateIndexesUsingBlock:^(NSUInteger rowIndex, BOOL *stop) {
        RLMObject *selectedInstance = [self.displayedType instanceAtIndex:rowIndex];
        id propertyValue = selectedInstance[classProperty.name];
        if (propertyValue) {
            returnValue = YES;
            *stop = YES;
        }
    }];
    
    return returnValue;
}

- (void)removeContentsAtRows:(NSIndexSet *)rowIndexes column:(NSInteger)column
{
    if (self.displaysArray) {
        column--;
    }
    
    RLMRealm *realm = self.parentWindowController.modelDocument.presentedRealm.realm;
    RLMClassProperty *classProperty = self.displayedType.propertyColumns[column];
    
    id newValue = [NSNull null];
    if (classProperty.property.type == RLMPropertyTypeArray) {
        newValue = @[];
    }
    
    [realm beginWriteTransaction];
    [rowIndexes enumerateIndexesUsingBlock:^(NSUInteger rowIndex, BOOL *stop) {
        RLMObject *selectedInstance = [self.displayedType instanceAtIndex:rowIndex];
        selectedInstance[classProperty.name] = newValue;
    }];
    [realm commitWriteTransaction];
    
    [self.parentWindowController reloadAllWindows];
}

#pragma mark - Mouse Handling

- (void)mouseDidEnterCellAtLocation:(RLMTableLocation)location
{
    if (!(RLMTableLocationColumnIsUndefined(location) || RLMTableLocationRowIsUndefined(location))) {
        RLMTypeNode *displayedType = self.displayedType;
        
        if (location.column < displayedType.propertyColumns.count && location.row < displayedType.instanceCount) {
            RLMClassProperty *propertyNode = displayedType.propertyColumns[location.column];
            
            if (propertyNode.type == RLMPropertyTypeObject) {
                if (!linkCursorDisplaying) {
                    RLMClassProperty *propertyNode = displayedType.propertyColumns[location.column];
                    RLMObject *selectedInstance = [displayedType instanceAtIndex:location.row];
                    NSObject *propertyValue = selectedInstance[propertyNode.name];
                    
                    if (propertyValue != nil) {
                        [self enableLinkCursor];
                    }
                }
                
                return;
            }
            else if (propertyNode.type == RLMPropertyTypeArray) {
                [self enableLinkCursor];
                return;
            }
        }
    }
    
    [self disableLinkCursor];
}

- (void)mouseDidExitCellAtLocation:(RLMTableLocation)location
{
    [self disableLinkCursor];
}

- (void)mouseDidExitView:(RLMTableView *)view
{
    [self disableLinkCursor];
}

#pragma mark - Public Methods - NSTableView Event Handling

- (IBAction)editedTextField:(NSTextField *)sender {
    NSInteger row = [self.tableView rowForView:sender];
    NSInteger column = [self.tableView columnForView:sender];
    
    if (self.displaysArray) {
        column--;
    }

    RLMTypeNode *displayedType = self.displayedType;
    RLMClassProperty *propertyNode = displayedType.propertyColumns[column];
    RLMObject *selectedInstance = [displayedType instanceAtIndex:row];
    
    id result = nil;
    
    switch (propertyNode.type) {
        case RLMPropertyTypeInt:
            numberFormatter.allowsFloats = NO;
            result = [numberFormatter numberFromString:sender.stringValue];
            break;
            
        case RLMPropertyTypeFloat:
        case RLMPropertyTypeDouble:
            numberFormatter.allowsFloats = YES;
            numberFormatter.numberStyle = NSNumberFormatterDecimalStyle;
            result = [numberFormatter numberFromString:sender.stringValue];
            break;
            
        case RLMPropertyTypeString:
            result = sender.stringValue;
            break;

        case RLMPropertyTypeDate:
            result = [dateFormatter dateFromString:sender.stringValue];
            break;
            
        case RLMPropertyTypeAny:
        case RLMPropertyTypeArray:
        case RLMPropertyTypeBool:
        case RLMPropertyTypeData:
        case RLMPropertyTypeObject:
            break;
    }
    
    if (result) {
        RLMRealm *realm = self.parentWindowController.modelDocument.presentedRealm.realm;
        [realm beginWriteTransaction];
        selectedInstance[propertyNode.name] = result;
        [realm commitWriteTransaction];
    }
    
    [self.tableView reloadData];
}

- (IBAction)editedCheckBox:(NSButton *)sender
{
    NSInteger row = [self.tableView rowForView:sender];
    NSInteger column = [self.tableView columnForView:sender];
    
    if (self.displaysArray) {
        column--;
    }

    RLMTypeNode *displayedType = self.displayedType;
    RLMClassProperty *propertyNode = displayedType.propertyColumns[column];
    RLMObject *selectedInstance = [displayedType instanceAtIndex:row];

    NSNumber *result = @((BOOL)(sender.state == NSOnState));

    RLMRealm *realm = self.parentWindowController.modelDocument.presentedRealm.realm;
    [realm beginWriteTransaction];
    selectedInstance[propertyNode.name] = result;
    [realm commitWriteTransaction];
}

- (void)rightClickedLocation:(RLMTableLocation)location
{
    NSUInteger row = location.row;

    if (row >= self.displayedType.instanceCount || RLMTableLocationRowIsUndefined(location)) {
        [self clearSelection];
        return;
    }
    
    if ([self.tableView.selectedRowIndexes containsIndex:row]) {
        return;
    }
    
    [self setSelectionIndex:row];
}

- (void)userClicked:(NSTableView *)sender
{
    if (self.tableView.selectedRowIndexes.count > 1) {
        return;
    }
    
    NSInteger row = self.tableView.clickedRow;
    NSInteger column = self.tableView.clickedColumn;
    
    if (self.displaysArray) {
        column--;
    }

    if (row == -1 || column < 0) {
        return;
    }

    RLMClassProperty *propertyNode = self.displayedType.propertyColumns[column];
    
    if (propertyNode.type == RLMPropertyTypeObject) {
        RLMObject *selectedInstance = [self.displayedType instanceAtIndex:row];
        id propertyValue = selectedInstance[propertyNode.name];
        
        if ([propertyValue isKindOfClass:[RLMObject class]]) {
            RLMObject *linkedObject = (RLMObject *)propertyValue;
            RLMObjectSchema *linkedObjectSchema = linkedObject.objectSchema;
            
            for (RLMClassNode *classNode in self.parentWindowController.modelDocument.presentedRealm.topLevelClasses) {
                if ([classNode.name isEqualToString:linkedObjectSchema.className]) {
                    RLMArray *allInstances = [linkedObject.realm allObjects:linkedObjectSchema.className];
                    NSUInteger objectIndex = [allInstances indexOfObject:linkedObject];
                    
                    RLMNavigationState *state = [[RLMNavigationState alloc] initWithSelectedType:classNode index:objectIndex];
                    [self.parentWindowController addNavigationState:state fromViewController:self];
                    
                    break;
                }
            }
        }
    }
    else if (propertyNode.type == RLMPropertyTypeArray) {
        RLMObject *selectedInstance = [self.displayedType instanceAtIndex:row];
        NSObject *propertyValue = selectedInstance[propertyNode.name];
        
        if ([propertyValue isKindOfClass:[RLMArray class]]) {
            RLMArrayNavigationState *state = [[RLMArrayNavigationState alloc] initWithSelectedType:self.displayedType
                                                                                         typeIndex:row
                                                                                          property:propertyNode.property
                                                                                        arrayIndex:0];
            [self.parentWindowController addNavigationState:state fromViewController:self];
        }
    }
    else {
        if (row != -1) {
            [self setSelectionIndex:row];
        }
        else {
            [self clearSelection];
        }
    }
}

- (void)userDoubleClicked:(NSTableView *)sender {
    NSInteger row = self.tableView.clickedRow;
    NSInteger column = self.tableView.clickedColumn;
    
<<<<<<< HEAD
=======
    if (self.displaysArray) {
        column--;
    }

>>>>>>> e0ae87bd
    if (row == -1 || column < 0) {
        return;
    }
    
    RLMTypeNode *displayedType = self.displayedType;
    RLMClassProperty *propertyNode = displayedType.propertyColumns[column];
    RLMObject *selectedObject = [displayedType instanceAtIndex:row];
    id propertyValue = selectedObject[propertyNode.name];
    
    if (propertyNode.type == RLMPropertyTypeDate) {
        // Create a menu with a single menu item, and later populate it with the propertyValue
        NSMenu *menu = [[NSMenu alloc] initWithTitle:@""];
        NSMenuItem *item = [[NSMenuItem alloc] initWithTitle:@"" action:NULL keyEquivalent:@""];
        
        NSRect frame = [self.tableView frameOfCellAtColumn:column row:row];
        frame.origin.x -= [self.tableView intercellSpacing].width*0.5;
        frame.origin.y -= [self.tableView intercellSpacing].height*0.5;
        frame.size.width += [self.tableView intercellSpacing].width;
        frame.size.height += [self.tableView intercellSpacing].height;
        
        frame.size.height = MAX(23.0, frame.size.height);
        
        // Set up a date picker with no border or background
        NSDatePicker *datepicker = [[NSDatePicker alloc] initWithFrame:frame];
        datepicker.bordered = NO;
        datepicker.drawsBackground = NO;
        datepicker.datePickerStyle = NSTextFieldAndStepperDatePickerStyle;
        datepicker.datePickerElements = NSHourMinuteSecondDatePickerElementFlag
        | NSYearMonthDayDatePickerElementFlag
        | NSTimeZoneDatePickerElementFlag;
        datepicker.dateValue = propertyValue;
        
        item.view = datepicker;
        [menu addItem:item];
        
        if ([menu popUpMenuPositioningItem:nil atLocation:frame.origin inView:self.tableView]) {
            RLMRealm *realm = self.parentWindowController.modelDocument.presentedRealm.realm;
            [realm beginWriteTransaction];
            selectedObject[propertyNode.name] = datepicker.dateValue;
            [realm commitWriteTransaction];
            [self.tableView reloadData];
        }
    }
}

#pragma mark - Public Methods - Table View Construction

- (void)enableLinkCursor
{
    if (linkCursorDisplaying) {
        return;
    }
    NSCursor *currentCursor = [NSCursor currentCursor];
    [currentCursor push];
    
    NSCursor *newCursor = [NSCursor pointingHandCursor];
    [newCursor set];
    
    linkCursorDisplaying = YES;
}

- (void)disableLinkCursor
{
    if (linkCursorDisplaying) {
        [NSCursor pop];
        
        linkCursorDisplaying = NO;
    }
}

#pragma mark - Private Methods - Setters/Getters

- (void)setRealmIsLocked:(BOOL)realmIsLocked
{
    _realmIsLocked = realmIsLocked;
    [self.tableView reloadData];
}

- (BOOL)displaysArray
{
    return ([self.displayedType isMemberOfClass:[RLMArrayNode class]]);
}

@end<|MERGE_RESOLUTION|>--- conflicted
+++ resolved
@@ -193,7 +193,6 @@
 
 #pragma mark - NSTableView Data Source
 
-<<<<<<< HEAD
 - (BOOL)tableView:(NSTableView *)aTableView writeRowsWithIndexes:(NSIndexSet *)rowIndexes toPasteboard:(NSPasteboard *)pboard
 {
     if (self.realmIsLocked || !self.displaysArray) {
@@ -271,8 +270,6 @@
     return NO;
 }
 
-=======
->>>>>>> e0ae87bd
 - (NSInteger)numberOfRowsInTableView:(NSTableView *)tableView
 {
     if (tableView != self.tableView) {
@@ -1070,13 +1067,6 @@
     NSInteger row = self.tableView.clickedRow;
     NSInteger column = self.tableView.clickedColumn;
     
-<<<<<<< HEAD
-=======
-    if (self.displaysArray) {
-        column--;
-    }
-
->>>>>>> e0ae87bd
     if (row == -1 || column < 0) {
         return;
     }
