////////////////////////////////////////////////////////////////////////////
//
// Copyright 2014 Realm Inc.
//
// Licensed under the Apache License, Version 2.0 (the "License");
// you may not use this file except in compliance with the License.
// You may obtain a copy of the License at
//
// http://www.apache.org/licenses/LICENSE-2.0
//
// Unless required by applicable law or agreed to in writing, software
// distributed under the License is distributed on an "AS IS" BASIS,
// WITHOUT WARRANTIES OR CONDITIONS OF ANY KIND, either express or implied.
// See the License for the specific language governing permissions and
// limitations under the License.
//
////////////////////////////////////////////////////////////////////////////

import UIKit
import Realm

class DemoObject: RealmObject {
    var title = ""
    var date = NSDate()
}

class Cell: UITableViewCell {
    
    init(style: UITableViewCellStyle, reuseIdentifier: String!) {
        super.init(style: .Subtitle, reuseIdentifier: reuseIdentifier)
    }
}

class TableViewController: UITableViewController {
    
    var array = RealmArray<DemoObject>()
    var notificationToken: RLMNotificationToken?

    override func viewDidLoad() {
        super.viewDidLoad()
        
        setupUI()
        
        // Set realm notification block
        notificationToken = RLMRealm.defaultRealm().addNotificationBlock { note, realm in
            self.reloadData()
        }
        
        reloadData()
    }
    
    // UI
    
    func setupUI() {
        tableView.registerClass(Cell.self, forCellReuseIdentifier: "cell")
        
        self.title = "SwiftExample"
        self.navigationItem.leftBarButtonItem = UIBarButtonItem(title: "BG Add", style: .Plain, target: self, action: "backgroundAdd")
        self.navigationItem.rightBarButtonItem = UIBarButtonItem(barButtonSystemItem: .Add, target: self, action: "add")
    }

    // Table view data source

    override func tableView(tableView: UITableView?, numberOfRowsInSection section: Int) -> Int {
        return Int(array.count)
    }

    override func tableView(tableView: UITableView?, cellForRowAtIndexPath indexPath: NSIndexPath?) -> UITableViewCell? {
        let cell = tableView!.dequeueReusableCellWithIdentifier("cell", forIndexPath: indexPath) as Cell
        
<<<<<<< HEAD
        let object = array[UInt(indexPath!.row)]
=======
        let object = array[UInt(indexPath!.row)] as DemoObject
>>>>>>> c652a7b6
        cell.textLabel.text = object.title
        cell.detailTextLabel.text = object.date.description
        
        return cell
    }
    
    override func tableView(tableView: UITableView!, commitEditingStyle editingStyle: UITableViewCellEditingStyle, forRowAtIndexPath indexPath: NSIndexPath!) {
        if editingStyle == .Delete {
            let realm = RLMRealm.defaultRealm()
            realm.beginWriteTransaction()
<<<<<<< HEAD
            realm.deleteObject(array[UInt(indexPath.row)])
=======
            realm.deleteObject(array[UInt(indexPath.row)] as RLMObject)
>>>>>>> c652a7b6
            realm.commitWriteTransaction()
        }
    }
    
    // Actions
    
    func reloadData() {
        array = Realm.defaultRealm().objects(DemoObject()).arraySortedByProperty("date", ascending: true)
        tableView.reloadData()
    }
    
    func backgroundAdd() {
        let queue = dispatch_get_global_queue(DISPATCH_QUEUE_PRIORITY_DEFAULT, 0)
        // Import many items in a background thread
        dispatch_async(queue) {
            // Get new realm and table since we are in a new thread
            let realm = Realm.defaultRealm()
            realm.beginWriteTransaction()
            for index in 0..<5 {
                // Add row via dictionary. Order is ignored.
                DemoObject.createInRealm(realm, withObject: ["title": TableViewController.randomString(), "date": TableViewController.randomDate()])
            }
            realm.commitWriteTransaction()
        }
    }
    
    func add() {
        let realm = RLMRealm.defaultRealm()
        realm.beginWriteTransaction()
        DemoObject.createInRealm(realm, withObject: [TableViewController.randomString(), TableViewController.randomDate()])
        realm.commitWriteTransaction()
    }
    
    // Helpers
    
    class func randomString() -> String {
        return "Title \(arc4random())"
    }
    
    class func randomDate() -> NSDate {
        return NSDate(timeIntervalSince1970: NSTimeInterval(arc4random()))
    }
}<|MERGE_RESOLUTION|>--- conflicted
+++ resolved
@@ -68,11 +68,7 @@
     override func tableView(tableView: UITableView?, cellForRowAtIndexPath indexPath: NSIndexPath?) -> UITableViewCell? {
         let cell = tableView!.dequeueReusableCellWithIdentifier("cell", forIndexPath: indexPath) as Cell
         
-<<<<<<< HEAD
         let object = array[UInt(indexPath!.row)]
-=======
-        let object = array[UInt(indexPath!.row)] as DemoObject
->>>>>>> c652a7b6
         cell.textLabel.text = object.title
         cell.detailTextLabel.text = object.date.description
         
@@ -83,11 +79,7 @@
         if editingStyle == .Delete {
             let realm = RLMRealm.defaultRealm()
             realm.beginWriteTransaction()
-<<<<<<< HEAD
             realm.deleteObject(array[UInt(indexPath.row)])
-=======
-            realm.deleteObject(array[UInt(indexPath.row)] as RLMObject)
->>>>>>> c652a7b6
             realm.commitWriteTransaction()
         }
     }
