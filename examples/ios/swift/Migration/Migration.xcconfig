--- conflicted
+++ resolved
@@ -1,10 +1,6 @@
 ////////////////////////////////////////////////////////////////////////////
 //
-<<<<<<< HEAD:examples/ios/swift/ListSwiftUI/Views/App.swift
-// Copyright 2021 Realm Inc.
-=======
 // Copyright 2014 Realm Inc.
->>>>>>> f0af9a11038c44d0de3aac11ba6b7e27d7432660:examples/ios/swift/Migration/Migration.xcconfig
 //
 // Licensed under the Apache License, Version 2.0 (the "License");
 // you may not use this file except in compliance with the License.
@@ -20,24 +16,6 @@
 //
 ////////////////////////////////////////////////////////////////////////////
 
-<<<<<<< HEAD:examples/ios/swift/ListSwiftUI/Views/App.swift
-import Foundation
-import SwiftUI
-import RealmSwift
-
-@main
-struct App: SwiftUI.App {
-    var view: some View {
-        ContentView()
-    }
-
-    var body: some Scene {
-        WindowGroup {
-            view
-        }
-    }
-}
-=======
 // This file is used to create new examples.
 // To create a new example for a specific version you have to uncomment the
 // following line and the corresponding line with the schema version you
@@ -49,5 +27,4 @@
 //OTHER_SWIFT_FLAGS = $(inherited) -DSCHEMA_VERSION_1;
 //OTHER_SWIFT_FLAGS = $(inherited) -DSCHEMA_VERSION_2;
 //OTHER_SWIFT_FLAGS = $(inherited) -DSCHEMA_VERSION_3;
-//OTHER_SWIFT_FLAGS = $(inherited) -DSCHEMA_VERSION_4;
->>>>>>> f0af9a11038c44d0de3aac11ba6b7e27d7432660:examples/ios/swift/Migration/Migration.xcconfig+//OTHER_SWIFT_FLAGS = $(inherited) -DSCHEMA_VERSION_4;