--- conflicted
+++ resolved
@@ -6,15 +6,33 @@
 	objectVersion = 46;
 	objects = {
 
+/* Begin PBXAggregateTarget section */
+		0295B90B19D1034F0036D6C3 /* RealmSwift */ = {
+			isa = PBXAggregateTarget;
+			buildConfigurationList = 0295B90C19D1034F0036D6C3 /* Build configuration list for PBXAggregateTarget "RealmSwift" */;
+			buildPhases = (
+				0295B90F19D103550036D6C3 /* ShellScript */,
+			);
+			dependencies = (
+			);
+			name = RealmSwift;
+			productName = Realm;
+		};
+/* End PBXAggregateTarget section */
+
 /* Begin PBXBuildFile section */
-		E81EF82519DBC6F3006B0458 /* RealmSwift.framework in Frameworks */ = {isa = PBXBuildFile; fileRef = E81EF82019DBC6E2006B0458 /* RealmSwift.framework */; };
-		E81EF82619DBC6FA006B0458 /* RealmSwift.framework in Embed Framework */ = {isa = PBXBuildFile; fileRef = E81EF82019DBC6E2006B0458 /* RealmSwift.framework */; settings = {ATTRIBUTES = (CodeSignOnCopy, RemoveHeadersOnCopy, ); }; };
-		E81EF82919DBD004006B0458 /* RealmSwift.framework in Frameworks */ = {isa = PBXBuildFile; fileRef = E81EF82019DBC6E2006B0458 /* RealmSwift.framework */; };
-		E81EF82A19DBD009006B0458 /* RealmSwift.framework in Embed Framework */ = {isa = PBXBuildFile; fileRef = E81EF82019DBC6E2006B0458 /* RealmSwift.framework */; settings = {ATTRIBUTES = (CodeSignOnCopy, RemoveHeadersOnCopy, ); }; };
-		E81EF82D19DBD15C006B0458 /* RealmSwift.framework in Frameworks */ = {isa = PBXBuildFile; fileRef = E81EF82019DBC6E2006B0458 /* RealmSwift.framework */; };
-		E81EF82E19DBD15F006B0458 /* RealmSwift.framework in Embed Framework */ = {isa = PBXBuildFile; fileRef = E81EF82019DBC6E2006B0458 /* RealmSwift.framework */; settings = {ATTRIBUTES = (CodeSignOnCopy, RemoveHeadersOnCopy, ); }; };
-		E81EF83119DBD1B9006B0458 /* RealmSwift.framework in Frameworks */ = {isa = PBXBuildFile; fileRef = E81EF82019DBC6E2006B0458 /* RealmSwift.framework */; };
-		E81EF83219DBD1BC006B0458 /* RealmSwift.framework in Embed Framework */ = {isa = PBXBuildFile; fileRef = E81EF82019DBC6E2006B0458 /* RealmSwift.framework */; settings = {ATTRIBUTES = (CodeSignOnCopy, RemoveHeadersOnCopy, ); }; };
+		0295B91619D103A70036D6C3 /* libc++.dylib in Frameworks */ = {isa = PBXBuildFile; fileRef = 0295B91519D103A70036D6C3 /* libc++.dylib */; };
+		0295B91719D103BE0036D6C3 /* libc++.dylib in Frameworks */ = {isa = PBXBuildFile; fileRef = 0295B91519D103A70036D6C3 /* libc++.dylib */; };
+		0295B91819D103C60036D6C3 /* libc++.dylib in Frameworks */ = {isa = PBXBuildFile; fileRef = 0295B91519D103A70036D6C3 /* libc++.dylib */; };
+		0295B91919D103CB0036D6C3 /* libc++.dylib in Frameworks */ = {isa = PBXBuildFile; fileRef = 0295B91519D103A70036D6C3 /* libc++.dylib */; };
+		E89B22F719E4A7FB003ACBC8 /* RealmSwift.framework in Frameworks */ = {isa = PBXBuildFile; fileRef = E89B22F619E4A7FB003ACBC8 /* RealmSwift.framework */; };
+		E89B22F819E4A7FB003ACBC8 /* RealmSwift.framework in Frameworks */ = {isa = PBXBuildFile; fileRef = E89B22F619E4A7FB003ACBC8 /* RealmSwift.framework */; };
+		E89B22F919E4A7FB003ACBC8 /* RealmSwift.framework in Frameworks */ = {isa = PBXBuildFile; fileRef = E89B22F619E4A7FB003ACBC8 /* RealmSwift.framework */; };
+		E89B22FA19E4A7FB003ACBC8 /* RealmSwift.framework in Frameworks */ = {isa = PBXBuildFile; fileRef = E89B22F619E4A7FB003ACBC8 /* RealmSwift.framework */; };
+		E89B22FB19E4A802003ACBC8 /* RealmSwift.framework in Embed Framework */ = {isa = PBXBuildFile; fileRef = E89B22F619E4A7FB003ACBC8 /* RealmSwift.framework */; settings = {ATTRIBUTES = (CodeSignOnCopy, RemoveHeadersOnCopy, ); }; };
+		E89B22FC19E4A813003ACBC8 /* RealmSwift.framework in Embed Framework */ = {isa = PBXBuildFile; fileRef = E89B22F619E4A7FB003ACBC8 /* RealmSwift.framework */; settings = {ATTRIBUTES = (CodeSignOnCopy, RemoveHeadersOnCopy, ); }; };
+		E89B22FD19E4A81A003ACBC8 /* RealmSwift.framework in Embed Framework */ = {isa = PBXBuildFile; fileRef = E89B22F619E4A7FB003ACBC8 /* RealmSwift.framework */; settings = {ATTRIBUTES = (CodeSignOnCopy, RemoveHeadersOnCopy, ); }; };
+		E89B22FE19E4A823003ACBC8 /* RealmSwift.framework in Embed Framework */ = {isa = PBXBuildFile; fileRef = E89B22F619E4A7FB003ACBC8 /* RealmSwift.framework */; settings = {ATTRIBUTES = (CodeSignOnCopy, RemoveHeadersOnCopy, ); }; };
 		E8CB088219BA6AEE0018434A /* AppDelegate.swift in Sources */ = {isa = PBXBuildFile; fileRef = E8CB088019BA6AEE0018434A /* AppDelegate.swift */; };
 		E8CB088A19BA6AF70018434A /* AppDelegate.swift in Sources */ = {isa = PBXBuildFile; fileRef = E8CB088519BA6AF70018434A /* AppDelegate.swift */; };
 		E8CB088B19BA6AF70018434A /* default-v0.realm in Resources */ = {isa = PBXBuildFile; fileRef = E8CB088619BA6AF70018434A /* default-v0.realm */; };
@@ -27,88 +45,32 @@
 /* End PBXBuildFile section */
 
 /* Begin PBXContainerItemProxy section */
-		E81EF81319DBC6E2006B0458 /* PBXContainerItemProxy */ = {
+		E89B22EE19E4A7BE003ACBC8 /* PBXContainerItemProxy */ = {
 			isa = PBXContainerItemProxy;
-			containerPortal = E81EF80819DBC6E2006B0458 /* Realm.xcodeproj */;
-			proxyType = 2;
-			remoteGlobalIDString = E8D89B981955FC6D00CF2B9A;
-			remoteInfo = OSX;
-		};
-		E81EF81519DBC6E2006B0458 /* PBXContainerItemProxy */ = {
+			containerPortal = E805758D19BA55E600376620 /* Project object */;
+			proxyType = 1;
+			remoteGlobalIDString = 0295B90B19D1034F0036D6C3;
+			remoteInfo = Realm;
+		};
+		E89B22F019E4A7DA003ACBC8 /* PBXContainerItemProxy */ = {
 			isa = PBXContainerItemProxy;
-			containerPortal = E81EF80819DBC6E2006B0458 /* Realm.xcodeproj */;
-			proxyType = 2;
-			remoteGlobalIDString = E8D89BA31955FC6D00CF2B9A;
-			remoteInfo = "OSX Tests";
-		};
-		E81EF81719DBC6E2006B0458 /* PBXContainerItemProxy */ = {
+			containerPortal = E805758D19BA55E600376620 /* Project object */;
+			proxyType = 1;
+			remoteGlobalIDString = 0295B90B19D1034F0036D6C3;
+			remoteInfo = RealmSwift;
+		};
+		E89B22F219E4A7DD003ACBC8 /* PBXContainerItemProxy */ = {
 			isa = PBXContainerItemProxy;
-			containerPortal = E81EF80819DBC6E2006B0458 /* Realm.xcodeproj */;
-			proxyType = 2;
-			remoteGlobalIDString = E856D1D5195614A300FB2FCF;
-			remoteInfo = iOS;
-		};
-		E81EF81919DBC6E2006B0458 /* PBXContainerItemProxy */ = {
+			containerPortal = E805758D19BA55E600376620 /* Project object */;
+			proxyType = 1;
+			remoteGlobalIDString = 0295B90B19D1034F0036D6C3;
+			remoteInfo = RealmSwift;
+		};
+		E89B22F419E4A7E1003ACBC8 /* PBXContainerItemProxy */ = {
 			isa = PBXContainerItemProxy;
-			containerPortal = E81EF80819DBC6E2006B0458 /* Realm.xcodeproj */;
-			proxyType = 2;
-			remoteGlobalIDString = E856D1DF195614A400FB2FCF;
-			remoteInfo = "iOS Tests";
-		};
-		E81EF81B19DBC6E2006B0458 /* PBXContainerItemProxy */ = {
-			isa = PBXContainerItemProxy;
-			containerPortal = E81EF80819DBC6E2006B0458 /* Realm.xcodeproj */;
-			proxyType = 2;
-			remoteGlobalIDString = 3F8DCA5719930F550008BD7F;
-			remoteInfo = "iOS Device Tests";
-		};
-		E81EF81D19DBC6E2006B0458 /* PBXContainerItemProxy */ = {
-			isa = PBXContainerItemProxy;
-			containerPortal = E81EF80819DBC6E2006B0458 /* Realm.xcodeproj */;
-			proxyType = 2;
-			remoteGlobalIDString = 3F1A5E721992EB7400F45F4C;
-			remoteInfo = TestHost;
-		};
-		E81EF81F19DBC6E2006B0458 /* PBXContainerItemProxy */ = {
-			isa = PBXContainerItemProxy;
-			containerPortal = E81EF80819DBC6E2006B0458 /* Realm.xcodeproj */;
-			proxyType = 2;
-			remoteGlobalIDString = E86C4F7719DBB29B000CDC28;
-			remoteInfo = RealmSwift;
-		};
-		E81EF82119DBC6E2006B0458 /* PBXContainerItemProxy */ = {
-			isa = PBXContainerItemProxy;
-			containerPortal = E81EF80819DBC6E2006B0458 /* Realm.xcodeproj */;
-			proxyType = 2;
-			remoteGlobalIDString = E86C4F8119DBB29C000CDC28;
-			remoteInfo = RealmSwiftTests;
-		};
-		E81EF82319DBC6EE006B0458 /* PBXContainerItemProxy */ = {
-			isa = PBXContainerItemProxy;
-			containerPortal = E81EF80819DBC6E2006B0458 /* Realm.xcodeproj */;
+			containerPortal = E805758D19BA55E600376620 /* Project object */;
 			proxyType = 1;
-			remoteGlobalIDString = E86C4F7619DBB29B000CDC28;
-			remoteInfo = RealmSwift;
-		};
-		E81EF82719DBCFFF006B0458 /* PBXContainerItemProxy */ = {
-			isa = PBXContainerItemProxy;
-			containerPortal = E81EF80819DBC6E2006B0458 /* Realm.xcodeproj */;
-			proxyType = 1;
-			remoteGlobalIDString = E86C4F7619DBB29B000CDC28;
-			remoteInfo = RealmSwift;
-		};
-		E81EF82B19DBD159006B0458 /* PBXContainerItemProxy */ = {
-			isa = PBXContainerItemProxy;
-			containerPortal = E81EF80819DBC6E2006B0458 /* Realm.xcodeproj */;
-			proxyType = 1;
-			remoteGlobalIDString = E86C4F7619DBB29B000CDC28;
-			remoteInfo = RealmSwift;
-		};
-		E81EF82F19DBD1B5006B0458 /* PBXContainerItemProxy */ = {
-			isa = PBXContainerItemProxy;
-			containerPortal = E81EF80819DBC6E2006B0458 /* Realm.xcodeproj */;
-			proxyType = 1;
-			remoteGlobalIDString = E86C4F7619DBB29B000CDC28;
+			remoteGlobalIDString = 0295B90B19D1034F0036D6C3;
 			remoteInfo = RealmSwift;
 		};
 /* End PBXContainerItemProxy section */
@@ -120,7 +82,7 @@
 			dstPath = "";
 			dstSubfolderSpec = 10;
 			files = (
-				E81EF82E19DBD15F006B0458 /* RealmSwift.framework in Embed Framework */,
+				E89B22FB19E4A802003ACBC8 /* RealmSwift.framework in Embed Framework */,
 			);
 			name = "Embed Framework";
 			runOnlyForDeploymentPostprocessing = 0;
@@ -131,7 +93,7 @@
 			dstPath = "";
 			dstSubfolderSpec = 10;
 			files = (
-				E81EF83219DBD1BC006B0458 /* RealmSwift.framework in Embed Framework */,
+				E89B22FC19E4A813003ACBC8 /* RealmSwift.framework in Embed Framework */,
 			);
 			name = "Embed Framework";
 			runOnlyForDeploymentPostprocessing = 0;
@@ -142,7 +104,7 @@
 			dstPath = "";
 			dstSubfolderSpec = 10;
 			files = (
-				E81EF82A19DBD009006B0458 /* RealmSwift.framework in Embed Framework */,
+				E89B22FD19E4A81A003ACBC8 /* RealmSwift.framework in Embed Framework */,
 			);
 			name = "Embed Framework";
 			runOnlyForDeploymentPostprocessing = 0;
@@ -153,7 +115,7 @@
 			dstPath = "";
 			dstSubfolderSpec = 10;
 			files = (
-				E81EF82619DBC6FA006B0458 /* RealmSwift.framework in Embed Framework */,
+				E89B22FE19E4A823003ACBC8 /* RealmSwift.framework in Embed Framework */,
 			);
 			name = "Embed Framework";
 			runOnlyForDeploymentPostprocessing = 0;
@@ -161,7 +123,8 @@
 /* End PBXCopyFilesBuildPhase section */
 
 /* Begin PBXFileReference section */
-		E81EF80819DBC6E2006B0458 /* Realm.xcodeproj */ = {isa = PBXFileReference; lastKnownFileType = "wrapper.pb-project"; name = Realm.xcodeproj; path = ../../../Realm.xcodeproj; sourceTree = "<group>"; };
+		0295B91519D103A70036D6C3 /* libc++.dylib */ = {isa = PBXFileReference; lastKnownFileType = "compiled.mach-o.dylib"; name = "libc++.dylib"; path = "usr/lib/libc++.dylib"; sourceTree = SDKROOT; };
+		E89B22F619E4A7FB003ACBC8 /* RealmSwift.framework */ = {isa = PBXFileReference; lastKnownFileType = wrapper.framework; name = RealmSwift.framework; path = "../../build/DerivedData/Realm/Build/Products/Release-iphonesimulator/RealmSwift.framework"; sourceTree = "<group>"; };
 		E8CB07EF19BA6AB60018434A /* Encryption.app */ = {isa = PBXFileReference; explicitFileType = wrapper.application; includeInIndex = 0; path = Encryption.app; sourceTree = BUILT_PRODUCTS_DIR; };
 		E8CB081419BA6ABD0018434A /* Migration.app */ = {isa = PBXFileReference; explicitFileType = wrapper.application; includeInIndex = 0; path = Migration.app; sourceTree = BUILT_PRODUCTS_DIR; };
 		E8CB083919BA6AC60018434A /* TableView.app */ = {isa = PBXFileReference; explicitFileType = wrapper.application; includeInIndex = 0; path = TableView.app; sourceTree = BUILT_PRODUCTS_DIR; };
@@ -186,7 +149,8 @@
 			isa = PBXFrameworksBuildPhase;
 			buildActionMask = 2147483647;
 			files = (
-				E81EF82D19DBD15C006B0458 /* RealmSwift.framework in Frameworks */,
+				E89B22F719E4A7FB003ACBC8 /* RealmSwift.framework in Frameworks */,
+				0295B91619D103A70036D6C3 /* libc++.dylib in Frameworks */,
 			);
 			runOnlyForDeploymentPostprocessing = 0;
 		};
@@ -194,7 +158,8 @@
 			isa = PBXFrameworksBuildPhase;
 			buildActionMask = 2147483647;
 			files = (
-				E81EF83119DBD1B9006B0458 /* RealmSwift.framework in Frameworks */,
+				E89B22F819E4A7FB003ACBC8 /* RealmSwift.framework in Frameworks */,
+				0295B91719D103BE0036D6C3 /* libc++.dylib in Frameworks */,
 			);
 			runOnlyForDeploymentPostprocessing = 0;
 		};
@@ -202,7 +167,8 @@
 			isa = PBXFrameworksBuildPhase;
 			buildActionMask = 2147483647;
 			files = (
-				E81EF82919DBD004006B0458 /* RealmSwift.framework in Frameworks */,
+				E89B22F919E4A7FB003ACBC8 /* RealmSwift.framework in Frameworks */,
+				0295B91819D103C60036D6C3 /* libc++.dylib in Frameworks */,
 			);
 			runOnlyForDeploymentPostprocessing = 0;
 		};
@@ -210,21 +176,32 @@
 			isa = PBXFrameworksBuildPhase;
 			buildActionMask = 2147483647;
 			files = (
-				E81EF82519DBC6F3006B0458 /* RealmSwift.framework in Frameworks */,
+				E89B22FA19E4A7FB003ACBC8 /* RealmSwift.framework in Frameworks */,
+				0295B91919D103CB0036D6C3 /* libc++.dylib in Frameworks */,
 			);
 			runOnlyForDeploymentPostprocessing = 0;
 		};
 /* End PBXFrameworksBuildPhase section */
 
 /* Begin PBXGroup section */
+		0295B90519D103180036D6C3 /* RealmSwift */ = {
+			isa = PBXGroup;
+			children = (
+				E89B22F619E4A7FB003ACBC8 /* RealmSwift.framework */,
+				0295B91519D103A70036D6C3 /* libc++.dylib */,
+			);
+			name = RealmSwift;
+			path = ../../../Realm/Swift;
+			sourceTree = "<group>";
+		};
 		E805758C19BA55E600376620 = {
 			isa = PBXGroup;
 			children = (
-				E81EF80819DBC6E2006B0458 /* Realm.xcodeproj */,
 				E8CB087F19BA6AEE0018434A /* Encryption */,
 				E8CB088419BA6AF70018434A /* Migration */,
 				E8CB088F19BA6B000018434A /* Simple */,
 				E8CB089419BA6B080018434A /* TableView */,
+				0295B90519D103180036D6C3 /* RealmSwift */,
 				E805759619BA55E600376620 /* Products */,
 			);
 			sourceTree = "<group>";
@@ -236,21 +213,6 @@
 				E8CB081419BA6ABD0018434A /* Migration.app */,
 				E8CB083919BA6AC60018434A /* TableView.app */,
 				E8CB085E19BA6ACA0018434A /* Simple.app */,
-			);
-			name = Products;
-			sourceTree = "<group>";
-		};
-		E81EF80919DBC6E2006B0458 /* Products */ = {
-			isa = PBXGroup;
-			children = (
-				E81EF81419DBC6E2006B0458 /* Realm.framework */,
-				E81EF81619DBC6E2006B0458 /* OSX Tests.xctest */,
-				E81EF81819DBC6E2006B0458 /* Realm.framework */,
-				E81EF81A19DBC6E2006B0458 /* iOS Tests.xctest */,
-				E81EF81C19DBC6E2006B0458 /* iOS Device Tests.xctest */,
-				E81EF81E19DBC6E2006B0458 /* TestHost.app */,
-				E81EF82019DBC6E2006B0458 /* RealmSwift.framework */,
-				E81EF82219DBC6E2006B0458 /* RealmSwiftTests.xctest */,
 			);
 			name = Products;
 			sourceTree = "<group>";
@@ -310,7 +272,7 @@
 			buildRules = (
 			);
 			dependencies = (
-				E81EF82C19DBD159006B0458 /* PBXTargetDependency */,
+				E89B22EF19E4A7BE003ACBC8 /* PBXTargetDependency */,
 			);
 			name = Encryption;
 			productName = Encryption;
@@ -329,7 +291,7 @@
 			buildRules = (
 			);
 			dependencies = (
-				E81EF83019DBD1B5006B0458 /* PBXTargetDependency */,
+				E89B22F119E4A7DA003ACBC8 /* PBXTargetDependency */,
 			);
 			name = Migration;
 			productName = Migration;
@@ -348,7 +310,7 @@
 			buildRules = (
 			);
 			dependencies = (
-				E81EF82819DBCFFF006B0458 /* PBXTargetDependency */,
+				E89B22F319E4A7DD003ACBC8 /* PBXTargetDependency */,
 			);
 			name = TableView;
 			productName = TableView;
@@ -366,7 +328,7 @@
 			buildRules = (
 			);
 			dependencies = (
-				E81EF82419DBC6EE006B0458 /* PBXTargetDependency */,
+				E89B22F519E4A7E1003ACBC8 /* PBXTargetDependency */,
 			);
 			name = Simple;
 			productName = Simple;
@@ -382,6 +344,9 @@
 				LastUpgradeCheck = 0600;
 				ORGANIZATIONNAME = Realm;
 				TargetAttributes = {
+					0295B90B19D1034F0036D6C3 = {
+						CreatedOnToolsVersion = 6.0.1;
+					};
 					E8CB07EE19BA6AB60018434A = {
 						CreatedOnToolsVersion = 6.0;
 					};
@@ -407,80 +372,16 @@
 			mainGroup = E805758C19BA55E600376620;
 			productRefGroup = E805759619BA55E600376620 /* Products */;
 			projectDirPath = "";
-			projectReferences = (
-				{
-					ProductGroup = E81EF80919DBC6E2006B0458 /* Products */;
-					ProjectRef = E81EF80819DBC6E2006B0458 /* Realm.xcodeproj */;
-				},
-			);
 			projectRoot = "";
 			targets = (
 				E8CB07EE19BA6AB60018434A /* Encryption */,
 				E8CB081319BA6ABD0018434A /* Migration */,
 				E8CB083819BA6AC60018434A /* TableView */,
 				E8CB085D19BA6ACA0018434A /* Simple */,
+				0295B90B19D1034F0036D6C3 /* RealmSwift */,
 			);
 		};
 /* End PBXProject section */
-
-/* Begin PBXReferenceProxy section */
-		E81EF81419DBC6E2006B0458 /* Realm.framework */ = {
-			isa = PBXReferenceProxy;
-			fileType = wrapper.framework;
-			path = Realm.framework;
-			remoteRef = E81EF81319DBC6E2006B0458 /* PBXContainerItemProxy */;
-			sourceTree = BUILT_PRODUCTS_DIR;
-		};
-		E81EF81619DBC6E2006B0458 /* OSX Tests.xctest */ = {
-			isa = PBXReferenceProxy;
-			fileType = wrapper.cfbundle;
-			path = "OSX Tests.xctest";
-			remoteRef = E81EF81519DBC6E2006B0458 /* PBXContainerItemProxy */;
-			sourceTree = BUILT_PRODUCTS_DIR;
-		};
-		E81EF81819DBC6E2006B0458 /* Realm.framework */ = {
-			isa = PBXReferenceProxy;
-			fileType = wrapper.framework;
-			path = Realm.framework;
-			remoteRef = E81EF81719DBC6E2006B0458 /* PBXContainerItemProxy */;
-			sourceTree = BUILT_PRODUCTS_DIR;
-		};
-		E81EF81A19DBC6E2006B0458 /* iOS Tests.xctest */ = {
-			isa = PBXReferenceProxy;
-			fileType = wrapper.cfbundle;
-			path = "iOS Tests.xctest";
-			remoteRef = E81EF81919DBC6E2006B0458 /* PBXContainerItemProxy */;
-			sourceTree = BUILT_PRODUCTS_DIR;
-		};
-		E81EF81C19DBC6E2006B0458 /* iOS Device Tests.xctest */ = {
-			isa = PBXReferenceProxy;
-			fileType = wrapper.cfbundle;
-			path = "iOS Device Tests.xctest";
-			remoteRef = E81EF81B19DBC6E2006B0458 /* PBXContainerItemProxy */;
-			sourceTree = BUILT_PRODUCTS_DIR;
-		};
-		E81EF81E19DBC6E2006B0458 /* TestHost.app */ = {
-			isa = PBXReferenceProxy;
-			fileType = wrapper.application;
-			path = TestHost.app;
-			remoteRef = E81EF81D19DBC6E2006B0458 /* PBXContainerItemProxy */;
-			sourceTree = BUILT_PRODUCTS_DIR;
-		};
-		E81EF82019DBC6E2006B0458 /* RealmSwift.framework */ = {
-			isa = PBXReferenceProxy;
-			fileType = wrapper.framework;
-			path = RealmSwift.framework;
-			remoteRef = E81EF81F19DBC6E2006B0458 /* PBXContainerItemProxy */;
-			sourceTree = BUILT_PRODUCTS_DIR;
-		};
-		E81EF82219DBC6E2006B0458 /* RealmSwiftTests.xctest */ = {
-			isa = PBXReferenceProxy;
-			fileType = wrapper.cfbundle;
-			path = RealmSwiftTests.xctest;
-			remoteRef = E81EF82119DBC6E2006B0458 /* PBXContainerItemProxy */;
-			sourceTree = BUILT_PRODUCTS_DIR;
-		};
-/* End PBXReferenceProxy section */
 
 /* Begin PBXResourcesBuildPhase section */
 		E8CB081219BA6ABD0018434A /* Resources */ = {
@@ -503,6 +404,22 @@
 		};
 /* End PBXResourcesBuildPhase section */
 
+/* Begin PBXShellScriptBuildPhase section */
+		0295B90F19D103550036D6C3 /* ShellScript */ = {
+			isa = PBXShellScriptBuildPhase;
+			buildActionMask = 2147483647;
+			files = (
+			);
+			inputPaths = (
+			);
+			outputPaths = (
+			);
+			runOnlyForDeploymentPostprocessing = 0;
+			shellPath = /bin/sh;
+			shellScript = "cd ../../../\nif [[ ! -d \"ios/Realm.framework\" ]]; then\n    sh build.sh ios-swift\nfi";
+		};
+/* End PBXShellScriptBuildPhase section */
+
 /* Begin PBXSourcesBuildPhase section */
 		E8CB07EB19BA6AB60018434A /* Sources */ = {
 			isa = PBXSourcesBuildPhase;
@@ -540,29 +457,43 @@
 /* End PBXSourcesBuildPhase section */
 
 /* Begin PBXTargetDependency section */
-		E81EF82419DBC6EE006B0458 /* PBXTargetDependency */ = {
+		E89B22EF19E4A7BE003ACBC8 /* PBXTargetDependency */ = {
 			isa = PBXTargetDependency;
-			name = RealmSwift;
-			targetProxy = E81EF82319DBC6EE006B0458 /* PBXContainerItemProxy */;
-		};
-		E81EF82819DBCFFF006B0458 /* PBXTargetDependency */ = {
+			target = 0295B90B19D1034F0036D6C3 /* RealmSwift */;
+			targetProxy = E89B22EE19E4A7BE003ACBC8 /* PBXContainerItemProxy */;
+		};
+		E89B22F119E4A7DA003ACBC8 /* PBXTargetDependency */ = {
 			isa = PBXTargetDependency;
-			name = RealmSwift;
-			targetProxy = E81EF82719DBCFFF006B0458 /* PBXContainerItemProxy */;
-		};
-		E81EF82C19DBD159006B0458 /* PBXTargetDependency */ = {
+			target = 0295B90B19D1034F0036D6C3 /* RealmSwift */;
+			targetProxy = E89B22F019E4A7DA003ACBC8 /* PBXContainerItemProxy */;
+		};
+		E89B22F319E4A7DD003ACBC8 /* PBXTargetDependency */ = {
 			isa = PBXTargetDependency;
-			name = RealmSwift;
-			targetProxy = E81EF82B19DBD159006B0458 /* PBXContainerItemProxy */;
-		};
-		E81EF83019DBD1B5006B0458 /* PBXTargetDependency */ = {
+			target = 0295B90B19D1034F0036D6C3 /* RealmSwift */;
+			targetProxy = E89B22F219E4A7DD003ACBC8 /* PBXContainerItemProxy */;
+		};
+		E89B22F519E4A7E1003ACBC8 /* PBXTargetDependency */ = {
 			isa = PBXTargetDependency;
-			name = RealmSwift;
-			targetProxy = E81EF82F19DBD1B5006B0458 /* PBXContainerItemProxy */;
+			target = 0295B90B19D1034F0036D6C3 /* RealmSwift */;
+			targetProxy = E89B22F419E4A7E1003ACBC8 /* PBXContainerItemProxy */;
 		};
 /* End PBXTargetDependency section */
 
 /* Begin XCBuildConfiguration section */
+		0295B90D19D1034F0036D6C3 /* Debug */ = {
+			isa = XCBuildConfiguration;
+			buildSettings = {
+				PRODUCT_NAME = "$(TARGET_NAME)";
+			};
+			name = Debug;
+		};
+		0295B90E19D1034F0036D6C3 /* Release */ = {
+			isa = XCBuildConfiguration;
+			buildSettings = {
+				PRODUCT_NAME = "$(TARGET_NAME)";
+			};
+			name = Release;
+		};
 		E80575AF19BA55E700376620 /* Debug */ = {
 			isa = XCBuildConfiguration;
 			buildSettings = {
@@ -583,11 +514,7 @@
 				"CODE_SIGN_IDENTITY[sdk=iphoneos*]" = "iPhone Developer";
 				COPY_PHASE_STRIP = NO;
 				ENABLE_STRICT_OBJC_MSGSEND = YES;
-<<<<<<< HEAD
-				FRAMEWORK_SEARCH_PATHS = "";
-=======
 				FRAMEWORK_SEARCH_PATHS = "$(SRCROOT)/../../../build/ios";
->>>>>>> e4765093
 				GCC_C_LANGUAGE_STANDARD = gnu99;
 				GCC_DYNAMIC_NO_PIC = NO;
 				GCC_OPTIMIZATION_LEVEL = 0;
@@ -632,11 +559,7 @@
 				COPY_PHASE_STRIP = YES;
 				ENABLE_NS_ASSERTIONS = NO;
 				ENABLE_STRICT_OBJC_MSGSEND = YES;
-<<<<<<< HEAD
-				FRAMEWORK_SEARCH_PATHS = "";
-=======
 				FRAMEWORK_SEARCH_PATHS = "$(SRCROOT)/../../../build/ios";
->>>>>>> e4765093
 				GCC_C_LANGUAGE_STANDARD = gnu99;
 				GCC_WARN_64_TO_32_BIT_CONVERSION = YES;
 				GCC_WARN_ABOUT_RETURN_TYPE = YES_ERROR;
@@ -657,7 +580,10 @@
 			buildSettings = {
 				ASSETCATALOG_COMPILER_APPICON_NAME = AppIcon;
 				ASSETCATALOG_COMPILER_LAUNCHIMAGE_NAME = LaunchImage;
-				FRAMEWORK_SEARCH_PATHS = "$(inherited)";
+				FRAMEWORK_SEARCH_PATHS = (
+					"$(inherited)",
+					"/Users/jp/realm/code/realm-cocoa/build/DerivedData/Realm/Build/Products/Release-iphonesimulator",
+				);
 				GCC_PREPROCESSOR_DEFINITIONS = (
 					"DEBUG=1",
 					"$(inherited)",
@@ -673,7 +599,10 @@
 			buildSettings = {
 				ASSETCATALOG_COMPILER_APPICON_NAME = AppIcon;
 				ASSETCATALOG_COMPILER_LAUNCHIMAGE_NAME = LaunchImage;
-				FRAMEWORK_SEARCH_PATHS = "$(inherited)";
+				FRAMEWORK_SEARCH_PATHS = (
+					"$(inherited)",
+					"/Users/jp/realm/code/realm-cocoa/build/DerivedData/Realm/Build/Products/Release-iphonesimulator",
+				);
 				INFOPLIST_FILE = Encryption/Info.plist;
 				LD_RUNPATH_SEARCH_PATHS = "$(inherited) @executable_path/Frameworks";
 				PRODUCT_NAME = "$(TARGET_NAME)";
@@ -685,7 +614,10 @@
 			buildSettings = {
 				ASSETCATALOG_COMPILER_APPICON_NAME = AppIcon;
 				ASSETCATALOG_COMPILER_LAUNCHIMAGE_NAME = LaunchImage;
-				FRAMEWORK_SEARCH_PATHS = "$(inherited)";
+				FRAMEWORK_SEARCH_PATHS = (
+					"$(inherited)",
+					"/Users/jp/realm/code/realm-cocoa/build/DerivedData/Realm/Build/Products/Release-iphonesimulator",
+				);
 				GCC_PREPROCESSOR_DEFINITIONS = (
 					"DEBUG=1",
 					"$(inherited)",
@@ -701,7 +633,10 @@
 			buildSettings = {
 				ASSETCATALOG_COMPILER_APPICON_NAME = AppIcon;
 				ASSETCATALOG_COMPILER_LAUNCHIMAGE_NAME = LaunchImage;
-				FRAMEWORK_SEARCH_PATHS = "$(inherited)";
+				FRAMEWORK_SEARCH_PATHS = (
+					"$(inherited)",
+					"/Users/jp/realm/code/realm-cocoa/build/DerivedData/Realm/Build/Products/Release-iphonesimulator",
+				);
 				INFOPLIST_FILE = Migration/Info.plist;
 				LD_RUNPATH_SEARCH_PATHS = "$(inherited) @executable_path/Frameworks";
 				PRODUCT_NAME = "$(TARGET_NAME)";
@@ -713,7 +648,10 @@
 			buildSettings = {
 				ASSETCATALOG_COMPILER_APPICON_NAME = AppIcon;
 				ASSETCATALOG_COMPILER_LAUNCHIMAGE_NAME = LaunchImage;
-				FRAMEWORK_SEARCH_PATHS = "$(inherited)";
+				FRAMEWORK_SEARCH_PATHS = (
+					"$(inherited)",
+					"/Users/jp/realm/code/realm-cocoa/build/DerivedData/Realm/Build/Products/Release-iphonesimulator",
+				);
 				GCC_PREPROCESSOR_DEFINITIONS = (
 					"DEBUG=1",
 					"$(inherited)",
@@ -729,7 +667,10 @@
 			buildSettings = {
 				ASSETCATALOG_COMPILER_APPICON_NAME = AppIcon;
 				ASSETCATALOG_COMPILER_LAUNCHIMAGE_NAME = LaunchImage;
-				FRAMEWORK_SEARCH_PATHS = "$(inherited)";
+				FRAMEWORK_SEARCH_PATHS = (
+					"$(inherited)",
+					"/Users/jp/realm/code/realm-cocoa/build/DerivedData/Realm/Build/Products/Release-iphonesimulator",
+				);
 				INFOPLIST_FILE = TableView/Info.plist;
 				LD_RUNPATH_SEARCH_PATHS = "$(inherited) @executable_path/Frameworks";
 				PRODUCT_NAME = "$(TARGET_NAME)";
@@ -741,7 +682,10 @@
 			buildSettings = {
 				ASSETCATALOG_COMPILER_APPICON_NAME = AppIcon;
 				ASSETCATALOG_COMPILER_LAUNCHIMAGE_NAME = LaunchImage;
-				FRAMEWORK_SEARCH_PATHS = "$(inherited)";
+				FRAMEWORK_SEARCH_PATHS = (
+					"$(inherited)",
+					"/Users/jp/realm/code/realm-cocoa/build/DerivedData/Realm/Build/Products/Release-iphonesimulator",
+				);
 				GCC_PREPROCESSOR_DEFINITIONS = (
 					"DEBUG=1",
 					"$(inherited)",
@@ -757,7 +701,10 @@
 			buildSettings = {
 				ASSETCATALOG_COMPILER_APPICON_NAME = AppIcon;
 				ASSETCATALOG_COMPILER_LAUNCHIMAGE_NAME = LaunchImage;
-				FRAMEWORK_SEARCH_PATHS = "$(inherited)";
+				FRAMEWORK_SEARCH_PATHS = (
+					"$(inherited)",
+					"/Users/jp/realm/code/realm-cocoa/build/DerivedData/Realm/Build/Products/Release-iphonesimulator",
+				);
 				INFOPLIST_FILE = Simple/Info.plist;
 				LD_RUNPATH_SEARCH_PATHS = "$(inherited) @executable_path/Frameworks";
 				PRODUCT_NAME = "$(TARGET_NAME)";
@@ -767,6 +714,15 @@
 /* End XCBuildConfiguration section */
 
 /* Begin XCConfigurationList section */
+		0295B90C19D1034F0036D6C3 /* Build configuration list for PBXAggregateTarget "RealmSwift" */ = {
+			isa = XCConfigurationList;
+			buildConfigurations = (
+				0295B90D19D1034F0036D6C3 /* Debug */,
+				0295B90E19D1034F0036D6C3 /* Release */,
+			);
+			defaultConfigurationIsVisible = 0;
+			defaultConfigurationName = Release;
+		};
 		E805759019BA55E600376620 /* Build configuration list for PBXProject "RealmExamples" */ = {
 			isa = XCConfigurationList;
 			buildConfigurations = (
