--- conflicted
+++ resolved
@@ -45,53 +45,32 @@
 /* End PBXBuildFile section */
 
 /* Begin PBXContainerItemProxy section */
-<<<<<<< HEAD
 		E89B22EE19E4A7BE003ACBC8 /* PBXContainerItemProxy */ = {
-=======
-		E8AD212019E49249000603D7 /* PBXContainerItemProxy */ = {
->>>>>>> 8530f886
 			isa = PBXContainerItemProxy;
 			containerPortal = E805758D19BA55E600376620 /* Project object */;
 			proxyType = 1;
 			remoteGlobalIDString = 0295B90B19D1034F0036D6C3;
 			remoteInfo = Realm;
 		};
-<<<<<<< HEAD
 		E89B22F019E4A7DA003ACBC8 /* PBXContainerItemProxy */ = {
-=======
-		E8AD212219E4924C000603D7 /* PBXContainerItemProxy */ = {
->>>>>>> 8530f886
 			isa = PBXContainerItemProxy;
 			containerPortal = E805758D19BA55E600376620 /* Project object */;
 			proxyType = 1;
 			remoteGlobalIDString = 0295B90B19D1034F0036D6C3;
-<<<<<<< HEAD
 			remoteInfo = RealmSwift;
 		};
 		E89B22F219E4A7DD003ACBC8 /* PBXContainerItemProxy */ = {
-=======
-			remoteInfo = Realm;
-		};
-		E8AD212419E4924F000603D7 /* PBXContainerItemProxy */ = {
->>>>>>> 8530f886
 			isa = PBXContainerItemProxy;
 			containerPortal = E805758D19BA55E600376620 /* Project object */;
 			proxyType = 1;
 			remoteGlobalIDString = 0295B90B19D1034F0036D6C3;
-<<<<<<< HEAD
 			remoteInfo = RealmSwift;
 		};
 		E89B22F419E4A7E1003ACBC8 /* PBXContainerItemProxy */ = {
-=======
-			remoteInfo = Realm;
-		};
-		E8AD212619E49252000603D7 /* PBXContainerItemProxy */ = {
->>>>>>> 8530f886
 			isa = PBXContainerItemProxy;
 			containerPortal = E805758D19BA55E600376620 /* Project object */;
 			proxyType = 1;
 			remoteGlobalIDString = 0295B90B19D1034F0036D6C3;
-<<<<<<< HEAD
 			remoteInfo = RealmSwift;
 		};
 /* End PBXContainerItemProxy section */
@@ -142,11 +121,6 @@
 			runOnlyForDeploymentPostprocessing = 0;
 		};
 /* End PBXCopyFilesBuildPhase section */
-=======
-			remoteInfo = Realm;
-		};
-/* End PBXContainerItemProxy section */
->>>>>>> 8530f886
 
 /* Begin PBXFileReference section */
 		0295B91519D103A70036D6C3 /* libc++.dylib */ = {isa = PBXFileReference; lastKnownFileType = "compiled.mach-o.dylib"; name = "libc++.dylib"; path = "usr/lib/libc++.dylib"; sourceTree = SDKROOT; };
@@ -293,15 +267,12 @@
 			buildPhases = (
 				E8CB07EB19BA6AB60018434A /* Sources */,
 				E8CB07EC19BA6AB60018434A /* Frameworks */,
+				E8CB08BC19BA6B530018434A /* Embed Framework */,
 			);
 			buildRules = (
 			);
 			dependencies = (
-<<<<<<< HEAD
 				E89B22EF19E4A7BE003ACBC8 /* PBXTargetDependency */,
-=======
-				E8AD212119E49249000603D7 /* PBXTargetDependency */,
->>>>>>> 8530f886
 			);
 			name = Encryption;
 			productName = Encryption;
@@ -315,15 +286,12 @@
 				E8CB081019BA6ABD0018434A /* Sources */,
 				E8CB081119BA6ABD0018434A /* Frameworks */,
 				E8CB081219BA6ABD0018434A /* Resources */,
+				E8CB08C219BA6B6B0018434A /* Embed Framework */,
 			);
 			buildRules = (
 			);
 			dependencies = (
-<<<<<<< HEAD
 				E89B22F119E4A7DA003ACBC8 /* PBXTargetDependency */,
-=======
-				E8AD212319E4924C000603D7 /* PBXTargetDependency */,
->>>>>>> 8530f886
 			);
 			name = Migration;
 			productName = Migration;
@@ -337,15 +305,12 @@
 				E8CB083519BA6AC60018434A /* Sources */,
 				E8CB083619BA6AC60018434A /* Frameworks */,
 				E8CB083719BA6AC60018434A /* Resources */,
+				E8CB08C819BA6B860018434A /* Embed Framework */,
 			);
 			buildRules = (
 			);
 			dependencies = (
-<<<<<<< HEAD
 				E89B22F319E4A7DD003ACBC8 /* PBXTargetDependency */,
-=======
-				E8AD212519E4924F000603D7 /* PBXTargetDependency */,
->>>>>>> 8530f886
 			);
 			name = TableView;
 			productName = TableView;
@@ -358,15 +323,12 @@
 			buildPhases = (
 				E8CB085A19BA6ACA0018434A /* Sources */,
 				E8CB085B19BA6ACA0018434A /* Frameworks */,
+				E8CB08CE19BA6B9C0018434A /* Embed Framework */,
 			);
 			buildRules = (
 			);
 			dependencies = (
-<<<<<<< HEAD
 				E89B22F519E4A7E1003ACBC8 /* PBXTargetDependency */,
-=======
-				E8AD212719E49252000603D7 /* PBXTargetDependency */,
->>>>>>> 8530f886
 			);
 			name = Simple;
 			productName = Simple;
@@ -495,7 +457,6 @@
 /* End PBXSourcesBuildPhase section */
 
 /* Begin PBXTargetDependency section */
-<<<<<<< HEAD
 		E89B22EF19E4A7BE003ACBC8 /* PBXTargetDependency */ = {
 			isa = PBXTargetDependency;
 			target = 0295B90B19D1034F0036D6C3 /* RealmSwift */;
@@ -515,27 +476,6 @@
 			isa = PBXTargetDependency;
 			target = 0295B90B19D1034F0036D6C3 /* RealmSwift */;
 			targetProxy = E89B22F419E4A7E1003ACBC8 /* PBXContainerItemProxy */;
-=======
-		E8AD212119E49249000603D7 /* PBXTargetDependency */ = {
-			isa = PBXTargetDependency;
-			target = 0295B90B19D1034F0036D6C3 /* Realm */;
-			targetProxy = E8AD212019E49249000603D7 /* PBXContainerItemProxy */;
-		};
-		E8AD212319E4924C000603D7 /* PBXTargetDependency */ = {
-			isa = PBXTargetDependency;
-			target = 0295B90B19D1034F0036D6C3 /* Realm */;
-			targetProxy = E8AD212219E4924C000603D7 /* PBXContainerItemProxy */;
-		};
-		E8AD212519E4924F000603D7 /* PBXTargetDependency */ = {
-			isa = PBXTargetDependency;
-			target = 0295B90B19D1034F0036D6C3 /* Realm */;
-			targetProxy = E8AD212419E4924F000603D7 /* PBXContainerItemProxy */;
-		};
-		E8AD212719E49252000603D7 /* PBXTargetDependency */ = {
-			isa = PBXTargetDependency;
-			target = 0295B90B19D1034F0036D6C3 /* Realm */;
-			targetProxy = E8AD212619E49252000603D7 /* PBXContainerItemProxy */;
->>>>>>> 8530f886
 		};
 /* End PBXTargetDependency section */
 
@@ -574,7 +514,7 @@
 				"CODE_SIGN_IDENTITY[sdk=iphoneos*]" = "iPhone Developer";
 				COPY_PHASE_STRIP = NO;
 				ENABLE_STRICT_OBJC_MSGSEND = YES;
-				FRAMEWORK_SEARCH_PATHS = "$(SRCROOT)/../../../build/ios";
+				FRAMEWORK_SEARCH_PATHS = "";
 				GCC_C_LANGUAGE_STANDARD = gnu99;
 				GCC_DYNAMIC_NO_PIC = NO;
 				GCC_OPTIMIZATION_LEVEL = 0;
@@ -619,7 +559,7 @@
 				COPY_PHASE_STRIP = YES;
 				ENABLE_NS_ASSERTIONS = NO;
 				ENABLE_STRICT_OBJC_MSGSEND = YES;
-				FRAMEWORK_SEARCH_PATHS = "$(SRCROOT)/../../../build/ios";
+				FRAMEWORK_SEARCH_PATHS = "";
 				GCC_C_LANGUAGE_STANDARD = gnu99;
 				GCC_WARN_64_TO_32_BIT_CONVERSION = YES;
 				GCC_WARN_ABOUT_RETURN_TYPE = YES_ERROR;
